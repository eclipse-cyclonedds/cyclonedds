# //CycloneDDS
Children: [Domain](#cycloneddsdomain)

CycloneDDS configuration


## //CycloneDDS/Domain
Attributes: [Id](#cycloneddsdomainid)
Children: [Compatibility](#cycloneddsdomaincompatibility), [Discovery](#cycloneddsdomaindiscovery), [Durability](#cycloneddsdomaindurability), [General](#cycloneddsdomaingeneral), [Internal](#cycloneddsdomaininternal), [Partitioning](#cycloneddsdomainpartitioning), [SSL](#cycloneddsdomainssl), [Security](#cycloneddsdomainsecurity), [SharedMemory](#cycloneddsdomainsharedmemory), [Sizing](#cycloneddsdomainsizing), [TCP](#cycloneddsdomaintcp), [Threads](#cycloneddsdomainthreads), [Tracing](#cycloneddsdomaintracing)

The General element specifying Domain related settings.


## //CycloneDDS/Domain[@Id]
Text

Domain id this configuration applies to, or "any" if it applies to all domain ids.

The default value is: `any`


### //CycloneDDS/Domain/Compatibility
Children: [AssumeRtiHasPmdEndpoints](#cycloneddsdomaincompatibilityassumertihaspmdendpoints), [ExplicitlyPublishQosSetToDefault](#cycloneddsdomaincompatibilityexplicitlypublishqossettodefault), [ManySocketsMode](#cycloneddsdomaincompatibilitymanysocketsmode), [StandardsConformance](#cycloneddsdomaincompatibilitystandardsconformance)

The Compatibility element allows you to specify various settings related to compatibility with standards and with other DDSI implementations.


#### //CycloneDDS/Domain/Compatibility/AssumeRtiHasPmdEndpoints
Boolean

This option assumes ParticipantMessageData endpoints required by the liveliness protocol are present in RTI participants even when not properly advertised by the participant discovery protocol.

The default value is: `false`


#### //CycloneDDS/Domain/Compatibility/ExplicitlyPublishQosSetToDefault
Boolean

This element specifies whether QoS settings set to default values are explicitly published in the discovery protocol. Implementations are to use the default value for QoS settings not published, which allows a significant reduction of the amount of data that needs to be exchanged for the discovery protocol, but this requires all implementations to adhere to the default values specified by the specifications.

When interoperability is required with an implementation that does not follow the specifications in this regard, setting this option to true will help.

The default value is: `false`


#### //CycloneDDS/Domain/Compatibility/ManySocketsMode
One of: false, true, single, none, many

This option specifies whether a network socket will be created for each domain participant on a host. The specification seems to assume that each participant has a unique address, and setting this option will ensure this to be the case. This is not the default.

Disabling it slightly improves performance and reduces network traffic somewhat. It also causes the set of port numbers needed by Cyclone DDS to become predictable, which may be useful for firewall and NAT configuration.

The default value is: `single`


#### //CycloneDDS/Domain/Compatibility/StandardsConformance
One of: lax, strict, pedantic

This element sets the level of standards conformance of this instance of the Cyclone DDS Service. Stricter conformance typically means less interoperability with other implementations. Currently, three modes are defined:
 * pedantic: very strictly conform to the specification, ultimately for compliance testing, but currently of little value because it adheres even to what will most likely turn out to be editing errors in the DDSI standard. Arguably, as long as no errata have been published, the current text is in effect, and that is what pedantic currently does.

 * strict: a relatively less strict view of the standard than does pedantic: it follows the established behaviour where the standard is obviously in error.

 * lax: attempt to provide the smoothest possible interoperability, anticipating future revisions of elements in the standard in areas that other implementations do not adhere to, even though there is no good reason not to.

The default value is: `lax`


### //CycloneDDS/Domain/Discovery
Children: [DSGracePeriod](#cycloneddsdomaindiscoverydsgraceperiod), [DefaultMulticastAddress](#cycloneddsdomaindiscoverydefaultmulticastaddress), [EnableTopicDiscoveryEndpoints](#cycloneddsdomaindiscoveryenabletopicdiscoveryendpoints), [ExternalDomainId](#cycloneddsdomaindiscoveryexternaldomainid), [LeaseDuration](#cycloneddsdomaindiscoveryleaseduration), [MaxAutoParticipantIndex](#cycloneddsdomaindiscoverymaxautoparticipantindex), [ParticipantIndex](#cycloneddsdomaindiscoveryparticipantindex), [Peers](#cycloneddsdomaindiscoverypeers), [Ports](#cycloneddsdomaindiscoveryports), [SPDPInterval](#cycloneddsdomaindiscoveryspdpinterval), [SPDPMulticastAddress](#cycloneddsdomaindiscoveryspdpmulticastaddress), [Tag](#cycloneddsdomaindiscoverytag)

The Discovery element allows you to specify various parameters related to the discovery of peers.


#### //CycloneDDS/Domain/Discovery/DSGracePeriod
Number-with-unit

This setting controls for how long endpoints discovered via a Cloud discovery service will survive after the discovery service disappears, allowing reconnection without loss of data when the discovery service restarts (or another instance takes over).

Valid values are finite durations with an explicit unit or the keyword 'inf' for infinity. Recognised units: ns, us, ms, s, min, hr, day.

The default value is: `30 s`


#### //CycloneDDS/Domain/Discovery/DefaultMulticastAddress
Text

This element specifies the default multicast address for all traffic other than participant discovery packets. It defaults to Discovery/SPDPMulticastAddress.

The default value is: `auto`


#### //CycloneDDS/Domain/Discovery/EnableTopicDiscoveryEndpoints
Boolean

This element controls whether the built-in endpoints for topic discovery are created and used to exchange topic discovery information.

The default value is: `false`


#### //CycloneDDS/Domain/Discovery/ExternalDomainId
Text

An override for the domain id is used to discovery and determine the port number mapping. This allows the creating of multiple domains in a single process while making them appear as a single domain on the network. The value "default" disables the override.

The default value is: `default`


#### //CycloneDDS/Domain/Discovery/LeaseDuration
Number-with-unit

This setting controls the default participant lease duration.
The unit must be specified explicitly. Recognised units: ns, us, ms, s, min, hr, day.

The default value is: `10 s`


#### //CycloneDDS/Domain/Discovery/MaxAutoParticipantIndex
Integer

This element specifies the maximum DDSI participant index selected by this instance of the Cyclone DDS service if the Discovery/ParticipantIndex is "auto".

The default value is: `9`


#### //CycloneDDS/Domain/Discovery/ParticipantIndex
Text

This element specifies the DDSI participant index used by this instance of the Cyclone DDS service for discovery purposes. Only one such participant id is used, independent of the number of actual DomainParticipants on the node. It is either:
 * auto: which will attempt to automatically determine an available participant index (see also Discovery/MaxAutoParticipantIndex), or

 * a non-negative integer, or

 * none: which causes it to use arbitrary port numbers for unicast sockets which entirely removes the constraints on the participant index but makes unicast discovery impossible, or
 * default: use none if multicast discovery is used on all selected network interfaces, else auto.

The default value is: `default`


#### //CycloneDDS/Domain/Discovery/Peers
Attributes: [AddLocalhost](#cycloneddsdomaindiscoverypeersaddlocalhost)
Children: [Peer](#cycloneddsdomaindiscoverypeerspeer)

This element statically configures addresses for discovery.


#### //CycloneDDS/Domain/Discovery/Peers[@AddLocalhost]
Boolean

This attribute determines controls the localhost will automatically be added to the list of peers:.
 * false: never

 * true: always

 * default: if multicast discovery is unavailable * 
The default value is: `default`


##### //CycloneDDS/Domain/Discovery/Peers/Peer
Attributes: [Address](#cycloneddsdomaindiscoverypeerspeeraddress)

This element statically configures addresses for discovery.


##### //CycloneDDS/Domain/Discovery/Peers/Peer[@Address]
Text

This element specifies an IP address to which discovery packets must be sent, in addition to the default multicast address (see also General/AllowMulticast). Both hostnames and a numerical IP address are accepted; the hostname or IP address may be suffixed with :PORT to explicitly set the port to which it must be sent. Multiple Peers may be specified.

The default value is: `<empty>`


#### //CycloneDDS/Domain/Discovery/Ports
Children: [Base](#cycloneddsdomaindiscoveryportsbase), [DomainGain](#cycloneddsdomaindiscoveryportsdomaingain), [MulticastDataOffset](#cycloneddsdomaindiscoveryportsmulticastdataoffset), [MulticastMetaOffset](#cycloneddsdomaindiscoveryportsmulticastmetaoffset), [ParticipantGain](#cycloneddsdomaindiscoveryportsparticipantgain), [UnicastDataOffset](#cycloneddsdomaindiscoveryportsunicastdataoffset), [UnicastMetaOffset](#cycloneddsdomaindiscoveryportsunicastmetaoffset)

The Ports element specifies various parameters related to the port numbers used for discovery. These all have default values specified by the DDSI 2.1 specification and rarely need to be changed.


##### //CycloneDDS/Domain/Discovery/Ports/Base
Integer

This element specifies the base port number (refer to the DDSI 2.1 specification, section 9.6.1, constant PB).

The default value is: `7400`


##### //CycloneDDS/Domain/Discovery/Ports/DomainGain
Integer

This element specifies the domain gain, relating domain ids to sets of port numbers (refer to the DDSI 2.1 specification, section 9.6.1, constant DG).

The default value is: `250`


##### //CycloneDDS/Domain/Discovery/Ports/MulticastDataOffset
Integer

This element specifies the port number for multicast data traffic (refer to the DDSI 2.1 specification, section 9.6.1, constant d2).

The default value is: `1`


##### //CycloneDDS/Domain/Discovery/Ports/MulticastMetaOffset
Integer

This element specifies the port number for multicast meta traffic (refer to the DDSI 2.1 specification, section 9.6.1, constant d0).

The default value is: `0`


##### //CycloneDDS/Domain/Discovery/Ports/ParticipantGain
Integer

This element specifies the participant gain, relating p0, participant index to sets of port numbers (refer to the DDSI 2.1 specification, section 9.6.1, constant PG).

The default value is: `2`


##### //CycloneDDS/Domain/Discovery/Ports/UnicastDataOffset
Integer

This element specifies the port number for unicast data traffic (refer to the DDSI 2.1 specification, section 9.6.1, constant d3).

The default value is: `11`


##### //CycloneDDS/Domain/Discovery/Ports/UnicastMetaOffset
Integer

This element specifies the port number for unicast meta traffic (refer to the DDSI 2.1 specification, section 9.6.1, constant d1).

The default value is: `10`


#### //CycloneDDS/Domain/Discovery/SPDPInterval
Number-with-unit

This element specifies the interval between spontaneous transmissions of participant discovery packets.  The special value "default" corresponds to approximately 80% of the participant lease duration with a maximum of 30s.

The unit must be specified explicitly. Recognised units: ns, us, ms, s, min, hr, day.

The default value is: `default`


#### //CycloneDDS/Domain/Discovery/SPDPMulticastAddress
Text

This element specifies the multicast address used as the destination for the participant discovery packets. In IPv4 mode the default is the (standardised) 239.255.0.1, in IPv6 mode it becomes ff02::ffff:239.255.0.1, which is a non-standardised link-local multicast address.

The default value is: `239.255.0.1`


#### //CycloneDDS/Domain/Discovery/Tag
Text

String extension for domain id that remote participants must match to be discovered.

The default value is: `<empty>`


### //CycloneDDS/Domain/Durability
Children: [Quorum](#cycloneddsdomaindurabilityquorum)

This element specifies settings related to durable data.


#### //CycloneDDS/Domain/Durability/Quorum
Integer

This element specifies the minimum number of durable services that must be available before a durable writer can successfully publish durable data. The value must be equal or higher to 1 to ensure that there is at least one durable service present in the network that can receive the durable data and make it available to late joiners. By specifying a number higher than 1, additional fault tolerance can be achieved.

As long as the number of available durable services drops below the specified quorum, durable writers will not be able to publish durable data. Any attempt to do so by calling dds\_write() (or one of its variants) will return DDS\_RETCODE\_TIMEOUT if the quorum is not reached within the configured max\_blocking\_time.

The default quorum value is set to 1.

The default value is: `1`


### //CycloneDDS/Domain/General
Children: [AllowMulticast](#cycloneddsdomaingeneralallowmulticast), [DontRoute](#cycloneddsdomaingeneraldontroute), [EnableMulticastLoopback](#cycloneddsdomaingeneralenablemulticastloopback), [EntityAutoNaming](#cycloneddsdomaingeneralentityautonaming), [ExternalNetworkAddress](#cycloneddsdomaingeneralexternalnetworkaddress), [ExternalNetworkMask](#cycloneddsdomaingeneralexternalnetworkmask), [FragmentSize](#cycloneddsdomaingeneralfragmentsize), [Interfaces](#cycloneddsdomaingeneralinterfaces), [MaxMessageSize](#cycloneddsdomaingeneralmaxmessagesize), [MaxRexmitMessageSize](#cycloneddsdomaingeneralmaxrexmitmessagesize), [MulticastRecvNetworkInterfaceAddresses](#cycloneddsdomaingeneralmulticastrecvnetworkinterfaceaddresses), [MulticastTimeToLive](#cycloneddsdomaingeneralmulticasttimetolive), [RedundantNetworking](#cycloneddsdomaingeneralredundantnetworking), [Transport](#cycloneddsdomaingeneraltransport), [UseIPv6](#cycloneddsdomaingeneraluseipv)

The General element specifies overall Cyclone DDS service settings.


#### //CycloneDDS/Domain/General/AllowMulticast
One of:
* Keyword: default
* Comma-separated list of: false, spdp, asm, ssm, true, default

This element controls the default for the per-network interface setting whether Cyclone DDS uses multicasts for discovery and data traffic.

It is a comma-separated list of some of the following keywords: "spdp", "asm", "ssm", or either of "false" or "true", or "default".

 * spdp: enables the use of ASM (any-source multicast) for participant discovery, joining the multicast group on the discovery socket, transmitting SPDP messages to this group, but never advertising nor using any multicast address in any discovery message, thus forcing unicast communications for all endpoint discovery and user data.

 * asm: enables the use of ASM for all traffic, including receiving SPDP but not transmitting SPDP messages via multicast

 * ssm: enables the use of SSM (source-specific multicast) for all non-SPDP traffic (if supported)

When set to "false" all multicasting is disabled; "true"enables the full use of multicasts. Listening for multicasts can be controlled by General/MulticastRecvNetworkInterfaceAddresses.

The special value "default" maps on spdp if the network is a WiFi network, on true if it is a wired network

The default value is: `default`


#### //CycloneDDS/Domain/General/DontRoute
Boolean

This element allows setting the SO\_DONTROUTE option for outgoing packets to bypass the local routing tables. This is generally useful only when the routing tables cannot be trusted, which is highly unusual.

The default value is: `false`


#### //CycloneDDS/Domain/General/EnableMulticastLoopback
Boolean

This element specifies whether Cyclone DDS allows IP multicast packets to be visible to all DDSI participants in the same node, including itself. It must be "true" for intra-node multicast communications. However, if a node runs only a single Cyclone DDS service and does not host any other DDSI-capable programs, it should be set to "false" for improved performance.

The default value is: `true`


#### //CycloneDDS/Domain/General/EntityAutoNaming
Attributes: [seed](#cycloneddsdomaingeneralentityautonamingseed)

One of: empty, fancy

This element specifies the entity autonaming mode. By default set to 'empty' which means no name will be set (but you can still use dds\_qset\_entity\_name). When set to 'fancy' participants, publishers, subscribers, writers, and readers will get randomly generated names. An autonamed entity will share a 3-letter prefix with their parent entity.

The default value is: `empty`


#### //CycloneDDS/Domain/General/EntityAutoNaming[@seed]
Text

Provide an initial seed for the entity naming. Your string will be hashed to provide the random state. When provided, the same sequence of names is generated every run. Creating your entities in the same order will ensure they are the same between runs. If you run multiple nodes, set this via environment variable to ensure every node generates unique names. A random starting seed is chosen when left empty, (the default). 

The default value is: `<empty>`


#### //CycloneDDS/Domain/General/ExternalNetworkAddress
Text

This element allows explicitly overruling the network address Cyclone DDS advertises in the discovery protocol, which by default is the address of the preferred network interface (General/NetworkInterfaceAddress), to allow Cyclone DDS to communicate across a Network Address Translation (NAT) device.

The default value is: `auto`


#### //CycloneDDS/Domain/General/ExternalNetworkMask
Text

This element specifies the network mask of the external network address. This element is relevant only when an external network address (General/ExternalNetworkAddress) is explicitly configured. In this case locators received via the discovery protocol that are within the same external subnet (as defined by this mask) will be translated to an internal address by replacing the network portion of the external address with the corresponding portion of the preferred network interface address. This option is IPv4-only.

The default value is: `0.0.0.0`


#### //CycloneDDS/Domain/General/FragmentSize
Number-with-unit

This element specifies the size of DDSI sample fragments generated by Cyclone DDS. Samples larger than FragmentSize are fragmented into fragments of FragmentSize bytes each, except the last one, which may be smaller. The DDSI spec mandates a minimum fragment size of 1025 bytes, but Cyclone DDS will do whatever size is requested, accepting fragments of which the size is at least the minimum of 1025 and FragmentSize.

The unit must be specified explicitly. Recognised units: B (bytes), kB & KiB (2^10 bytes), MB & MiB (2^20 bytes), GB & GiB (2^30 bytes).

The default value is: `1344 B`


#### //CycloneDDS/Domain/General/Interfaces
Children: [NetworkInterface](#cycloneddsdomaingeneralinterfacesnetworkinterface), [PubSubMessageExchange](#cycloneddsdomaingeneralinterfacespubsubmessageexchange)

This element specifies the network interfaces for use by Cyclone DDS. Multiple interfaces can be specified with an assigned priority. The list in use will be sorted by priority. If interfaces have an equal priority, the specification order will be preserved.


##### //CycloneDDS/Domain/General/Interfaces/NetworkInterface
Attributes: [address](#cycloneddsdomaingeneralinterfacesnetworkinterfaceaddress), [allow_multicast](#cycloneddsdomaingeneralinterfacesnetworkinterfaceallowmulticast), [autodetermine](#cycloneddsdomaingeneralinterfacesnetworkinterfaceautodetermine), [multicast](#cycloneddsdomaingeneralinterfacesnetworkinterfacemulticast), [name](#cycloneddsdomaingeneralinterfacesnetworkinterfacename), [prefer_multicast](#cycloneddsdomaingeneralinterfacesnetworkinterfaceprefermulticast), [presence_required](#cycloneddsdomaingeneralinterfacesnetworkinterfacepresencerequired), [priority](#cycloneddsdomaingeneralinterfacesnetworkinterfacepriority)

This element defines a network interface. You can set autodetermine="true" to autoselect the interface CycloneDDS considers the highest quality. If autodetermine="false" (the default), you must specify the name and/or address attribute. If you specify both, they must match the same interface.


##### //CycloneDDS/Domain/General/Interfaces/NetworkInterface[@address]
Text

This attribute specifies the address of the interface. With ipv4 allows  matching on the network part if the host part is set to zero. 

The default value is: `<empty>`


##### //CycloneDDS/Domain/General/Interfaces/NetworkInterface[@allow_multicast]
One of:
* Keyword: default
* Comma-separated list of: false, spdp, asm, ssm, true, default

This element controls whether Cyclone DDS uses multicasts for data traffic on this interface.

It is a comma-separated list of some of the following keywords: "spdp", "asm", "ssm", or either of "false" or "true", or "default".

 * spdp: enables the use of ASM (any-source multicast) for participant discovery, joining the multicast group on the discovery socket, transmitting SPDP messages to this group, but never advertising nor using any multicast address in any discovery message, thus forcing unicast communications for all endpoint discovery and user data.

 * asm: enables the use of ASM for all traffic, including receiving SPDP but not transmitting SPDP messages via multicast

 * ssm: enables the use of SSM (source-specific multicast) for all non-SPDP traffic (if supported)

When set to "false" all multicasting is disabled; "true"enables the full use of multicasts. Listening for multicasts can be controlled by General/MulticastRecvNetworkInterfaceAddresses.

The special value "default" takes the value from the globalGeneral/AllowMulticast setting.

The default value is: `default`


##### //CycloneDDS/Domain/General/Interfaces/NetworkInterface[@autodetermine]
Text

If set to "true" an interface is automatically selected. Specifying a name or an address when automatic is set is considered an error.

The default value is: `false`


##### //CycloneDDS/Domain/General/Interfaces/NetworkInterface[@multicast]
Text

This attribute specifies whether the interface should use multicast. On its default setting, 'default', it will use the value as return by the operating system. If set to 'true', the interface will be assumed to be multicast capable even when the interface flags returned by the operating system state it is not (this provides a workaround for some platforms). If set to 'false', the interface will never be used for multicast.

The default value is: `default`


##### //CycloneDDS/Domain/General/Interfaces/NetworkInterface[@name]
Text

This attribute specifies the name of the interface. 

The default value is: `<empty>`


##### //CycloneDDS/Domain/General/Interfaces/NetworkInterface[@prefer_multicast]
Boolean

When false (default), Cyclone DDS uses unicast for data whenever a single unicast suffices. Setting this to true makes it prefer multicasting data, falling back to unicast only when no multicast is available.

The default value is: `false`


##### //CycloneDDS/Domain/General/Interfaces/NetworkInterface[@presence_required]
Boolean

By default, all specified network interfaces must be present; if they are missing Cyclone will not start. By explicitly setting this setting for an interface, you can instruct Cyclone to ignore that interface if it is not present.

The default value is: `true`


##### //CycloneDDS/Domain/General/Interfaces/NetworkInterface[@priority]
Text

This attribute specifies the interface priority (decimal integer or default). The default value for loopback interfaces is 2, for all other interfaces it is 0.

The default value is: `default`


##### //CycloneDDS/Domain/General/Interfaces/PubSubMessageExchange
Attributes: [config](#cycloneddsdomaingeneralinterfacespubsubmessageexchangeconfig), [library](#cycloneddsdomaingeneralinterfacespubsubmessageexchangelibrary), [name](#cycloneddsdomaingeneralinterfacespubsubmessageexchangename), [priority](#cycloneddsdomaingeneralinterfacespubsubmessageexchangepriority)

This element defines a PSMX.


##### //CycloneDDS/Domain/General/Interfaces/PubSubMessageExchange[@config]
Text

This attribute specifies any configuration data for the PSMX instance.This has no meaning in CycloneDDS itself, and its parsing is deferred to thePSMX implementation.

The default value is: `<empty>`


##### //CycloneDDS/Domain/General/Interfaces/PubSubMessageExchange[@library]
Text

This attribute specifies the filename of the interface library. 

The default value is: `<empty>`


##### //CycloneDDS/Domain/General/Interfaces/PubSubMessageExchange[@name]
Text

This attribute specifies the name of the interface. 

The default value is: `<empty>`


##### //CycloneDDS/Domain/General/Interfaces/PubSubMessageExchange[@priority]
Text

This attribute specifies the interface priority (decimal integer or default). The default value for a PSMX is 0.

The default value is: `default`


#### //CycloneDDS/Domain/General/MaxMessageSize
Number-with-unit

This element specifies the maximum size of the UDP payload that Cyclone DDS will generate. Cyclone DDS will try to maintain this limit within the bounds of the DDSI specification, which means that in some cases (especially for very low values of MaxMessageSize) larger payloads may sporadically be observed (currently up to 1192 B).

On some networks it may be necessary to set this item to keep the packetsize below the MTU to prevent IP fragmentation.

The unit must be specified explicitly. Recognised units: B (bytes), kB & KiB (2^10 bytes), MB & MiB (2^20 bytes), GB & GiB (2^30 bytes).

The default value is: `14720 B`


#### //CycloneDDS/Domain/General/MaxRexmitMessageSize
Number-with-unit

This element specifies the maximum size of the UDP payload that Cyclone DDS will generate for a retransmit. Cyclone DDS will try to maintain this limit within the bounds of the DDSI specification, which means that in some cases (especially for very low values) larger payloads may sporadically be observed (currently up to 1192 B).

On some networks it may be necessary to set this item to keep the packetsize below the MTU to prevent IP fragmentation.

The unit must be specified explicitly. Recognised units: B (bytes), kB & KiB (2^10 bytes), MB & MiB (2^20 bytes), GB & GiB (2^30 bytes).

The default value is: `1456 B`


#### //CycloneDDS/Domain/General/MulticastRecvNetworkInterfaceAddresses
Text

This element specifies which network interfaces Cyclone DDS listens to multicasts. The following options are available:

 * all: listen for multicasts on all multicast-capable interfaces; or

 * any: listen for multicasts on the operating system default interface; or

 * preferred: listen for multicasts on the preferred interface (General/Interface/NetworkInterface with the highest priority); or

 * none: does not listen for multicasts on any interface; or

 * a comma-separated list of network addresses: configures Cyclone DDS to listen for multicasts on all listed addresses.


If Cyclone DDS is in IPv6 mode and the address of the preferred network interface is a link-local address, "all" is treated as a synonym for "preferred" and a comma-separated list is treated as "preferred" if it contains the preferred interface and as "none" if not.

The default value is: `preferred`


#### //CycloneDDS/Domain/General/MulticastTimeToLive
Integer

This element specifies the time-to-live setting for outgoing multicast packets.

The default value is: `32`


#### //CycloneDDS/Domain/General/RedundantNetworking
Boolean

When enabled, use selected network interfaces in parallel for redundancy.

The default value is: `false`


#### //CycloneDDS/Domain/General/Transport
One of: default, udp, udp6, tcp, tcp6, raweth

This element allows selecting the transport to be used (udp, udp6, tcp, tcp6, raweth)

The default value is: `default`


#### //CycloneDDS/Domain/General/UseIPv6
One of: false, true, default

Deprecated (use Transport instead)

The default value is: `default`


### //CycloneDDS/Domain/Internal
Children: [AccelerateRexmitBlockSize](#cycloneddsdomaininternalacceleraterexmitblocksize), [AckDelay](#cycloneddsdomaininternalackdelay), [AutoReschedNackDelay](#cycloneddsdomaininternalautoreschednackdelay), [BuiltinEndpointSet](#cycloneddsdomaininternalbuiltinendpointset), [BurstSize](#cycloneddsdomaininternalburstsize), [ControlTopic](#cycloneddsdomaininternalcontroltopic), [DefragReliableMaxSamples](#cycloneddsdomaininternaldefragreliablemaxsamples), [DefragUnreliableMaxSamples](#cycloneddsdomaininternaldefragunreliablemaxsamples), [DeliveryQueueMaxSamples](#cycloneddsdomaininternaldeliveryqueuemaxsamples), [EnableExpensiveChecks](#cycloneddsdomaininternalenableexpensivechecks), [ExtendedPacketInfo](#cycloneddsdomaininternalextendedpacketinfo), [GenerateKeyhash](#cycloneddsdomaininternalgeneratekeyhash), [HeartbeatInterval](#cycloneddsdomaininternalheartbeatinterval), [LateAckMode](#cycloneddsdomaininternallateackmode), [LivelinessMonitoring](#cycloneddsdomaininternallivelinessmonitoring), [MaxParticipants](#cycloneddsdomaininternalmaxparticipants), [MaxQueuedRexmitBytes](#cycloneddsdomaininternalmaxqueuedrexmitbytes), [MaxQueuedRexmitMessages](#cycloneddsdomaininternalmaxqueuedrexmitmessages), [MaxSampleSize](#cycloneddsdomaininternalmaxsamplesize), [MeasureHbToAckLatency](#cycloneddsdomaininternalmeasurehbtoacklatency), [MonitorPort](#cycloneddsdomaininternalmonitorport), [MultipleReceiveThreads](#cycloneddsdomaininternalmultiplereceivethreads), [NackDelay](#cycloneddsdomaininternalnackdelay), [PreEmptiveAckDelay](#cycloneddsdomaininternalpreemptiveackdelay), [PrimaryReorderMaxSamples](#cycloneddsdomaininternalprimaryreordermaxsamples), [PrioritizeRetransmit](#cycloneddsdomaininternalprioritizeretransmit), [RediscoveryBlacklistDuration](#cycloneddsdomaininternalrediscoveryblacklistduration), [RetransmitMerging](#cycloneddsdomaininternalretransmitmerging), [RetransmitMergingPeriod](#cycloneddsdomaininternalretransmitmergingperiod), [RetryOnRejectBestEffort](#cycloneddsdomaininternalretryonrejectbesteffort), [SPDPResponseMaxDelay](#cycloneddsdomaininternalspdpresponsemaxdelay), [SecondaryReorderMaxSamples](#cycloneddsdomaininternalsecondaryreordermaxsamples), [SocketReceiveBufferSize](#cycloneddsdomaininternalsocketreceivebuffersize), [SocketSendBufferSize](#cycloneddsdomaininternalsocketsendbuffersize), [SquashParticipants](#cycloneddsdomaininternalsquashparticipants), [SynchronousDeliveryLatencyBound](#cycloneddsdomaininternalsynchronousdeliverylatencybound), [SynchronousDeliveryPriorityThreshold](#cycloneddsdomaininternalsynchronousdeliveryprioritythreshold), [Test](#cycloneddsdomaininternaltest), [UseMulticastIfMreqn](#cycloneddsdomaininternalusemulticastifmreqn), [Watermarks](#cycloneddsdomaininternalwatermarks), [WriterLingerDuration](#cycloneddsdomaininternalwriterlingerduration)

The Internal elements deal with a variety of settings that are evolving and that are not necessarily fully supported. For the majority of the Internal settings the functionality is supported, but the right to change the way the options control the functionality is reserved. This includes renaming or moving options.


#### //CycloneDDS/Domain/Internal/AccelerateRexmitBlockSize
Integer

Proxy readers that are assumed to still be retrieving historical data get this many samples retransmitted when they NACK something, even if some of these samples have sequence numbers outside the set covered by the NACK.

The default value is: `0`


#### //CycloneDDS/Domain/Internal/AckDelay
Number-with-unit

This setting controls the delay between sending identical acknowledgements.

The unit must be specified explicitly. Recognised units: ns, us, ms, s, min, hr, day.

The default value is: `10 ms`


#### //CycloneDDS/Domain/Internal/AutoReschedNackDelay
Number-with-unit

This setting controls the interval with which a reader will continue NACK'ing missing samples in the absence of a response from the writer, as a protection mechanism against writers incorrectly stopping the sending of HEARTBEAT messages.

Valid values are finite durations with an explicit unit or the keyword 'inf' for infinity. Recognised units: ns, us, ms, s, min, hr, day.

The default value is: `3 s`


#### //CycloneDDS/Domain/Internal/BuiltinEndpointSet
One of: full, writers, minimal

This element controls which participants will have which built-in endpoints for the discovery and liveliness protocols. Valid values are:
 * full: all participants have all endpoints;

 * writers: all participants have the writers, but just one has the readers;

 * minimal: only one participant has built-in endpoints.

The default is writers, as this is thought to be compliant and reasonably efficient. Minimal may or may not be compliant but is most efficient, and full is inefficient but certain to be compliant.

The default value is: `writers`


#### //CycloneDDS/Domain/Internal/BurstSize
Children: [MaxFragsRexmitSample](#cycloneddsdomaininternalburstsizemaxfragsrexmitsample), [MaxInitTransmit](#cycloneddsdomaininternalburstsizemaxinittransmit), [MaxRexmit](#cycloneddsdomaininternalburstsizemaxrexmit)

Setting for controlling the size of transmitting bursts.


##### //CycloneDDS/Domain/Internal/BurstSize/MaxFragsRexmitSample
Text

This element controls the maximum number of fragments of a sample that are retransmit in response to a NACK of the entire sample (as opposed to what is sent in response to a NACKFRAG requesting specific fragments).

The default value is: `1`


##### //CycloneDDS/Domain/Internal/BurstSize/MaxInitTransmit
Number-with-unit

This element specifies how much more than the (presumed or discovered) receive buffer size may be sent when transmitting a sample for the first time, expressed as a percentage; the remainder will then be handled via retransmits. Usually, the receivers can keep up with the transmitter, at least on average, so generally it is better to hope for the best and recover. Besides, the retransmits will be unicast, and so any multicast advantage will be lost as well.

The unit must be specified explicitly. Recognised units: B (bytes), kB & KiB (2^10 bytes), MB & MiB (2^20 bytes), GB & GiB (2^30 bytes).

The default value is: `4294967295`


##### //CycloneDDS/Domain/Internal/BurstSize/MaxRexmit
Number-with-unit

This element specifies the amount of data to be retransmitted in response to one NACK.

The unit must be specified explicitly. Recognised units: B (bytes), kB & KiB (2^10 bytes), MB & MiB (2^20 bytes), GB & GiB (2^30 bytes).

The default value is: `1 MiB`


#### //CycloneDDS/Domain/Internal/ControlTopic
The ControlTopic element allows configured whether Cyclone DDS provides a special control interface via a predefined topic or not.


#### //CycloneDDS/Domain/Internal/DefragReliableMaxSamples
Integer

This element sets the maximum number of samples that can be defragmented simultaneously for a reliable writer. This has to be large enough to handle retransmissions of historical data in addition to new samples.

The default value is: `16`


#### //CycloneDDS/Domain/Internal/DefragUnreliableMaxSamples
Integer

This element sets the maximum number of samples that can be defragmented simultaneously for best-effort writers.

The default value is: `4`


#### //CycloneDDS/Domain/Internal/DeliveryQueueMaxSamples
Integer

This element controls the maximum size of a delivery queue, expressed in samples. Once a delivery queue is full, incoming samples destined for that queue are dropped until space becomes available again.

The default value is: `256`


#### //CycloneDDS/Domain/Internal/EnableExpensiveChecks
One of:
* Comma-separated list of: whc, rhc, xevent, all
* Or empty

This element enables expensive checks in builds with assertions enabled and is ignored otherwise. Recognised categories are:

 * whc: writer history cache checking

 * rhc: reader history cache checking

 * xevent: xevent checking

In addition, there is the keyword all that enables all checks.

The default value is: `<empty>`


#### //CycloneDDS/Domain/Internal/ExtendedPacketInfo
Boolean

Whether to enable the IP\_PKTINFO on UDP sockets to get hold of the packet destination address and interface on which it was received. This allows for better filtering on discovery packets, but comes at a small performance penalty.

The default value is: `true`


#### //CycloneDDS/Domain/Internal/GenerateKeyhash
Boolean

When true, include keyhashes in outgoing data for topics with keys.

The default value is: `false`


#### //CycloneDDS/Domain/Internal/HeartbeatInterval
Attributes: [max](#cycloneddsdomaininternalheartbeatintervalmax), [min](#cycloneddsdomaininternalheartbeatintervalmin), [minsched](#cycloneddsdomaininternalheartbeatintervalminsched)

Number-with-unit

This element allows configuring the base interval for sending writer heartbeats and the bounds within which it can vary.

Valid values are finite durations with an explicit unit or the keyword 'inf' for infinity. Recognised units: ns, us, ms, s, min, hr, day.

The default value is: `100 ms`


#### //CycloneDDS/Domain/Internal/HeartbeatInterval[@max]
Number-with-unit

This attribute sets the maximum interval for periodic heartbeats.

Valid values are finite durations with an explicit unit or the keyword 'inf' for infinity. Recognised units: ns, us, ms, s, min, hr, day.

The default value is: `8 s`


#### //CycloneDDS/Domain/Internal/HeartbeatInterval[@min]
Number-with-unit

This attribute sets the minimum interval that must have passed since the most recent heartbeat from a writer, before another asynchronous (not directly related to writing) will be sent.

Valid values are finite durations with an explicit unit or the keyword 'inf' for infinity. Recognised units: ns, us, ms, s, min, hr, day.

The default value is: `5 ms`


#### //CycloneDDS/Domain/Internal/HeartbeatInterval[@minsched]
Number-with-unit

This attribute sets the minimum interval for periodic heartbeats. Other events may still cause heartbeats to go out.

Valid values are finite durations with an explicit unit or the keyword 'inf' for infinity. Recognised units: ns, us, ms, s, min, hr, day.

The default value is: `20 ms`


#### //CycloneDDS/Domain/Internal/LateAckMode
Boolean

Ack a sample only when it has been delivered, instead of when committed to delivering it.

The default value is: `false`


#### //CycloneDDS/Domain/Internal/LivelinessMonitoring
Attributes: [Interval](#cycloneddsdomaininternallivelinessmonitoringinterval), [StackTraces](#cycloneddsdomaininternallivelinessmonitoringstacktraces)

Boolean

This element controls whether or not implementation should internally monitor its own liveliness. If liveliness monitoring is enabled, stack traces can be dumped automatically when some thread appears to have stopped making progress.

The default value is: `false`


#### //CycloneDDS/Domain/Internal/LivelinessMonitoring[@Interval]
Number-with-unit

This element controls the interval to check whether threads have been making progress.

The unit must be specified explicitly. Recognised units: ns, us, ms, s, min, hr, day.

The default value is: `1s`


#### //CycloneDDS/Domain/Internal/LivelinessMonitoring[@StackTraces]
Boolean

This element controls whether or not to write stack traces to the DDSI2 trace when a thread fails to make progress (on select platforms only).

The default value is: `true`


#### //CycloneDDS/Domain/Internal/MaxParticipants
Integer

This elements configures the maximum number of DCPS domain participants this Cyclone DDS instance is willing to service. 0 is unlimited.

The default value is: `0`


#### //CycloneDDS/Domain/Internal/MaxQueuedRexmitBytes
Number-with-unit

This setting limits the maximum number of bytes queued for retransmission. The default value of 0 is unlimited unless an AuxiliaryBandwidthLimit has been set, in which case it becomes NackDelay \* AuxiliaryBandwidthLimit. It must be large enough to contain the largest sample that may need to be retransmitted.

The unit must be specified explicitly. Recognised units: B (bytes), kB & KiB (2^10 bytes), MB & MiB (2^20 bytes), GB & GiB (2^30 bytes).

The default value is: `512 kB`


#### //CycloneDDS/Domain/Internal/MaxQueuedRexmitMessages
Integer

This setting limits the maximum number of samples queued for retransmission.

The default value is: `200`


#### //CycloneDDS/Domain/Internal/MaxSampleSize
Number-with-unit

This setting controls the maximum (CDR) serialised size of samples that Cyclone DDS will forward in either direction. Samples larger than this are discarded with a warning.

The unit must be specified explicitly. Recognised units: B (bytes), kB & KiB (2^10 bytes), MB & MiB (2^20 bytes), GB & GiB (2^30 bytes).

The default value is: `2147483647 B`


#### //CycloneDDS/Domain/Internal/MeasureHbToAckLatency
Boolean

This element enables heartbeat-to-ack latency among Cyclone DDS services by prepending timestamps to Heartbeat and AckNack messages and calculating round trip times. This is non-standard behaviour. The measured latencies are quite noisy and are currently not used anywhere.

The default value is: `false`


#### //CycloneDDS/Domain/Internal/MonitorPort
Integer

This element allows configuring a service that dumps a text description of part the internal state to TCP clients. By default (-1), this is disabled; specifying 0 means a kernel-allocated port is used; a positive number is used as the TCP port number.

The default value is: `-1`


#### //CycloneDDS/Domain/Internal/MultipleReceiveThreads
Attributes: [maxretries](#cycloneddsdomaininternalmultiplereceivethreadsmaxretries)

One of: false, true, default

This element controls whether all traffic is handled by a single receive thread (false) or whether multiple receive threads may be used to improve latency (true). The value "default" currently maps to false because of firewalls potentially blocking the packets it sends to itself to interrupt the blocking reads during termination.

Currently multiple receive threads are only used for connectionless transport (e.g., UDP) and ManySocketsMode not set to single (the default).

The default value is: `default`


#### //CycloneDDS/Domain/Internal/MultipleReceiveThreads[@maxretries]
Integer

Receive threads dedicated to a single socket can only be triggered for termination by sending a packet. Reception of any packet will do, so termination failure due to packet loss is exceedingly unlikely, but to eliminate all risks, it will retry as many times as specified by this attribute before aborting.

The default value is: `4294967295`


#### //CycloneDDS/Domain/Internal/NackDelay
Number-with-unit

This setting controls the delay between receipt of a HEARTBEAT indicating missing samples and a NACK (ignored when the HEARTBEAT requires an answer). However, no NACK is sent if a NACK had been scheduled already for a response earlier than the delay requests: then that NACK will incorporate the latest information.

The unit must be specified explicitly. Recognised units: ns, us, ms, s, min, hr, day.

The default value is: `100 ms`


#### //CycloneDDS/Domain/Internal/PreEmptiveAckDelay
Number-with-unit

This setting controls the delay between the discovering a remote writer and sending a pre-emptive AckNack to discover the available range of data.

The unit must be specified explicitly. Recognised units: ns, us, ms, s, min, hr, day.

The default value is: `10 ms`


#### //CycloneDDS/Domain/Internal/PrimaryReorderMaxSamples
Integer

This element sets the maximum size in samples of a primary re-order administration. Each proxy writer has one primary re-order administration to buffer the packet flow in case some packets arrive out of order. Old samples are forwarded to secondary re-order administrations associated with readers needing historical data.

The default value is: `128`


#### //CycloneDDS/Domain/Internal/PrioritizeRetransmit
Boolean

This element controls whether retransmits are prioritized over new data, speeding up recovery.

The default value is: `true`


#### //CycloneDDS/Domain/Internal/RediscoveryBlacklistDuration
Attributes: [enforce](#cycloneddsdomaininternalrediscoveryblacklistdurationenforce)

Number-with-unit

This element controls for how long a remote participant that was previously deleted will remain on a blacklist to prevent rediscovery, giving the software on a node time to perform any cleanup actions it needs to do. To some extent this delay is required internally by Cyclone DDS, but in the default configuration with the 'enforce' attribute set to false, Cyclone DDS will reallow rediscovery as soon as it has cleared its internal administration. Setting it to too small a value may result in the entry being pruned from the blacklist before Cyclone DDS is ready, it is therefore recommended to set it to at least several seconds.

Valid values are finite durations with an explicit unit or the keyword 'inf' for infinity. Recognised units: ns, us, ms, s, min, hr, day.

The default value is: `0s`


#### //CycloneDDS/Domain/Internal/RediscoveryBlacklistDuration[@enforce]
Boolean

This attribute controls whether the configured time during which recently deleted participants will not be rediscovered (i.e., "black listed") is enforced and following complete removal of the participant in Cyclone DDS, or whether it can be rediscovered earlier provided all traces of that participant have been removed already.

The default value is: `false`


#### //CycloneDDS/Domain/Internal/RetransmitMerging
One of: never, adaptive, always

This elements controls the addressing and timing of retransmits. Possible values are:
 * never: retransmit only to the NACK-ing reader;

 * adaptive: attempt to combine retransmits needed for reliability, but send historical (transient-local) data to the requesting reader only;

 * always: do not distinguish between different causes, always try to merge.

The default is never. See also Internal/RetransmitMergingPeriod.

The default value is: `never`


#### //CycloneDDS/Domain/Internal/RetransmitMergingPeriod
Number-with-unit

This setting determines the time window size in which a NACK of some sample is ignored because a retransmit of that sample has been multicasted too recently. This setting has no effect on unicasted retransmits.

See also Internal/RetransmitMerging.

The unit must be specified explicitly. Recognised units: ns, us, ms, s, min, hr, day.

The default value is: `5 ms`


#### //CycloneDDS/Domain/Internal/RetryOnRejectBestEffort
Boolean

Whether or not to locally retry pushing a received best-effort sample into the reader caches when resource limits are reached.

The default value is: `false`


#### //CycloneDDS/Domain/Internal/SPDPResponseMaxDelay
Number-with-unit

Maximum pseudo-random delay in milliseconds between discovering aremote participant and responding to it.

The unit must be specified explicitly. Recognised units: ns, us, ms, s, min, hr, day.

The default value is: `0 ms`


#### //CycloneDDS/Domain/Internal/SecondaryReorderMaxSamples
Integer

This element sets the maximum size in samples of a secondary re-order administration. The secondary re-order administration is per reader needing historical data.

The default value is: `128`


#### //CycloneDDS/Domain/Internal/SocketReceiveBufferSize
Attributes: [max](#cycloneddsdomaininternalsocketreceivebuffersizemax), [min](#cycloneddsdomaininternalsocketreceivebuffersizemin)

The settings in this element control the size of the socket receive buffers. The operating system provides some size receive buffer upon creation of the socket, this option can be used to increase the size of the buffer beyond that initially provided by the operating system. If the buffer size cannot be increased to the requested minimum size, an error is reported.

The default setting requests a buffer size of 1MiB but accepts whatever is available after that.


#### //CycloneDDS/Domain/Internal/SocketReceiveBufferSize[@max]
Number-with-unit

This sets the size of the socket receive buffer to request, with the special value of "default" indicating that it should try to satisfy the minimum buffer size. If both are at "default", it will request 1MiB and accept anything. It is ignored if the  maximum is set to less than the minimum.

The unit must be specified explicitly. Recognised units: B (bytes), kB & KiB (2^10 bytes), MB & MiB (2^20 bytes), GB & GiB (2^30 bytes).

The default value is: `default`


#### //CycloneDDS/Domain/Internal/SocketReceiveBufferSize[@min]
Number-with-unit

This sets the minimum acceptable socket receive buffer size, with the special value "default" indicating that whatever is available is acceptable.

The unit must be specified explicitly. Recognised units: B (bytes), kB & KiB (2^10 bytes), MB & MiB (2^20 bytes), GB & GiB (2^30 bytes).

The default value is: `default`


#### //CycloneDDS/Domain/Internal/SocketSendBufferSize
Attributes: [max](#cycloneddsdomaininternalsocketsendbuffersizemax), [min](#cycloneddsdomaininternalsocketsendbuffersizemin)

The settings in this element control the size of the socket send buffers. The operating system provides some size send buffer upon creation of the socket, this option can be used to increase the size of the buffer beyond that initially provided by the operating system. If the buffer size cannot be increased to the requested minimum size, an error is reported.

The default setting requires a buffer of at least 64KiB.


#### //CycloneDDS/Domain/Internal/SocketSendBufferSize[@max]
Number-with-unit

This sets the size of the socket send buffer to request, with the special value of "default" indicating that it should try to satisfy the minimum buffer size. If both are at "default", it will use whatever is the system default. It is ignored if the maximum is set to less than the minimum.

The unit must be specified explicitly. Recognised units: B (bytes), kB & KiB (2^10 bytes), MB & MiB (2^20 bytes), GB & GiB (2^30 bytes).

The default value is: `default`


#### //CycloneDDS/Domain/Internal/SocketSendBufferSize[@min]
Number-with-unit

This sets the minimum acceptable socket send buffer size, with the special value "default" indicating that whatever is available is acceptable.

The unit must be specified explicitly. Recognised units: B (bytes), kB & KiB (2^10 bytes), MB & MiB (2^20 bytes), GB & GiB (2^30 bytes).

The default value is: `64 KiB`


#### //CycloneDDS/Domain/Internal/SquashParticipants
Boolean

This element controls whether Cyclone DDS advertises all the domain participants it serves in DDSI (when set to false), or rather only one domain participant (the one corresponding to the Cyclone DDS process; when set to true). In the latter case, Cyclone DDS becomes the virtual owner of all readers and writers of all domain participants, dramatically reducing discovery traffic (a similar effect can be obtained by setting Internal/BuiltinEndpointSet to "minimal" but with less loss of information).

The default value is: `false`


#### //CycloneDDS/Domain/Internal/SynchronousDeliveryLatencyBound
Number-with-unit

This element controls whether samples sent by a writer with QoS settings transport\_priority >= SynchronousDeliveryPriorityThreshold and a latency\_budget at most this element's value will be delivered synchronously from the "recv" thread, all others will be delivered asynchronously through delivery queues. This reduces latency at the expense of aggregate bandwidth.

Valid values are finite durations with an explicit unit or the keyword 'inf' for infinity. Recognised units: ns, us, ms, s, min, hr, day.

The default value is: `inf`


#### //CycloneDDS/Domain/Internal/SynchronousDeliveryPriorityThreshold
Integer

This element controls whether samples sent by a writer with QoS settings latency\_budget <= SynchronousDeliveryLatencyBound and transport\_priority greater than or equal to this element's value will be delivered synchronously from the "recv" thread, all others will be delivered asynchronously through delivery queues. This reduces latency at the expense of aggregate bandwidth.

The default value is: `0`


#### //CycloneDDS/Domain/Internal/Test
Children: [XmitLossiness](#cycloneddsdomaininternaltestxmitlossiness)

Testing options.


##### //CycloneDDS/Domain/Internal/Test/XmitLossiness
Integer

This element controls the fraction of outgoing packets to drop, specified as samples per thousand.

The default value is: `0`


#### //CycloneDDS/Domain/Internal/UseMulticastIfMreqn
Integer

Do not use.

The default value is: `0`


#### //CycloneDDS/Domain/Internal/Watermarks
Children: [WhcAdaptive](#cycloneddsdomaininternalwatermarkswhcadaptive), [WhcHigh](#cycloneddsdomaininternalwatermarkswhchigh), [WhcHighInit](#cycloneddsdomaininternalwatermarkswhchighinit), [WhcLow](#cycloneddsdomaininternalwatermarkswhclow)

Watermarks for flow-control.


##### //CycloneDDS/Domain/Internal/Watermarks/WhcAdaptive
Boolean

This element controls whether Cyclone DDS will adapt the high-water mark to current traffic conditions based on retransmit requests and transmit pressure.

The default value is: `true`


##### //CycloneDDS/Domain/Internal/Watermarks/WhcHigh
Number-with-unit

This element sets the maximum allowed high-water mark for the Cyclone DDS WHCs, expressed in bytes. A writer is suspended when the WHC reaches this size.

The unit must be specified explicitly. Recognised units: B (bytes), kB & KiB (2^10 bytes), MB & MiB (2^20 bytes), GB & GiB (2^30 bytes).

The default value is: `500 kB`


##### //CycloneDDS/Domain/Internal/Watermarks/WhcHighInit
Number-with-unit

This element sets the initial level of the high-water mark for the Cyclone DDS WHCs, expressed in bytes.

The unit must be specified explicitly. Recognised units: B (bytes), kB & KiB (2^10 bytes), MB & MiB (2^20 bytes), GB & GiB (2^30 bytes).

The default value is: `30 kB`


##### //CycloneDDS/Domain/Internal/Watermarks/WhcLow
Number-with-unit

This element sets the low-water mark for the Cyclone DDS WHCs, expressed in bytes. A suspended writer resumes transmitting when its Cyclone DDS WHC shrinks to this size.

The unit must be specified explicitly. Recognised units: B (bytes), kB & KiB (2^10 bytes), MB & MiB (2^20 bytes), GB & GiB (2^30 bytes).

The default value is: `1 kB`


#### //CycloneDDS/Domain/Internal/WriterLingerDuration
Number-with-unit

This setting controls the maximum duration for which actual deletion of a reliable writer with unacknowledged data in its history will be postponed to provide proper reliable transmission.
The unit must be specified explicitly. Recognised units: ns, us, ms, s, min, hr, day.

The default value is: `1 s`


### //CycloneDDS/Domain/Partitioning
Children: [IgnoredPartitions](#cycloneddsdomainpartitioningignoredpartitions), [NetworkPartitions](#cycloneddsdomainpartitioningnetworkpartitions), [PartitionMappings](#cycloneddsdomainpartitioningpartitionmappings)

The Partitioning element specifies Cyclone DDS network partitions and how DCPS partition/topic combinations are mapped onto the network partitions.


#### //CycloneDDS/Domain/Partitioning/IgnoredPartitions
Children: [IgnoredPartition](#cycloneddsdomainpartitioningignoredpartitionsignoredpartition)

The IgnoredPartitions element specifies DCPS partition/topic combinations that are not distributed over the network.


##### //CycloneDDS/Domain/Partitioning/IgnoredPartitions/IgnoredPartition
Attributes: [DCPSPartitionTopic](#cycloneddsdomainpartitioningignoredpartitionsignoredpartitiondcpspartitiontopic)

Text

This element can prevent certain combinations of DCPS partition and topic from being transmitted over the network. Cyclone DDS will completely ignore readers and writers for which all DCPS partitions as well as their topic is ignored, not even creating DDSI readers and writers to mirror the DCPS ones.

The default value is: `<empty>`


##### //CycloneDDS/Domain/Partitioning/IgnoredPartitions/IgnoredPartition[@DCPSPartitionTopic]
Text

This attribute specifies a partition and a topic expression, separated by a single '.', which are used to determine if a given partition and topic will be ignored or not. The expressions may use the usual wildcards '\*' and '?'. Cyclone DDS will consider a wildcard DCPS partition to match an expression if a string that satisfies both expressions exists.

The default value is: `<empty>`


#### //CycloneDDS/Domain/Partitioning/NetworkPartitions
Children: [NetworkPartition](#cycloneddsdomainpartitioningnetworkpartitionsnetworkpartition)

The NetworkPartitions element specifies the Cyclone DDS network partitions.


##### //CycloneDDS/Domain/Partitioning/NetworkPartitions/NetworkPartition
Attributes: [Address](#cycloneddsdomainpartitioningnetworkpartitionsnetworkpartitionaddress), [Interface](#cycloneddsdomainpartitioningnetworkpartitionsnetworkpartitioninterface), [Name](#cycloneddsdomainpartitioningnetworkpartitionsnetworkpartitionname)

Text

This element defines a Cyclone DDS network partition.

The default value is: `<empty>`


##### //CycloneDDS/Domain/Partitioning/NetworkPartitions/NetworkPartition[@Address]
Text

This attribute specifies the addresses associated with the network partition as a comma-separated list. The addresses are typically multicast addresses. Non-multicast addresses are allowed, provided the "Interface" attribute is not used: * An address matching the address or the "external address" (see General/ExternalNetworkAddress; default is the actual address) of a configured interface results in adding the corresponding "external" address to the set of advertised unicast addresses.
 * An address corresponding to the (external) address of a configured interface, but not the address of the host itself, for example, a match when masking the addresses with the netmask for IPv4, results in adding the external address. For IPv4, this requires the host part to be all-zero.
Readers matching this network partition (cf. Partitioning/PartitionMappings) will advertise all addresses listed to the matching writers via the discovery protocol and will join the specified multicast groups. The writers will select the most suitable address from the addresses advertised by the readers.

The unicast addresses advertised by a reader are the only unicast addresses a writer will use to send data to it and are used to select the subset of network interfaces to use for transmitting multicast data with the intent of reaching it.

The default value is: `<empty>`


##### //CycloneDDS/Domain/Partitioning/NetworkPartitions/NetworkPartition[@Interface]
Text

This attribute takes a comma-separated list of interface name that the reader is willing to receive data on. This is implemented by adding the interface addresses to the set address set configured using the sibling "Address" attribute. See there for more details.

The default value is: `<empty>`


##### //CycloneDDS/Domain/Partitioning/NetworkPartitions/NetworkPartition[@Name]
Text

This attribute specifies the name of this Cyclone DDS network partition. Two network partitions cannot have the same name. Partition mappings (cf. Partitioning/PartitionMappings) refer to network partitions using these names.

The default value is: `<empty>`


#### //CycloneDDS/Domain/Partitioning/PartitionMappings
Children: [PartitionMapping](#cycloneddsdomainpartitioningpartitionmappingspartitionmapping)

The PartitionMappings element specifies the mapping from DCPS partition/topic combinations to Cyclone DDS network partitions.


##### //CycloneDDS/Domain/Partitioning/PartitionMappings/PartitionMapping
Attributes: [DCPSPartitionTopic](#cycloneddsdomainpartitioningpartitionmappingspartitionmappingdcpspartitiontopic), [NetworkPartition](#cycloneddsdomainpartitioningpartitionmappingspartitionmappingnetworkpartition)

Text

This element defines a mapping from a DCPS partition/topic combination to a Cyclone DDS network partition. This allows partitioning data flows by using special multicast addresses for part of the data and possibly encrypting the data flow.

The default value is: `<empty>`


##### //CycloneDDS/Domain/Partitioning/PartitionMappings/PartitionMapping[@DCPSPartitionTopic]
Text

This attribute specifies a partition and a topic expression, separated by a single '.', which are used to determine if a given partition and topic maps to the Cyclone DDS network partition named by the NetworkPartition attribute in this PartitionMapping element. The expressions may use the usual wildcards '\*' and '?'. Cyclone DDS will consider a wildcard DCPS partition to match an expression if there exists a string that satisfies both expressions.

The default value is: `<empty>`


##### //CycloneDDS/Domain/Partitioning/PartitionMappings/PartitionMapping[@NetworkPartition]
Text

This attribute specifies which Cyclone DDS network partition is to be used for DCPS partition/topic combinations matching the DCPSPartitionTopic attribute within this PartitionMapping element.

The default value is: `<empty>`


### //CycloneDDS/Domain/SSL
Children: [CertificateVerification](#cycloneddsdomainsslcertificateverification), [Ciphers](#cycloneddsdomainsslciphers), [Enable](#cycloneddsdomainsslenable), [EntropyFile](#cycloneddsdomainsslentropyfile), [KeyPassphrase](#cycloneddsdomainsslkeypassphrase), [KeystoreFile](#cycloneddsdomainsslkeystorefile), [MinimumTLSVersion](#cycloneddsdomainsslminimumtlsversion), [SelfSignedCertificates](#cycloneddsdomainsslselfsignedcertificates), [VerifyClient](#cycloneddsdomainsslverifyclient)

The SSL element allows specifying various parameters related to using SSL/TLS for DDSI over TCP.


#### //CycloneDDS/Domain/SSL/CertificateVerification
Boolean

If disabled this allows SSL connections to occur even if an X509 certificate fails verification.

The default value is: `true`


#### //CycloneDDS/Domain/SSL/Ciphers
Text

The set of ciphers used by SSL/TLS

The default value is: `ALL:!ADH:!LOW:!EXP:!MD5:@STRENGTH`


#### //CycloneDDS/Domain/SSL/Enable
Boolean

This enables SSL/TLS for TCP.

The default value is: `false`


#### //CycloneDDS/Domain/SSL/EntropyFile
Text

The SSL/TLS random entropy file name.

The default value is: `<empty>`


#### //CycloneDDS/Domain/SSL/KeyPassphrase
Text

The SSL/TLS key pass phrase for encrypted keys.

The default value is: `secret`


#### //CycloneDDS/Domain/SSL/KeystoreFile
Text

The SSL/TLS key and certificate store file name. The keystore must be in PEM format.

The default value is: `keystore`


#### //CycloneDDS/Domain/SSL/MinimumTLSVersion
Text

The minimum TLS version that may be negotiated, valid values are 1.2 and 1.3.

The default value is: `1.3`


#### //CycloneDDS/Domain/SSL/SelfSignedCertificates
Boolean

This enables the use of self signed X509 certificates.

The default value is: `false`


#### //CycloneDDS/Domain/SSL/VerifyClient
Boolean

This enables an SSL server to check the X509 certificate of a connecting client.

The default value is: `true`


### //CycloneDDS/Domain/Security
Children: [AccessControl](#cycloneddsdomainsecurityaccesscontrol), [Authentication](#cycloneddsdomainsecurityauthentication), [Cryptographic](#cycloneddsdomainsecuritycryptographic)

This element is used to configure Cyclone DDS with the DDS Security specification plugins and settings.


#### //CycloneDDS/Domain/Security/AccessControl
Children: [Governance](#cycloneddsdomainsecurityaccesscontrolgovernance), [Library](#cycloneddsdomainsecurityaccesscontrollibrary), [Permissions](#cycloneddsdomainsecurityaccesscontrolpermissions), [PermissionsCA](#cycloneddsdomainsecurityaccesscontrolpermissionsca)

This element configures the Access Control plugin of the DDS Security specification.


##### //CycloneDDS/Domain/Security/AccessControl/Governance
Text

URI to the shared Governance Document signed by the Permissions CA in S/MIME format

URI schemes: file, data<br>
Examples file URIs:

<Governance>file:governance.smime</Governance>

<Governance>file:/home/myuser/governance.smime</Governance><br>
<Governance><![CDATA[data:,MIME-Version: 1.0

Content-Type: multipart/signed; protocol="application/x-pkcs7-signature"; micalg="sha-256"; boundary="----F9A8A198D6F08E1285A292ADF14DD04F"

This is an S/MIME signed message 

------F9A8A198D6F08E1285A292ADF14DD04F

<?xml version="1.0" encoding="UTF-8"?>

<dds xmlns:xsi="http://www.w3.org/2001/XMLSchema-instance"

xsi:noNamespaceSchemaLocation="omg\_shared\_ca\_governance.xsd">

<domain\_access\_rules>

 . . . 

</domain\_access\_rules>

</dds>

...

------F9A8A198D6F08E1285A292ADF14DD04F

Content-Type: application/x-pkcs7-signature; name="smime.p7s"

Content-Transfer-Encoding: base64

Content-Disposition: attachment; filename="smime.p7s"

MIIDuAYJKoZIhv ...al5s=

------F9A8A198D6F08E1285A292ADF14DD04F-]]</Governance>

The default value is: `<empty>`


##### //CycloneDDS/Domain/Security/AccessControl/Library
Attributes: [finalizeFunction](#cycloneddsdomainsecurityaccesscontrollibraryfinalizefunction), [initFunction](#cycloneddsdomainsecurityaccesscontrollibraryinitfunction), [path](#cycloneddsdomainsecurityaccesscontrollibrarypath)

Text

This element specifies the library to be loaded as the DDS Security Access Control plugin.

The default value is: `<empty>`


##### //CycloneDDS/Domain/Security/AccessControl/Library[@finalizeFunction]
Text

This element names the finalization function of Access Control plugin. This function is called to let the plugin release its resources.

The default value is: `finalize\_access\_control`


##### //CycloneDDS/Domain/Security/AccessControl/Library[@initFunction]
Text

This element names the initialization function of Access Control plugin. This function is called after loading the plugin library for instantiation purposes. The Init function must return an object that implements the DDS Security Access Control interface.

The default value is: `init\_access\_control`


##### //CycloneDDS/Domain/Security/AccessControl/Library[@path]
Text

This element points to the path of Access Control plugin library.

It can be either absolute path excluding file extension ( /usr/lib/dds\_security\_ac ) or single file without extension ( dds\_security\_ac ).

If a single file is supplied, the library is located by the current working directory, or LD\_LIBRARY\_PATH for Unix systems, and PATH for Windows systems.

The default value is: `dds\_security\_ac`


##### //CycloneDDS/Domain/Security/AccessControl/Permissions
Text

URI to the DomainParticipant permissions document signed by the Permissions CA in S/MIME format

The permissions document specifies the permissions to be applied to a domain.<br>
Example file URIs:

<Permissions>file:permissions\_document.p7s</Permissions>

<Permissions>file:/path\_to/permissions\_document.p7s</Permissions>

Example data URI:

<Permissions><![CDATA[data:,.........]]</Permissions>

The default value is: `<empty>`


##### //CycloneDDS/Domain/Security/AccessControl/PermissionsCA
Text

URI to an X509 certificate for the PermissionsCA in PEM format.

Supported URI schemes: file, data

The file and data schemas shall refer to a X.509 v3 certificate (see X.509 v3 ITU-T Recommendation X.509 (2005) [39]) in PEM format.<br>
Examples:<br>
<PermissionsCA>file:permissions\_ca.pem</PermissionsCA>

<PermissionsCA>file:/home/myuser/permissions\_ca.pem</PermissionsCA><br>
<PermissionsCA>data:<strong>,</strong>-----BEGIN CERTIFICATE-----

MIIC3DCCAcQCCQCWE5x+Z ... PhovK0mp2ohhRLYI0ZiyYQ==

-----END CERTIFICATE-----</PermissionsCA>

The default value is: `<empty>`


#### //CycloneDDS/Domain/Security/Authentication
Children: [CRL](#cycloneddsdomainsecurityauthenticationcrl), [IdentityCA](#cycloneddsdomainsecurityauthenticationidentityca), [IdentityCertificate](#cycloneddsdomainsecurityauthenticationidentitycertificate), [IncludeOptionalFields](#cycloneddsdomainsecurityauthenticationincludeoptionalfields), [Library](#cycloneddsdomainsecurityauthenticationlibrary), [Password](#cycloneddsdomainsecurityauthenticationpassword), [PrivateKey](#cycloneddsdomainsecurityauthenticationprivatekey), [TrustedCADirectory](#cycloneddsdomainsecurityauthenticationtrustedcadirectory)

This element configures the Authentication plugin of the DDS Security specification.


##### //CycloneDDS/Domain/Security/Authentication/CRL
Text

Optional URI to load an X509 Certificate Revocation List

Supported URI schemes: file, data

Examples:

<CRL>file:crl.pem</CRL>

<CRL>data:,-----BEGIN X509 CRL-----<br>
MIIEpAIBAAKCAQEA3HIh...AOBaaqSV37XBUJg=<br>
-----END X509 CRL-----</CRL>

The default value is: `<empty>`


##### //CycloneDDS/Domain/Security/Authentication/IdentityCA
Text

URI to the X509 certificate [39] of the Identity CA that is the signer of Identity Certificate.

Supported URI schemes: file, data

The file and data schemas shall refer to a X.509 v3 certificate (see X.509 v3 ITU-T Recommendation X.509 (2005) [39]) in PEM format.

Examples:

<IdentityCA>file:identity\_ca.pem</IdentityCA>

<IdentityCA>data:,-----BEGIN CERTIFICATE-----<br>
MIIC3DCCAcQCCQCWE5x+Z...PhovK0mp2ohhRLYI0ZiyYQ==<br>
-----END CERTIFICATE-----</IdentityCA>

The default value is: `<empty>`


##### //CycloneDDS/Domain/Security/Authentication/IdentityCertificate
Text

An identity certificate will identify all participants in the OSPL instance.<br>The content is URI to an X509 certificate signed by the IdentityCA in PEM format containing the signed public key.

Supported URI schemes: file, data

Examples:

<IdentityCertificate>file:participant1\_identity\_cert.pem</IdentityCertificate>

<IdentityCertificate>data:,-----BEGIN CERTIFICATE-----<br>
MIIDjjCCAnYCCQDCEu9...6rmT87dhTo=<br>
-----END CERTIFICATE-----</IdentityCertificate>

The default value is: `<empty>`


##### //CycloneDDS/Domain/Security/Authentication/IncludeOptionalFields
Boolean

The authentication handshake tokens may contain optional fields to be included for finding interoperability problems. If this parameter is set to true the optional fields are included in the handshake token exchange.

The default value is: `false`


##### //CycloneDDS/Domain/Security/Authentication/Library
Attributes: [finalizeFunction](#cycloneddsdomainsecurityauthenticationlibraryfinalizefunction), [initFunction](#cycloneddsdomainsecurityauthenticationlibraryinitfunction), [path](#cycloneddsdomainsecurityauthenticationlibrarypath)

Text

This element specifies the library to be loaded as the DDS Security Access Control plugin.

The default value is: `<empty>`


##### //CycloneDDS/Domain/Security/Authentication/Library[@finalizeFunction]
Text

This element names the finalization function of the Authentication plugin. This function is called to let the plugin release its resources.

The default value is: `finalize\_authentication`


##### //CycloneDDS/Domain/Security/Authentication/Library[@initFunction]
Text

This element names the initialization function of the Authentication plugin. This function is called after loading the plugin library for instantiation purposes. The Init function must return an object that implements the DDS Security Authentication interface.

The default value is: `init\_authentication`


##### //CycloneDDS/Domain/Security/Authentication/Library[@path]
Text

This element points to the path of the Authentication plugin library.

It can be either absolute path excluding file extension ( /usr/lib/dds\_security\_auth ) or single file without extension ( dds\_security\_auth ).

If a single file is supplied, the library is located by the current working directory, or LD\_LIBRARY\_PATH for Unix systems, and PATH for Windows systems.

The default value is: `dds\_security\_auth`


##### //CycloneDDS/Domain/Security/Authentication/Password
Text

A password is used to decrypt the private\_key.

The value of the password property shall be interpreted as the Base64 encoding of the AES-128 key that shall be used to decrypt the private\_key using AES128-CBC.

If the password property is not present, then the value supplied in the private\_key property must contain the unencrypted private key.

The default value is: `<empty>`


##### //CycloneDDS/Domain/Security/Authentication/PrivateKey
Text

URI to access the private Private Key for all of the participants in the OSPL federation.

Supported URI schemes: file, data

Examples:

<PrivateKey>file:identity\_ca\_private\_key.pem</PrivateKey>

<PrivateKey>data:,-----BEGIN RSA PRIVATE KEY-----<br>
MIIEpAIBAAKCAQEA3HIh...AOBaaqSV37XBUJg==<br>
-----END RSA PRIVATE KEY-----</PrivateKey>

The default value is: `<empty>`


##### //CycloneDDS/Domain/Security/Authentication/TrustedCADirectory
Text

Trusted CA Directory which contains trusted CA certificates as separated files.

The default value is: `<empty>`


#### //CycloneDDS/Domain/Security/Cryptographic
Children: [Library](#cycloneddsdomainsecuritycryptographiclibrary)

This element configures the Cryptographic plugin of the DDS Security specification.


##### //CycloneDDS/Domain/Security/Cryptographic/Library
Attributes: [finalizeFunction](#cycloneddsdomainsecuritycryptographiclibraryfinalizefunction), [initFunction](#cycloneddsdomainsecuritycryptographiclibraryinitfunction), [path](#cycloneddsdomainsecuritycryptographiclibrarypath)

Text

This element specifies the library to be loaded as the DDS Security Cryptographic plugin.

The default value is: `<empty>`


##### //CycloneDDS/Domain/Security/Cryptographic/Library[@finalizeFunction]
Text

This element names the finalization function of the Cryptographic plugin. This function is called to let the plugin release its resources.

The default value is: `finalize\_crypto`


##### //CycloneDDS/Domain/Security/Cryptographic/Library[@initFunction]
Text

This element names the initialization function of the Cryptographic plugin. This function is called after loading the plugin library for instantiation purposes. The Init function must return an object that implements the DDS Security Cryptographic interface.

The default value is: `init\_crypto`


##### //CycloneDDS/Domain/Security/Cryptographic/Library[@path]
Text

This element points to the path of the Cryptographic plugin library.

It can be either absolute path excluding file extension ( /usr/lib/dds\_security\_crypto ) or single file without extension ( dds\_security\_crypto ).

If a single file is supplied, the is library located by the current working directory, or LD\_LIBRARY\_PATH for Unix systems, and PATH for Windows systems.

The default value is: `dds\_security\_crypto`


### //CycloneDDS/Domain/SharedMemory
The Shared Memory element allows specifying various parameters related to using shared memory.


### //CycloneDDS/Domain/Sizing
Children: [ReceiveBufferChunkSize](#cycloneddsdomainsizingreceivebufferchunksize), [ReceiveBufferSize](#cycloneddsdomainsizingreceivebuffersize)

The Sizing element allows you to specify various configuration settings dealing with expected system sizes, buffer sizes, &c.


#### //CycloneDDS/Domain/Sizing/ReceiveBufferChunkSize
Number-with-unit

This element specifies the size of one allocation unit in the receive buffer. It must be greater than the maximum packet size by a modest amount (too large packets are dropped). Each allocation is shrunk immediately after processing a message or freed straightaway.

The unit must be specified explicitly. Recognised units: B (bytes), kB & KiB (2^10 bytes), MB & MiB (2^20 bytes), GB & GiB (2^30 bytes).

The default value is: `128 KiB`


#### //CycloneDDS/Domain/Sizing/ReceiveBufferSize
Number-with-unit

This element sets the size of a single receive buffer. Many receive buffers may be needed. The minimum workable size is a little larger than Sizing/ReceiveBufferChunkSize, and the value used is taken as the configured value and the actual minimum workable size.

The unit must be specified explicitly. Recognised units: B (bytes), kB & KiB (2^10 bytes), MB & MiB (2^20 bytes), GB & GiB (2^30 bytes).

The default value is: `1 MiB`


### //CycloneDDS/Domain/TCP
Children: [AlwaysUsePeeraddrForUnicast](#cycloneddsdomaintcpalwaysusepeeraddrforunicast), [Enable](#cycloneddsdomaintcpenable), [NoDelay](#cycloneddsdomaintcpnodelay), [Port](#cycloneddsdomaintcpport), [ReadTimeout](#cycloneddsdomaintcpreadtimeout), [WriteTimeout](#cycloneddsdomaintcpwritetimeout)

The TCP element allows you to specify various parameters related to running DDSI over TCP.


#### //CycloneDDS/Domain/TCP/AlwaysUsePeeraddrForUnicast
Boolean

Setting this to true means the unicast addresses in SPDP packets will be ignored, and the peer address from the TCP connection will be used instead. This may help work around incorrectly advertised addresses when using TCP.

The default value is: `false`


#### //CycloneDDS/Domain/TCP/Enable
One of: false, true, default

This element enables the optional TCP transport - deprecated, use General/Transport instead.

The default value is: `default`


#### //CycloneDDS/Domain/TCP/NoDelay
Boolean

This element enables the TCP\_NODELAY socket option, preventing multiple DDSI messages from being sent in the same TCP request. Setting this option typically optimises latency over throughput.

The default value is: `true`


#### //CycloneDDS/Domain/TCP/Port
Integer

This element specifies the TCP port number on which Cyclone DDS accepts connections. If the port is set, it is used in entity locators, published with DDSI discovery, dynamically allocated if zero, and disabled if -1 or not configured. If disabled other DDSI services will not be able to establish connections with the service, the service can only communicate by establishing connections to other services.

The default value is: `-1`


#### //CycloneDDS/Domain/TCP/ReadTimeout
Number-with-unit

This element specifies the timeout for blocking TCP read operations. If this timeout expires then the connection is closed.

The unit must be specified explicitly. Recognised units: ns, us, ms, s, min, hr, day.

The default value is: `2 s`


#### //CycloneDDS/Domain/TCP/WriteTimeout
Number-with-unit

This element specifies the timeout for blocking TCP write operations. If this timeout expires then the connection is closed.

The unit must be specified explicitly. Recognised units: ns, us, ms, s, min, hr, day.

The default value is: `2 s`


### //CycloneDDS/Domain/Threads
Children: [Thread](#cycloneddsdomainthreadsthread)

This element is used to set thread properties.


#### //CycloneDDS/Domain/Threads/Thread
Attributes: [Name](#cycloneddsdomainthreadsthreadname)
Children: [Scheduling](#cycloneddsdomainthreadsthreadscheduling), [StackSize](#cycloneddsdomainthreadsthreadstacksize)

This element is used to set thread properties.


#### //CycloneDDS/Domain/Threads/Thread[@Name]
Text

The Name of the thread for which properties are being set. The following threads exist:

 * gc: garbage collector thread involved in deleting entities;

 * recv: receive thread, taking data from the network and running the protocol state machine;

 * dq.builtins: delivery thread for DDSI-builtin data, primarily for discovery;

 * lease: DDSI liveliness monitoring;

 * tev: general timed-event handling, retransmits and discovery;

 * fsm: finite state machine thread for handling security handshake;

 * xmit.CHAN: transmit thread for channel CHAN;

 * dq.CHAN: delivery thread for channel CHAN;

 * tev.CHAN: timed-event thread for channel CHAN.

The default value is: `<empty>`


##### //CycloneDDS/Domain/Threads/Thread/Scheduling
Children: [Affinity](#cycloneddsdomainthreadsthreadschedulingaffinity), [Class](#cycloneddsdomainthreadsthreadschedulingclass), [Priority](#cycloneddsdomainthreadsthreadschedulingpriority)

This element configures the scheduling properties of the thread.


###### //CycloneDDS/Domain/Threads/Thread/Scheduling/Affinity
Text

This element specifies the thread affinity using a string of comma-separated unsigned 32-bit integers. The notional meaning of the string is that it lists the IDs of the CPU cores to use, but some platforms may use a different mapping. Ignored if unsupported by the platform.

The default value is: `<empty>`


###### //CycloneDDS/Domain/Threads/Thread/Scheduling/Class
One of: realtime, timeshare, default

This element specifies the thread scheduling class (realtime, timeshare or default). The user may need special privileges from the underlying operating system to be able to assign some of the privileged scheduling classes.

The default value is: `default`


###### //CycloneDDS/Domain/Threads/Thread/Scheduling/Priority
Text

This element specifies the thread priority (decimal integer or default). Only priorities supported by the underlying operating system can be assigned to this element. The user may need special privileges from the underlying operating system to be able to assign some of the privileged priorities.

The default value is: `default`


##### //CycloneDDS/Domain/Threads/Thread/StackSize
Number-with-unit

This element configures the stack size for this thread. The default value default leaves the stack size at the operating system default.

The unit must be specified explicitly. Recognised units: B (bytes), kB & KiB (2^10 bytes), MB & MiB (2^20 bytes), GB & GiB (2^30 bytes).

The default value is: `default`


### //CycloneDDS/Domain/Tracing
Children: [AppendToFile](#cycloneddsdomaintracingappendtofile), [Category](#cycloneddsdomaintracingcategory), [OutputFile](#cycloneddsdomaintracingoutputfile), [PacketCaptureFile](#cycloneddsdomaintracingpacketcapturefile), [Verbosity](#cycloneddsdomaintracingverbosity)

The Tracing element controls the amount and type of information that is written into the tracing log by the DDSI service. This is useful to track the DDSI service during application development.


#### //CycloneDDS/Domain/Tracing/AppendToFile
Boolean

This option specifies whether the output should be appended to an existing log file. The default is to create a new log file each time, which is generally the best option if a detailed log is generated.

The default value is: `false`


#### //CycloneDDS/Domain/Tracing/Category
One of:
<<<<<<< HEAD
* Comma-separated list of: fatal, error, warning, info, config, discovery, data, radmin, timing, traffic, topic, tcp, plist, whc, throttle, rhc, content, malformed, durability, trace, user, user1, user2, user3
=======
* Comma-separated list of: fatal, error, warning, info, config, discovery, data, radmin, timing, traffic, topic, tcp, plist, whc, throttle, rhc, durability, content, shm, trace
>>>>>>> 5842d131
* Or empty

This element enables individual logging categories. These are enabled in addition to those enabled by Tracing/Verbosity. Recognised categories are:

 * fatal: all fatal errors, errors causing immediate termination

 * error: failures probably impacting correctness but not necessarily causing immediate termination

 * warning: abnormal situations that will likely not impact correctness

 * config: full dump of the configuration

 * info: general informational notices

 * discovery: all discovery activity

 * data: include data content of samples in traces

 * radmin: receive buffer administration

 * timing: periodic reporting of CPU loads per thread

 * traffic: periodic reporting of total outgoing data

 * throttle: tracing of throttling events

 * whc: tracing of writer history cache changes

 * rhc: tracing of reader history cache changes

 * tcp: tracing of TCP-specific activity

 * topic: tracing of topic definitions

 * plist: tracing of discovery parameter list interpretation
 * durability: tracing of durable data

 * content: tracing of sample contents

 * malformed: dump malformed full packet as warning

 * durability: tracing of durable data

 * user: all user-defined tracing categories

 * user1: user-defined tracing category 1

 * user2: user-defined tracing category 2

 * user3: user-defined tracing category 3


In addition, there is the keyword trace that enables: fatal, error, warning, info, config, discovery, data, trace, timing, traffic, tcp, throttle, content..
The categorisation of tracing output is incomplete and hence most of the verbosity levels and categories are not of much use in the current release. This is an ongoing process and here we describe the target situation rather than the current situation. Currently, the most useful is trace.

The default value is: `<empty>`


#### //CycloneDDS/Domain/Tracing/OutputFile
Text

This option specifies where the logging is printed to. Note that stdout and stderr are treated as special values, representing "standard out" and "standard error" respectively. No file is created unless logging categories are enabled using the Tracing/Verbosity or Tracing/EnabledCategory settings.

The default value is: `cyclonedds.log`


#### //CycloneDDS/Domain/Tracing/PacketCaptureFile
Text

This option specifies the file to which received and sent packets will be logged in the "pcap" format suitable for analysis using common networking tools, such as WireShark. IP and UDP headers are fictitious, in particular the destination address of received packets. The TTL may be used to distinguish between sent and received packets: it is 255 for sent packets and 128 for received ones. Currently IPv4 only.

The default value is: `<empty>`


#### //CycloneDDS/Domain/Tracing/Verbosity
One of: finest, finer, fine, config, info, warning, severe, none

This element enables standard groups of categories, based on a desired verbosity level. This is in addition to the categories enabled by the Tracing/Category setting. Recognised verbosity levels and the categories they map to are:
 * none: no Cyclone DDS log

 * severe: error and fatal

 * warning: severe + warning

 * info: warning + info

 * config: info + config

 * fine: config + discovery

 * finer: fine + traffic and timing

 * finest: finer + trace

While none prevents any message from being written to a DDSI2 log file.

The categorisation of tracing output is incomplete and hence most of the verbosity levels and categories are not of much use in the current release. This is an ongoing process and here we describe the target situation rather than the current situation. Currently, the most useful verbosity levels are config, fine and finest.

The default value is: `none`
<<<<<<< HEAD
<!--- generated from ddsi_config.h[059f0d7bd76b557f73e670e06322d044d46960e6] -->
<!--- generated from ddsi__cfgunits.h[bd22f0c0ed210501d0ecd3b07c992eca549ef5aa] -->
<!--- generated from ddsi__cfgelems.h[e6ac71277081b300188897a4713ff9a7d3406cb2] -->
<!--- generated from ddsi_config.c[edeb55de48ff9746fa3a088b871308194dcd5ab5] -->
<!--- generated from _confgen.h[9554f1d72645c0b8bb66ffbfbc3c0fb664fc1a43] -->
=======
<!--- generated from ddsi_config.h[c86e7819dea81365c20acec4519abc2a022feca8] -->
<!--- generated from ddsi__cfgunits.h[bd22f0c0ed210501d0ecd3b07c992eca549ef5aa] -->
<!--- generated from ddsi__cfgelems.h[fb5382bc6dbb34bca275d20c3c4282f948318862] -->
<!--- generated from ddsi_config.c[95a436fb315153cae24f6d95f7e924e1004882e1] -->
<!--- generated from _confgen.h[e32eabfc35e9f3a7dcb63b19ed148c0d17c6e5fc] -->
>>>>>>> 5842d131
<!--- generated from _confgen.c[237308acd53897a34e8c643e16e05a61d73ffd65] -->
<!--- generated from generate_rnc.c[b50e4b7ab1d04b2bc1d361a0811247c337b74934] -->
<!--- generated from generate_md.c[789b92e422631684352909cfb8bf43f6ceb16a01] -->
<!--- generated from generate_rst.c[3c4b523fbb57c8e4a7e247379d06a8021ccc21c4] -->
<!--- generated from generate_xsd.c[6b6818d7f17a35d56c376c04ec1410427f34c0f0] -->
<!--- generated from generate_defconfig.c[631cafee70a6f9480e0267db8ffe883d806f5f70] --><|MERGE_RESOLUTION|>--- conflicted
+++ resolved
@@ -1827,11 +1827,9 @@
 
 #### //CycloneDDS/Domain/Tracing/Category
 One of:
-<<<<<<< HEAD
+
 * Comma-separated list of: fatal, error, warning, info, config, discovery, data, radmin, timing, traffic, topic, tcp, plist, whc, throttle, rhc, content, malformed, durability, trace, user, user1, user2, user3
-=======
-* Comma-separated list of: fatal, error, warning, info, config, discovery, data, radmin, timing, traffic, topic, tcp, plist, whc, throttle, rhc, durability, content, shm, trace
->>>>>>> 5842d131
+
 * Or empty
 
 This element enables individual logging categories. These are enabled in addition to those enabled by Tracing/Verbosity. Recognised categories are:
@@ -1931,19 +1929,11 @@
 The categorisation of tracing output is incomplete and hence most of the verbosity levels and categories are not of much use in the current release. This is an ongoing process and here we describe the target situation rather than the current situation. Currently, the most useful verbosity levels are config, fine and finest.
 
 The default value is: `none`
-<<<<<<< HEAD
 <!--- generated from ddsi_config.h[059f0d7bd76b557f73e670e06322d044d46960e6] -->
 <!--- generated from ddsi__cfgunits.h[bd22f0c0ed210501d0ecd3b07c992eca549ef5aa] -->
 <!--- generated from ddsi__cfgelems.h[e6ac71277081b300188897a4713ff9a7d3406cb2] -->
 <!--- generated from ddsi_config.c[edeb55de48ff9746fa3a088b871308194dcd5ab5] -->
 <!--- generated from _confgen.h[9554f1d72645c0b8bb66ffbfbc3c0fb664fc1a43] -->
-=======
-<!--- generated from ddsi_config.h[c86e7819dea81365c20acec4519abc2a022feca8] -->
-<!--- generated from ddsi__cfgunits.h[bd22f0c0ed210501d0ecd3b07c992eca549ef5aa] -->
-<!--- generated from ddsi__cfgelems.h[fb5382bc6dbb34bca275d20c3c4282f948318862] -->
-<!--- generated from ddsi_config.c[95a436fb315153cae24f6d95f7e924e1004882e1] -->
-<!--- generated from _confgen.h[e32eabfc35e9f3a7dcb63b19ed148c0d17c6e5fc] -->
->>>>>>> 5842d131
 <!--- generated from _confgen.c[237308acd53897a34e8c643e16e05a61d73ffd65] -->
 <!--- generated from generate_rnc.c[b50e4b7ab1d04b2bc1d361a0811247c337b74934] -->
 <!--- generated from generate_md.c[789b92e422631684352909cfb8bf43f6ceb16a01] -->
