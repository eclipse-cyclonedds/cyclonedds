--- conflicted
+++ resolved
@@ -159,22 +159,14 @@
     - <<: *linux_clang
       env: [ ARCH=x86_64, ASAN=none, BUILD_TYPE=Release, SSL=YES, SECURITY=YES, GENERATOR="Unix Makefiles" ]
     - <<: *osx_xcode9
-<<<<<<< HEAD
       env: [ ARCH=x86_64, ASAN=none, BUILD_TYPE=Release, SSL=NO, SECURITY=YES, GENERATOR="Unix Makefiles" ]
-    - <<: *osx_xcode10_3
-      env: [ ARCH=x86_64, ASAN=address, BUILD_TYPE=Debug, SSL=YES, SECURITY=YES, GENERATOR="Unix Makefiles" ]
-    - <<: *osx_xcode10_3
-      env: [ ARCH=x86_64, ASAN=none, BUILD_TYPE=Release, SSL=YES, SECURITY=YES, GENERATOR="Unix Makefiles" ]
-=======
-      env: [ ARCH=x86_64, ASAN=none, BUILD_TYPE=Release, SSL=NO, GENERATOR="Unix Makefiles" ]
       if: type = cron
     - <<: *osx_xcode
-      env: [ ARCH=x86_64, ASAN=none, BUILD_TYPE=Release, SSL=NO, GENERATOR="Unix Makefiles", MACOSX_DEPLOYMENT_TARGET=10.12 ]
+      env: [ ARCH=x86_64, ASAN=none, BUILD_TYPE=Release, SSL=NO, SECURITY=YES, GENERATOR="Unix Makefiles", MACOSX_DEPLOYMENT_TARGET=10.12 ]
     - <<: *osx_xcode
-      env: [ ARCH=x86_64, ASAN=address, BUILD_TYPE=Debug, SSL=YES, GENERATOR="Unix Makefiles" ]
+      env: [ ARCH=x86_64, ASAN=address, BUILD_TYPE=Debug, SSL=YES, SECURITY=YES, GENERATOR="Unix Makefiles" ]
     - <<: *osx_xcode
-      env: [ ARCH=x86_64, ASAN=none, BUILD_TYPE=Release, SSL=YES, GENERATOR="Unix Makefiles" ]
->>>>>>> fc8d8445
+      env: [ ARCH=x86_64, ASAN=none, BUILD_TYPE=Release, SSL=YES, SECURITY=YES, GENERATOR="Unix Makefiles" ]
     - <<: *windows_vs2017
       env: [ ARCH=x86, ASAN=none, BUILD_TYPE=Debug, SSL=YES, SECURITY=YES, GENERATOR="Visual Studio 15 2017" ]
     - <<: *windows_vs2017
