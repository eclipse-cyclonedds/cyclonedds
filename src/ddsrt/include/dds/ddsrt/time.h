/*
 * Copyright(c) 2006 to 2018 ADLINK Technology Limited and others
 *
 * This program and the accompanying materials are made available under the
 * terms of the Eclipse Public License v. 2.0 which is available at
 * http://www.eclipse.org/legal/epl-2.0, or the Eclipse Distribution License
 * v. 1.0 which is available at
 * http://www.eclipse.org/org/documents/edl-v10.php.
 *
 * SPDX-License-Identifier: EPL-2.0 OR BSD-3-Clause
 */

/**
 * @file
 * @brief DDS C Time support API
 *
 * This header file defines the public API of the in the
 * CycloneDDS C language binding.
 */
#ifndef DDS_TIME_H
#define DDS_TIME_H

#include <stdint.h>

#include "dds/export.h"
#include "dds/ddsrt/types.h"

#if defined (__cplusplus)
extern "C" {
#endif

/*
  Times are represented using a 64-bit signed integer, encoding
  nanoseconds since the epoch. Considering the nature of these
  systems, one would best use TAI, International Atomic Time, rather
  than something UTC, but availability may be limited.

  Valid times are non-negative and times up to 2**63-2 can be
  represented. 2**63-1 is defined to represent, essentially, "never".
  This is good enough for a couple of centuries.
*/

/** Absolute Time definition */
typedef int64_t dds_time_t;

/** Relative Time definition */
typedef int64_t dds_duration_t;

/** @name Macro definition for time units in nanoseconds.
  @{**/
#define DDS_NSECS_IN_SEC INT64_C(1000000000)
#define DDS_NSECS_IN_MSEC INT64_C(1000000)
#define DDS_NSECS_IN_USEC INT64_C(1000)
/** @}*/

/** @name Infinite timeout for indicate absolute time */
#define DDS_NEVER ((dds_time_t) INT64_MAX)

/** @name Infinite timeout for relative time */
#define DDS_INFINITY ((dds_duration_t) INT64_MAX)

<<<<<<< HEAD
/** @name Invalid time value for assigning to time output when something goes wrong */
#define DDS_TIME_INVALID ((dds_time_t) INT64_MIN)
=======
/** @name Invalid duration value */
#define DDS_DURATION_INVALID ((dds_duration_t) INT64_MIN)
>>>>>>> fc8d8445

/** @name Macro definition for time conversion to nanoseconds
  @{**/
#define DDS_SECS(n) ((n) * DDS_NSECS_IN_SEC)
#define DDS_MSECS(n) ((n) * DDS_NSECS_IN_MSEC)
#define DDS_USECS(n) ((n) * DDS_NSECS_IN_USEC)
/** @}*/

/**
 * @brief Get the current time in nanoseconds since the UNIX Epoch.
 *
 * @returns Current time.
 */
DDS_EXPORT dds_time_t dds_time(void);

/**
 * @brief Suspend execution of calling thread until relative time n elapsed.
 *
 * Execution is suspended for n nanoseconds. Should the call be interrupted,
 * the call is re-entered with the remaining time.
 *
 * @param[in]  reltime  Relative time in nanoseconds.
 */
DDS_EXPORT void dds_sleepfor (dds_duration_t reltime);

/**
 * @brief Suspend execution of calling thread until absolute time n elapsed.
 *
 * Execution is suspended until the given absolute time elapsed. Should the
 * call be interrupted, it is re-entered with the remaining time.
 *
 * @param[in]  abstime  Absolute time in nanoseconds since UNIX Epoch.
 */
DDS_EXPORT void dds_sleepuntil (dds_time_t abstime);

/**
 * @brief Get high resolution, monotonic time.
 *
 * The monotonic clock is a clock with near real-time progression and can be
 * used when a high-resolution time is needed without the need for it to be
 * related to the wall-clock. The resolution of the clock is typically the
 * highest available on the platform.
 *
 * The clock is not guaranteed to be strictly monotonic, but on most common
 * platforms it will be (based on performance-counters or HPET's).
 *
 * @returns Monotonic time if available, otherwise real time.
 */
DDS_EXPORT dds_time_t ddsrt_time_monotonic(void);

/**
 * @brief Get high resolution, elapsed (and thus monotonic) time since some
 * fixed unspecified past time.
 *
 * The elapsed time clock is a clock with near real-time progression and can be
 * used when a high-resolution suspend-aware monotonic clock is needed, without
 * having to deal with the complications of discontinuities if for example the
 * time is changed. The fixed point from which the elapsed time is returned is
 * not guaranteed to be fixed over reboots of the system.
 *
 * @returns Elapsed time if available, otherwise return monotonic time.
 */
DDS_EXPORT dds_time_t ddsrt_time_elapsed(void);

/**
 * @brief Convert time into a human readable string in RFC 3339 format.
 *
 * Converts the calender time into a null-terminated string in RFC 3339 format.
 * e.g. "2014-10-24 15:32:27-04:00".
 *
 * UTC offset is omitted if time-zone information is unknown.
 *
 * @param[in]  abstime  Time in nanoseconds since UNIX Epoch.
 * @param[in]  str      String to write human readable timestamp to.
 * @param[in]  size     Number of bytes available in @str.
 *
 * @returns Number of bytes written (excluding terminating null byte). The
 *          string is truncated if str is not sufficiently large enough. Thus,
 *          a return value of size or more means the output was truncated.
 */
#define DDSRT_RFC3339STRLEN (25)

DDS_EXPORT size_t ddsrt_ctime(dds_time_t abstime, char *str, size_t size);

#if defined(__cplusplus)
}
#endif

#if DDSRT_WITH_FREERTOS
#include "dds/ddsrt/time/freertos.h"
#endif

#endif /* DDSRT_TIME_H */<|MERGE_RESOLUTION|>--- conflicted
+++ resolved
@@ -59,13 +59,11 @@
 /** @name Infinite timeout for relative time */
 #define DDS_INFINITY ((dds_duration_t) INT64_MAX)
 
-<<<<<<< HEAD
 /** @name Invalid time value for assigning to time output when something goes wrong */
 #define DDS_TIME_INVALID ((dds_time_t) INT64_MIN)
-=======
+
 /** @name Invalid duration value */
 #define DDS_DURATION_INVALID ((dds_duration_t) INT64_MIN)
->>>>>>> fc8d8445
 
 /** @name Macro definition for time conversion to nanoseconds
   @{**/
