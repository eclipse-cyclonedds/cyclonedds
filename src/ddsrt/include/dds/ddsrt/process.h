/*
 * Copyright(c) 2006 to 2018 ADLINK Technology Limited and others
 *
 * This program and the accompanying materials are made available under the
 * terms of the Eclipse Public License v. 2.0 which is available at
 * http://www.eclipse.org/legal/epl-2.0, or the Eclipse Distribution License
 * v. 1.0 which is available at
 * http://www.eclipse.org/org/documents/edl-v10.php.
 *
 * SPDX-License-Identifier: EPL-2.0 OR BSD-3-Clause
 */
#ifndef DDSRT_PROCESS_H
#define DDSRT_PROCESS_H

#include "dds/export.h"
#include "dds/ddsrt/time.h"
#include "dds/ddsrt/types.h"
#include "dds/ddsrt/retcode.h"

<<<<<<< HEAD
#if defined(_WIN32)
=======
#if DDSRT_WITH_FREERTOS
#include <FreeRTOS.h>
#include <task.h>
typedef TaskHandle_t ddsrt_pid_t; /* typedef void *TaskHandle_t */
#define PRIdPID "p"
#define DDSRT_HAVE_MULTI_PROCESS 0
/* DDSRT_WITH_FREERTOS */
#elif defined(_WIN32)
>>>>>>> 1c8c2944
typedef DWORD ddsrt_pid_t;
#define PRIdPID "u"
#define DDSRT_HAVE_MULTI_PROCESS 1
/* _WIN32 */
#else
#include <unistd.h>
#if defined(_WRS_KERNEL)
typedef RTP_ID ddsrt_pid_t; /* typedef struct wind_rtp *RTP_ID */
#define PRIdPID PRIuPTR
#define DDSRT_HAVE_MULTI_PROCESS 0
#else
typedef pid_t ddsrt_pid_t;
#define PRIdPID "d"
#define DDSRT_HAVE_MULTI_PROCESS 1
#endif
#endif


#if defined (__cplusplus)
extern "C" {
#endif


#if defined (__cplusplus)
extern "C" {
#endif

/**
 * @brief Return process ID (PID) of the calling process.
 *
 * @returns The process ID of the calling process.
 */
DDS_EXPORT ddsrt_pid_t
ddsrt_getpid(void);

<<<<<<< HEAD
=======
#if DDSRT_HAVE_MULTI_PROCESS
>>>>>>> 1c8c2944

/**
 * @brief Create new process.
 *
 * Creates a new process using the provided executable file. It will have
 * default priority and scheduling.
 *
 * Process arguments are represented by argv, which can be null. If argv is
 * not null, then the array must be null terminated. The argv array only has
 * to contain the arguments, the executable filename doesn't have to be in
 * the first element, which is normally the convention.
 *
 * @param[in]   executable     Executable file name.
 * @param[in]   argv           Arguments array.
 * @param[out]  pid            ID of the created process.
 *
<<<<<<< HEAD
 * @returns A dds_retcode_t indicating success or failure.
=======
 * @returns A dds_return_t indicating success or failure.
>>>>>>> 1c8c2944
 *
 * @retval DDS_RETCODE_OK
 *             Process successfully created.
 * @retval DDS_RETCODE_BAD_PARAMETER
 *             Provided file is not available or not executable.
 * @retval DDS_RETCODE_NOT_ALLOWED
 *             Caller is not permitted to start the process.
 * @retval DDS_RETCODE_OUT_OF_RESOURCES
 *             Not enough resources to start the process.
 * @retval DDS_RETCODE_ERROR
 *             Process could not be created.
 */
<<<<<<< HEAD
DDS_EXPORT dds_retcode_t
=======
DDS_EXPORT dds_return_t
>>>>>>> 1c8c2944
ddsrt_proc_create(
  const char *executable,
  char *const argv[],
  ddsrt_pid_t *pid);

/**
 * @brief Wait for a specific child process to have finished.
 *
 * This function takes a process id and will wait until the related process
 * has finished or the timeout is reached.
 *
 * If the process finished, then the exit code of that process will be copied
 * into the given 'code' argument.
 *
 * Internally, the timeout can be round-up to the nearest milliseconds or
 * seconds, depending on the platform.
 *
 * See ddsrt_proc_waitpids() for waiting on all child processes.
 *
 * @param[in]   pid            Process ID (PID) to get the exit code from.
<<<<<<< HEAD
 * @param[in]   timemout       Time within the process is expected to finish.
 * @param[out]  code           The exit code of the process.
 *
 * @returns A dds_retcode_t indicating success or failure.
=======
 * @param[in]   timeout        Time within the process is expected to finish.
 * @param[out]  code           The exit code of the process.
 *
 * @returns A dds_return_t indicating success or failure.
>>>>>>> 1c8c2944
 *
 * @retval DDS_RETCODE_OK
 *             Process has terminated and its exit code has been captured.
 * @retval DDS_RETCODE_PRECONDITION_NOT_MET
 *             Process is still alive (only when timeout == 0).
 * @retval DDS_RETCODE_TIMEOUT
 *             Process is still alive (even after the timeout).
 * @retval DDS_RETCODE_BAD_PARAMETER
 *             Negative timeout.
 * @retval DDS_RETCODE_NOT_FOUND
 *             Process unknown.
 * @retval DDS_RETCODE_ERROR
 *             Getting the exit code failed for an unknown reason.
 */
<<<<<<< HEAD
DDS_EXPORT dds_retcode_t
=======
DDS_EXPORT dds_return_t
>>>>>>> 1c8c2944
ddsrt_proc_waitpid(
  ddsrt_pid_t pid,
  dds_duration_t timeout,
  int32_t *code);

/**
 * @brief Wait for a random child process to have finished.
 *
 * This function will wait until anyone of the child processes has
 * finished or the timeout is reached.
 *
 * If a process finished, then the exit code of that process will be
 * copied into the given 'code' argument. The pid of the process will
 * be put in the 'pid' argument.
 *
 * Internally, the timeout can be round-up to the nearest milliseconds or
 * seconds, depending on the platform.
 *
 * See ddsrt_proc_waitpid() for waiting on a specific child process.
 *
<<<<<<< HEAD
 * @param[in]   timemout       Time within a process is expected to finish.
 * @param[out]  pid            Process ID (PID) of the finished process.
 * @param[out]  code           The exit code of the process.
 *
 * @returns A dds_retcode_t indicating success or failure.
=======
 * @param[in]   timeout        Time within a process is expected to finish.
 * @param[out]  pid            Process ID (PID) of the finished process.
 * @param[out]  code           The exit code of the process.
 *
 * @returns A dds_return_t indicating success or failure.
>>>>>>> 1c8c2944
 *
 * @retval DDS_RETCODE_OK
 *             A process has terminated.
 *             Its exit code and pid have been captured.
 * @retval DDS_RETCODE_PRECONDITION_NOT_MET
 *             All child processes are still alive (only when timeout == 0).
 * @retval DDS_RETCODE_TIMEOUT
 *             All child processes are still alive (even after the timeout).
 * @retval DDS_RETCODE_BAD_PARAMETER
 *             Negative timeout.
 * @retval DDS_RETCODE_NOT_FOUND
 *             There are no processes to wait for.
 * @retval DDS_RETCODE_ERROR
 *             Getting the exit code failed for an unknown reason.
 */
<<<<<<< HEAD
DDS_EXPORT dds_retcode_t
=======
DDS_EXPORT dds_return_t
>>>>>>> 1c8c2944
ddsrt_proc_waitpids(
  dds_duration_t timeout,
  ddsrt_pid_t *pid,
  int32_t *code);

/**
 * @brief Checks if a process exists.
 *
 * @param[in]   pid            Process ID (PID) to check if it exists.
 *
<<<<<<< HEAD
 * @returns A dds_retcode_t indicating success or failure.
=======
 * @returns A dds_return_t indicating success or failure.
>>>>>>> 1c8c2944
 *
 * @retval DDS_RETCODE_OK
 *             The process exists.
 * @retval DDS_RETCODE_NOT_FOUND
 *             The process does not exist.
 * @retval DDS_RETCODE_ERROR
 *             Determining if a process exists or not, failed.
 */
<<<<<<< HEAD
DDS_EXPORT dds_retcode_t
=======
DDS_EXPORT dds_return_t
>>>>>>> 1c8c2944
ddsrt_proc_exists(
  ddsrt_pid_t pid);

/**
 * @brief Kill a process.
 *
 * This function will try to forcefully kill the process (identified
 * by pid).
 *
 * When DDS_RETCODE_OK is returned, it doesn't mean that the process
 * was actually killed. It only indicates that the process was
 * 'told' to terminate. Call ddsrt_proc_exists() to know
 * for sure if the process was killed.
 *
 * @param[in]   pid       Process ID (PID) of the process to terminate.
 *
<<<<<<< HEAD
 * @returns A dds_retcode_t indicating success or failure.
=======
 * @returns A dds_return_t indicating success or failure.
>>>>>>> 1c8c2944
 *
 * @retval DDS_RETCODE_OK
 *             Kill attempt has been started.
 * @retval DDS_RETCODE_BAD_PARAMETER
 *             Process unknown.
 * @retval DDS_RETCODE_ILLEGAL_OPERATION
 *             Caller is not allowed to kill the process.
 * @retval DDS_RETCODE_ERROR
 *             Kill failed for an unknown reason.
 */
<<<<<<< HEAD
DDS_EXPORT dds_retcode_t
ddsrt_proc_kill(
  ddsrt_pid_t pid);

=======
DDS_EXPORT dds_return_t
ddsrt_proc_kill(
  ddsrt_pid_t pid);

#endif /* DDSRT_HAVE_MULTI_PROCESS */
>>>>>>> 1c8c2944

#if defined (__cplusplus)
}
#endif

#endif /* DDSRT_PROCESS_H */<|MERGE_RESOLUTION|>--- conflicted
+++ resolved
@@ -17,9 +17,6 @@
 #include "dds/ddsrt/types.h"
 #include "dds/ddsrt/retcode.h"
 
-<<<<<<< HEAD
-#if defined(_WIN32)
-=======
 #if DDSRT_WITH_FREERTOS
 #include <FreeRTOS.h>
 #include <task.h>
@@ -28,7 +25,6 @@
 #define DDSRT_HAVE_MULTI_PROCESS 0
 /* DDSRT_WITH_FREERTOS */
 #elif defined(_WIN32)
->>>>>>> 1c8c2944
 typedef DWORD ddsrt_pid_t;
 #define PRIdPID "u"
 #define DDSRT_HAVE_MULTI_PROCESS 1
@@ -51,11 +47,6 @@
 extern "C" {
 #endif
 
-
-#if defined (__cplusplus)
-extern "C" {
-#endif
-
 /**
  * @brief Return process ID (PID) of the calling process.
  *
@@ -64,10 +55,7 @@
 DDS_EXPORT ddsrt_pid_t
 ddsrt_getpid(void);
 
-<<<<<<< HEAD
-=======
 #if DDSRT_HAVE_MULTI_PROCESS
->>>>>>> 1c8c2944
 
 /**
  * @brief Create new process.
@@ -84,11 +72,7 @@
  * @param[in]   argv           Arguments array.
  * @param[out]  pid            ID of the created process.
  *
-<<<<<<< HEAD
- * @returns A dds_retcode_t indicating success or failure.
-=======
- * @returns A dds_return_t indicating success or failure.
->>>>>>> 1c8c2944
+ * @returns A dds_return_t indicating success or failure.
  *
  * @retval DDS_RETCODE_OK
  *             Process successfully created.
@@ -101,11 +85,7 @@
  * @retval DDS_RETCODE_ERROR
  *             Process could not be created.
  */
-<<<<<<< HEAD
-DDS_EXPORT dds_retcode_t
-=======
-DDS_EXPORT dds_return_t
->>>>>>> 1c8c2944
+DDS_EXPORT dds_return_t
 ddsrt_proc_create(
   const char *executable,
   char *const argv[],
@@ -126,17 +106,10 @@
  * See ddsrt_proc_waitpids() for waiting on all child processes.
  *
  * @param[in]   pid            Process ID (PID) to get the exit code from.
-<<<<<<< HEAD
- * @param[in]   timemout       Time within the process is expected to finish.
- * @param[out]  code           The exit code of the process.
- *
- * @returns A dds_retcode_t indicating success or failure.
-=======
  * @param[in]   timeout        Time within the process is expected to finish.
  * @param[out]  code           The exit code of the process.
  *
  * @returns A dds_return_t indicating success or failure.
->>>>>>> 1c8c2944
  *
  * @retval DDS_RETCODE_OK
  *             Process has terminated and its exit code has been captured.
@@ -151,11 +124,7 @@
  * @retval DDS_RETCODE_ERROR
  *             Getting the exit code failed for an unknown reason.
  */
-<<<<<<< HEAD
-DDS_EXPORT dds_retcode_t
-=======
-DDS_EXPORT dds_return_t
->>>>>>> 1c8c2944
+DDS_EXPORT dds_return_t
 ddsrt_proc_waitpid(
   ddsrt_pid_t pid,
   dds_duration_t timeout,
@@ -176,19 +145,11 @@
  *
  * See ddsrt_proc_waitpid() for waiting on a specific child process.
  *
-<<<<<<< HEAD
- * @param[in]   timemout       Time within a process is expected to finish.
- * @param[out]  pid            Process ID (PID) of the finished process.
- * @param[out]  code           The exit code of the process.
- *
- * @returns A dds_retcode_t indicating success or failure.
-=======
  * @param[in]   timeout        Time within a process is expected to finish.
  * @param[out]  pid            Process ID (PID) of the finished process.
  * @param[out]  code           The exit code of the process.
  *
  * @returns A dds_return_t indicating success or failure.
->>>>>>> 1c8c2944
  *
  * @retval DDS_RETCODE_OK
  *             A process has terminated.
@@ -204,11 +165,7 @@
  * @retval DDS_RETCODE_ERROR
  *             Getting the exit code failed for an unknown reason.
  */
-<<<<<<< HEAD
-DDS_EXPORT dds_retcode_t
-=======
-DDS_EXPORT dds_return_t
->>>>>>> 1c8c2944
+DDS_EXPORT dds_return_t
 ddsrt_proc_waitpids(
   dds_duration_t timeout,
   ddsrt_pid_t *pid,
@@ -219,11 +176,7 @@
  *
  * @param[in]   pid            Process ID (PID) to check if it exists.
  *
-<<<<<<< HEAD
- * @returns A dds_retcode_t indicating success or failure.
-=======
- * @returns A dds_return_t indicating success or failure.
->>>>>>> 1c8c2944
+ * @returns A dds_return_t indicating success or failure.
  *
  * @retval DDS_RETCODE_OK
  *             The process exists.
@@ -232,11 +185,7 @@
  * @retval DDS_RETCODE_ERROR
  *             Determining if a process exists or not, failed.
  */
-<<<<<<< HEAD
-DDS_EXPORT dds_retcode_t
-=======
-DDS_EXPORT dds_return_t
->>>>>>> 1c8c2944
+DDS_EXPORT dds_return_t
 ddsrt_proc_exists(
   ddsrt_pid_t pid);
 
@@ -253,11 +202,7 @@
  *
  * @param[in]   pid       Process ID (PID) of the process to terminate.
  *
-<<<<<<< HEAD
- * @returns A dds_retcode_t indicating success or failure.
-=======
- * @returns A dds_return_t indicating success or failure.
->>>>>>> 1c8c2944
+ * @returns A dds_return_t indicating success or failure.
  *
  * @retval DDS_RETCODE_OK
  *             Kill attempt has been started.
@@ -268,18 +213,11 @@
  * @retval DDS_RETCODE_ERROR
  *             Kill failed for an unknown reason.
  */
-<<<<<<< HEAD
-DDS_EXPORT dds_retcode_t
+DDS_EXPORT dds_return_t
 ddsrt_proc_kill(
   ddsrt_pid_t pid);
 
-=======
-DDS_EXPORT dds_return_t
-ddsrt_proc_kill(
-  ddsrt_pid_t pid);
-
 #endif /* DDSRT_HAVE_MULTI_PROCESS */
->>>>>>> 1c8c2944
 
 #if defined (__cplusplus)
 }
