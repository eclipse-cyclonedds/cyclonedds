#ifndef DDS_RETCODE_H
#define DDS_RETCODE_H

#include <stdint.h>

#include "dds/export.h"

#if defined (__cplusplus)
extern "C" {
#endif

<<<<<<< HEAD
typedef int32_t dds_retcode_t;
=======
typedef int32_t dds_return_t;
>>>>>>> 1c8c2944

/*
  State is unchanged following a function call returning an error
  other than UNSPECIFIED, OUT_OF_RESOURCES and ALREADY_DELETED.

  Error handling functions. Three components to returned int status value.

  1 - The DDS_ERR_xxx error number
  2 - The file identifier
  3 - The line number

  All functions return >= 0 on success, < 0 on error
*/

/**
 * @name DDS_Error_Type
 * @{
 */
#define DDS_RETCODE_OK                   0 /**< Success */
#define DDS_RETCODE_ERROR                -1 /**< Non specific error */
#define DDS_RETCODE_UNSUPPORTED          -2 /**< Feature unsupported */
#define DDS_RETCODE_BAD_PARAMETER        -3 /**< Bad parameter value */
#define DDS_RETCODE_PRECONDITION_NOT_MET -4 /**< Precondition for operation not met */
#define DDS_RETCODE_OUT_OF_RESOURCES     -5 /**< When an operation fails because of a lack of resources */
#define DDS_RETCODE_NOT_ENABLED          -6 /**< When a configurable feature is not enabled */
#define DDS_RETCODE_IMMUTABLE_POLICY     -7 /**< When an attempt is made to modify an immutable policy */
#define DDS_RETCODE_INCONSISTENT_POLICY  -8 /**< When a policy is used with inconsistent values */
#define DDS_RETCODE_ALREADY_DELETED      -9 /**< When an attempt is made to delete something more than once */
#define DDS_RETCODE_TIMEOUT              -10 /**< When a timeout has occurred */
#define DDS_RETCODE_NO_DATA              -11 /**< When expected data is not provided */
#define DDS_RETCODE_ILLEGAL_OPERATION    -12 /**< When a function is called when it should not be */
#define DDS_RETCODE_NOT_ALLOWED_BY_SECURITY -13 /**< When credentials are not enough to use the function */


/* Extended return codes are not in the DDS specification and are meant
   exclusively for internal use and must not be returned by the C API. */
#define DDS_XRETCODE_BASE (-50)
#define DDS_XRETCODE(x) (DDS_XRETCODE_BASE - (x))

/** Requested resource is busy */
#define DDS_RETCODE_IN_PROGRESS         DDS_XRETCODE(1)
/** Resource unavailable, try again */
#define DDS_RETCODE_TRY_AGAIN           DDS_XRETCODE(2)
/** Operation was interrupted */
#define DDS_RETCODE_INTERRUPTED         DDS_XRETCODE(3)
/** Permission denied */
#define DDS_RETCODE_NOT_ALLOWED         DDS_XRETCODE(4)
/** Host not found */
#define DDS_RETCODE_HOST_NOT_FOUND      DDS_XRETCODE(5)
/** Network is not available */
#define DDS_RETCODE_NO_NETWORK          DDS_XRETCODE(6)
/** Connection is not available */
#define DDS_RETCODE_NO_CONNECTION       DDS_XRETCODE(7)
/* Host not reachable is used to indicate that a connection was refused
   (ECONNREFUSED), reset by peer (ECONNRESET) or that a host or network cannot
   be reached (EHOSTUNREACH, ENETUNREACH). Generally all system errors that
   indicate a connection cannot be made or that a message cannot be delivered,
   map onto host not reachable. */
/** Not enough space available */
#define DDS_RETCODE_NOT_ENOUGH_SPACE    DDS_XRETCODE(8)
/* Not enough space is used to indicate there is not enough buffer space to
   read a message from the network (i.e. EMSGSIZE), but is also used to
   indicate there is not enough space left on a device, etc. */
/** Result too large */
#define DDS_RETCODE_OUT_OF_RANGE        DDS_XRETCODE(9)
/** Not found */
#define DDS_RETCODE_NOT_FOUND           DDS_XRETCODE(10)
/**
 * @}
 */

/**
 * @brief Takes the error value and outputs a string corresponding to it.
 *
 * @param[in]  ret  Error value to be converted to a string
 *
 * @returns  String corresponding to the error value
 */
DDS_EXPORT const char *dds_strretcode(dds_return_t ret);

#if defined (__cplusplus)
}
#endif

#if defined (__cplusplus)
}
#endif

#endif /* DDS_RETCODE_H */<|MERGE_RESOLUTION|>--- conflicted
+++ resolved
@@ -9,11 +9,7 @@
 extern "C" {
 #endif
 
-<<<<<<< HEAD
-typedef int32_t dds_retcode_t;
-=======
 typedef int32_t dds_return_t;
->>>>>>> 1c8c2944
 
 /*
   State is unchanged following a function call returning an error
@@ -98,8 +94,4 @@
 }
 #endif
 
-#if defined (__cplusplus)
-}
-#endif
-
 #endif /* DDS_RETCODE_H */