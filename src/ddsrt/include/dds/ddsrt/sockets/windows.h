--- conflicted
+++ resolved
@@ -30,7 +30,6 @@
 
 #define IFF_POINTOPOINT IFF_POINTTOPOINT
 
-<<<<<<< HEAD
 // Required when compiling with mingw-w64.
 #ifndef MCAST_JOIN_SOURCE_GROUP
 #define MCAST_JOIN_SOURCE_GROUP 45
@@ -39,16 +38,6 @@
 #define MCAST_LEAVE_SOURCE_GROUP 46
 #endif
 
-typedef unsigned ddsrt_iov_len_t;
-typedef struct ddsrt_iovec {
-  ddsrt_iov_len_t iov_len;
-  void *iov_base;
-} ddsrt_iovec_t;
-
-typedef DWORD ddsrt_msg_iovlen_t;
-
-=======
->>>>>>> be7d81f9
 typedef struct ddsrt_msghdr {
   void *msg_name;
   socklen_t msg_namelen;
