--- conflicted
+++ resolved
@@ -43,10 +43,7 @@
     ddsrt_time_init();
 #endif
     ddsrt_random_init();
-<<<<<<< HEAD
-=======
     ddsrt_atomics_init();
->>>>>>> 1c8c2944
     ddsrt_atomic_or32(&init_status, INIT_STATUS_OK);
   } else {
     while (v > 1 && !(v & INIT_STATUS_OK)) {
@@ -72,10 +69,7 @@
   {
     ddsrt_mutex_destroy(&init_mutex);
     ddsrt_random_fini();
-<<<<<<< HEAD
-=======
     ddsrt_atomics_fini();
->>>>>>> 1c8c2944
 #if _WIN32
     ddsrt_winsock_fini();
     ddsrt_time_fini();
