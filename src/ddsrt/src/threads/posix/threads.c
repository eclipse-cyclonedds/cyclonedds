--- conflicted
+++ resolved
@@ -248,13 +248,8 @@
 ddsrt_thread_create (
   ddsrt_thread_t *thread,
   const char *name,
-<<<<<<< HEAD
   const ddsrt_threadattr_t *attr,
   ddsrt_thread_routine_t start_routine,
-=======
-  const ddsrt_threadattr_t *threadAttr,
-  uint32_t (*start_routine) (void * p),
->>>>>>> cc11c7d1
   void *arg)
 {
   pthread_attr_t pattr;
