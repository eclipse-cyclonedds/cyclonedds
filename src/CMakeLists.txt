#
# Copyright(c) 2019 ADLINK Technology Limited and others
#
# This program and the accompanying materials are made available under the
# terms of the Eclipse Public License v. 2.0 which is available at
# http://www.eclipse.org/legal/epl-2.0, or the Eclipse Distribution License
# v. 1.0 which is available at
# http://www.eclipse.org/org/documents/edl-v10.php.
#
# SPDX-License-Identifier: EPL-2.0 OR BSD-3-Clause
#
cmake_minimum_required(VERSION 3.7)

if(NOT ${PROJECT_NAME} STREQUAL "CycloneDDS")
  get_filename_component(dir ${CMAKE_CURRENT_LIST_DIR} DIRECTORY)
  message(FATAL_ERROR "Top-level CMakeLists.txt was moved to the top-level directory.  Please run cmake on ${dir} instead of ${CMAKE_CURRENT_LIST_DIR}")
endif()

function(PREPEND var prefix)
  set(listVar "")
  foreach(f ${ARGN})
     list(APPEND listVar "${prefix}/${f}")
  endforeach()
  set(${var} "${listVar}" PARENT_SCOPE)
endfunction()

# Generate a header file listing compile-time options relevant to the API.  Define to
# "1" if enabled so that the generated features.h ends up having either
#
# - #define DDS_HAS_SECURITY 1
# or
# - /* #undef DDS_HAS_SECURITY */
#
# which caters both for those who prefer #ifdef DDS_HAS_SECURITY and for those who prefer
# #if DDS_HAS_SECURITY.
option(ENABLE_SECURITY "Enable OMG DDS Security support" ON)
option(ENABLE_LIFESPAN "Enable Lifespan QoS support" ON)
option(ENABLE_DEADLINE_MISSED "Enable Deadline Missed QoS support" ON)
option(ENABLE_NETWORK_PARTITIONS "Enable network partition support" ON)
option(ENABLE_SOURCE_SPECIFIC_MULTICAST "Enable support for source-specific multicast" ON)
option(ENABLE_TYPE_DISCOVERY "Enable Type Discovery support" OFF)
<<<<<<< HEAD
option(ENABLE_SHM "Enable shared memory support" ON)
=======
option(ENABLE_TOPIC_DISCOVERY "Enable Topic Discovery support" OFF)
>>>>>>> 68aa69e1
if(ENABLE_SECURITY)
  set(DDS_HAS_SECURITY "1")
endif()
if(ENABLE_LIFESPAN)
  set(DDS_HAS_LIFESPAN "1")
endif()
if(ENABLE_DEADLINE_MISSED)
  set(DDS_HAS_DEADLINE_MISSED "1")
endif()
if(ENABLE_NETWORK_PARTITIONS)
  set(DDS_HAS_NETWORK_PARTITIONS "1")
endif()
if(ENABLE_SOURCE_SPECIFIC_MULTICAST)
  set(DDS_HAS_SSM "1")
endif()
if(ENABLE_TYPE_DISCOVERY)
  set(DDS_HAS_TYPE_DISCOVERY "1")
endif()
<<<<<<< HEAD
if(ENABLE_SHM)
  set(DDS_HAS_SHM "1")
endif()
# ones that linger in the sources
# - DDS_HAS_BANDWIDTH_LIMITING
# - DDS_HAS_NETWORK_CHANNELS
=======
if(ENABLE_TOPIC_DISCOVERY)
  if(NOT ENABLE_TYPE_DISCOVERY)
    message(FATAL_ERROR "ENABLE_TOPIC_DISCOVERY requires ENABLE_TYPE_DISCOVERY to be enabled")
  endif()
  set(DDS_HAS_TOPIC_DISCOVERY "1")
endif()
configure_file(features.h.in "${CMAKE_CURRENT_BINARY_DIR}/core/include/dds/features.h")
>>>>>>> 68aa69e1

# OpenSSL is huge, raising the RSS by 1MB or so, and moreover find_package(OpenSSL) causes
# trouble on some older CMake versions that otherwise work fine, so provide an option to avoid
# all OpenSSL related things.
#
# Historically the option was DDSC_ENABLE_OPENSSL so make some allowance for those who are
# currently relying on it.
option(ENABLE_SSL "Enable openssl support" ON)
option(DDSC_ENABLE_OPENSSL "Deprecated: please use ENABLE_SSL instead" ON)
if(NOT DDSC_ENABLE_OPENSSL)
  message(ERROR "DDSC_ENABLE_OPENSSL is deprecated, please use ENABLE_SSL instead")
  set(ENABLE_SSL OFF)
endif()
if(ENABLE_SSL)
  find_package(OpenSSL)
  if(OPENSSL_FOUND)
    set(DDS_HAS_SSL "1")
    message(STATUS "Building with OpenSSL support")
  else()
    message(STATUS "Building without OpenSSL support")
  endif()
endif()

if(NOT ENABLE_SECURITY)
  message(STATUS "Building without OMG DDS Security support")
endif()

configure_file(features.h.in "${CMAKE_CURRENT_BINARY_DIR}/core/include/dds/features.h")

add_subdirectory(tools)
add_subdirectory(ddsrt)
if(NOT CMAKE_CROSSCOMPILING AND BUILD_IDLC)
  add_subdirectory(idl)
endif()
add_subdirectory(security)
add_subdirectory(core)<|MERGE_RESOLUTION|>--- conflicted
+++ resolved
@@ -39,11 +39,8 @@
 option(ENABLE_NETWORK_PARTITIONS "Enable network partition support" ON)
 option(ENABLE_SOURCE_SPECIFIC_MULTICAST "Enable support for source-specific multicast" ON)
 option(ENABLE_TYPE_DISCOVERY "Enable Type Discovery support" OFF)
-<<<<<<< HEAD
+option(ENABLE_TOPIC_DISCOVERY "Enable Topic Discovery support" OFF)
 option(ENABLE_SHM "Enable shared memory support" ON)
-=======
-option(ENABLE_TOPIC_DISCOVERY "Enable Topic Discovery support" OFF)
->>>>>>> 68aa69e1
 if(ENABLE_SECURITY)
   set(DDS_HAS_SECURITY "1")
 endif()
@@ -62,22 +59,18 @@
 if(ENABLE_TYPE_DISCOVERY)
   set(DDS_HAS_TYPE_DISCOVERY "1")
 endif()
-<<<<<<< HEAD
+if(ENABLE_TOPIC_DISCOVERY)
+  if(NOT ENABLE_TYPE_DISCOVERY)
+    message(FATAL_ERROR "ENABLE_TOPIC_DISCOVERY requires ENABLE_TYPE_DISCOVERY to be enabled")
+  endif()
+  set(DDS_HAS_TOPIC_DISCOVERY "1")
+endif()
 if(ENABLE_SHM)
   set(DDS_HAS_SHM "1")
 endif()
 # ones that linger in the sources
 # - DDS_HAS_BANDWIDTH_LIMITING
 # - DDS_HAS_NETWORK_CHANNELS
-=======
-if(ENABLE_TOPIC_DISCOVERY)
-  if(NOT ENABLE_TYPE_DISCOVERY)
-    message(FATAL_ERROR "ENABLE_TOPIC_DISCOVERY requires ENABLE_TYPE_DISCOVERY to be enabled")
-  endif()
-  set(DDS_HAS_TOPIC_DISCOVERY "1")
-endif()
-configure_file(features.h.in "${CMAKE_CURRENT_BINARY_DIR}/core/include/dds/features.h")
->>>>>>> 68aa69e1
 
 # OpenSSL is huge, raising the RSS by 1MB or so, and moreover find_package(OpenSSL) causes
 # trouble on some older CMake versions that otherwise work fine, so provide an option to avoid
