/*
 * Copyright(c) 2006 to 2018 ADLINK Technology Limited and others
 *
 * This program and the accompanying materials are made available under the
 * terms of the Eclipse Public License v. 2.0 which is available at
 * http://www.eclipse.org/legal/epl-2.0, or the Eclipse Distribution License
 * v. 1.0 which is available at
 * http://www.eclipse.org/org/documents/edl-v10.php.
 *
 * SPDX-License-Identifier: EPL-2.0 OR BSD-3-Clause
 */
#include <limits.h>

#include "dds/dds.h"
#include "CUnit/Test.h"
#include "CUnit/Theory.h"
#include "RoundTrip.h"

#include "dds/ddsrt/misc.h"
#include "dds/ddsrt/process.h"
#include "dds/ddsrt/threads.h"

/**************************************************************************************************
 *
 * Test fixtures
 *
 *************************************************************************************************/

static dds_entity_t g_keep        = 0;
static dds_entity_t g_participant = 0;
static dds_entity_t g_topic       = 0;
static dds_entity_t g_subscriber  = 0;
static dds_entity_t g_publisher   = 0;
static dds_entity_t g_reader      = 0;
static dds_entity_t g_writer      = 0;
static dds_entity_t g_readcond    = 0;
static dds_entity_t g_querycond   = 0;

/* Dummy query condition callback. */
static bool
accept_all(const void * sample)
{
    (void)sample;
    return true;
}

static char*
create_topic_name(const char *prefix, char *name, size_t size)
{
    /* Get semi random g_topic name. */
    ddsrt_pid_t pid = ddsrt_getpid();
    ddsrt_tid_t tid = ddsrt_gettid();
    (void) snprintf(name, size, "%s_pid%"PRIdPID"_tid%"PRIdTID"", prefix, pid, tid);
    return name;
}

static void
hierarchy_init(void)
{
    uint32_t mask = DDS_ANY_SAMPLE_STATE | DDS_ANY_VIEW_STATE | DDS_ANY_INSTANCE_STATE;
    char name[100];

    g_participant = dds_create_participant(DDS_DOMAIN_DEFAULT, NULL, NULL);
    CU_ASSERT_FATAL(g_participant > 0 );

    g_topic = dds_create_topic(g_participant, &RoundTripModule_DataType_desc, create_topic_name("ddsc_hierarchy_test", name, sizeof name), NULL, NULL);
    CU_ASSERT_FATAL(g_topic > 0);

    g_publisher = dds_create_publisher(g_participant, NULL, NULL);
    CU_ASSERT_FATAL(g_publisher > 0 );

    g_subscriber = dds_create_subscriber(g_participant, NULL, NULL);
    CU_ASSERT_FATAL(g_subscriber > 0 );

    g_writer = dds_create_writer(g_publisher, g_topic, NULL, NULL);
    CU_ASSERT_FATAL(g_writer > 0 );

    g_reader = dds_create_reader(g_subscriber, g_topic, NULL, NULL);
    CU_ASSERT_FATAL(g_reader > 0);

    g_readcond = dds_create_readcondition(g_reader, mask);
    CU_ASSERT_FATAL(g_readcond > 0);

    g_querycond = dds_create_querycondition(g_reader, mask, accept_all);
    CU_ASSERT_FATAL(g_querycond > 0);

    /* The deletion of the last participant will close down every thing. This
     * means that the API will react differently after that. Because the
     * testing we're doing here is quite generic, we'd like to not close down
     * everything when we delete our participant. For that, we create a second
     * participant, which will keep everything running.
     */
    g_keep = dds_create_participant(DDS_DOMAIN_DEFAULT, NULL, NULL);
    CU_ASSERT_FATAL(g_keep > 0);
}

static void
hierarchy_fini(void)
{
    dds_delete(g_querycond);
    dds_delete(g_readcond);
    dds_delete(g_reader);
    dds_delete(g_writer);
    dds_delete(g_subscriber);
    dds_delete(g_publisher);
    dds_delete(g_topic);
    dds_delete(g_participant);
    dds_delete(g_keep);
}


#if 0
#else

/**************************************************************************************************
 *
 * These will check the recursive deletion.
 *
 *************************************************************************************************/
/*************************************************************************************************/
CU_Test(ddsc_entity_delete, recursive, .init=hierarchy_init, .fini=hierarchy_fini)
{
    dds_domainid_t id;
    dds_return_t ret;

    /* First be sure that 'dds_get_domainid' returns ok. */
    ret = dds_get_domainid(g_participant, &id);
    CU_ASSERT_EQUAL_FATAL(ret, DDS_RETCODE_OK);
    ret = dds_get_domainid(g_topic, &id);
    CU_ASSERT_EQUAL_FATAL(ret, DDS_RETCODE_OK);
    ret = dds_get_domainid(g_publisher, &id);
    CU_ASSERT_EQUAL_FATAL(ret, DDS_RETCODE_OK);
    ret = dds_get_domainid(g_subscriber, &id);
    CU_ASSERT_EQUAL_FATAL(ret, DDS_RETCODE_OK);
    ret = dds_get_domainid(g_writer, &id);
    CU_ASSERT_EQUAL_FATAL(ret, DDS_RETCODE_OK);
    ret = dds_get_domainid(g_reader, &id);
    CU_ASSERT_EQUAL_FATAL(ret, DDS_RETCODE_OK);
    ret = dds_get_domainid(g_readcond, &id);
    CU_ASSERT_EQUAL_FATAL(ret, DDS_RETCODE_OK);
    ret = dds_get_domainid(g_querycond, &id);
    CU_ASSERT_EQUAL_FATAL(ret, DDS_RETCODE_OK);

    /* Deleting the top dog (participant) should delete all children. */
    ret = dds_delete(g_participant);
    CU_ASSERT_EQUAL_FATAL(ret, DDS_RETCODE_OK);

    /* Check if all the entities are deleted now. */
    ret = dds_get_domainid(g_participant, &id);
<<<<<<< HEAD
    CU_ASSERT_EQUAL_FATAL(dds_err_nr(ret), DDS_RETCODE_BAD_PARAMETER);
    ret = dds_get_domainid(g_topic, &id);
    CU_ASSERT_EQUAL_FATAL(dds_err_nr(ret), DDS_RETCODE_BAD_PARAMETER);
    ret = dds_get_domainid(g_publisher, &id);
    CU_ASSERT_EQUAL_FATAL(dds_err_nr(ret), DDS_RETCODE_BAD_PARAMETER);
    ret = dds_get_domainid(g_subscriber, &id);
    CU_ASSERT_EQUAL_FATAL(dds_err_nr(ret), DDS_RETCODE_BAD_PARAMETER);
    ret = dds_get_domainid(g_writer, &id);
    CU_ASSERT_EQUAL_FATAL(dds_err_nr(ret), DDS_RETCODE_BAD_PARAMETER);
    ret = dds_get_domainid(g_reader, &id);
    CU_ASSERT_EQUAL_FATAL(dds_err_nr(ret), DDS_RETCODE_BAD_PARAMETER);
    ret = dds_get_domainid(g_readcond, &id);
    CU_ASSERT_EQUAL_FATAL(dds_err_nr(ret), DDS_RETCODE_BAD_PARAMETER);
    ret = dds_get_domainid(g_querycond, &id);
    CU_ASSERT_EQUAL_FATAL(dds_err_nr(ret), DDS_RETCODE_BAD_PARAMETER);
=======
    CU_ASSERT_EQUAL_FATAL(ret, DDS_RETCODE_BAD_PARAMETER);
    ret = dds_get_domainid(g_topic, &id);
    CU_ASSERT_EQUAL_FATAL(ret, DDS_RETCODE_BAD_PARAMETER);
    ret = dds_get_domainid(g_publisher, &id);
    CU_ASSERT_EQUAL_FATAL(ret, DDS_RETCODE_BAD_PARAMETER);
    ret = dds_get_domainid(g_subscriber, &id);
    CU_ASSERT_EQUAL_FATAL(ret, DDS_RETCODE_BAD_PARAMETER);
    ret = dds_get_domainid(g_writer, &id);
    CU_ASSERT_EQUAL_FATAL(ret, DDS_RETCODE_BAD_PARAMETER);
    ret = dds_get_domainid(g_reader, &id);
    CU_ASSERT_EQUAL_FATAL(ret, DDS_RETCODE_BAD_PARAMETER);
    ret = dds_get_domainid(g_readcond, &id);
    CU_ASSERT_EQUAL_FATAL(ret, DDS_RETCODE_BAD_PARAMETER);
    ret = dds_get_domainid(g_querycond, &id);
    CU_ASSERT_EQUAL_FATAL(ret, DDS_RETCODE_BAD_PARAMETER);
>>>>>>> 1c8c2944
}
/*************************************************************************************************/

/*************************************************************************************************/
CU_Test(ddsc_entity_delete, recursive_with_deleted_topic)
{
    dds_domainid_t id;
    dds_return_t ret;
    char name[100];

    /* Internal handling of topic is different from all the other entities.
     * It's very interesting if this recursive deletion still works and
     * doesn't crash when the topic is already deleted (CHAM-424). */

    /* First, create a topic and a writer with that topic. */
    g_participant = dds_create_participant(DDS_DOMAIN_DEFAULT, NULL, NULL);
    CU_ASSERT_FATAL(g_participant > 0);
    g_topic = dds_create_topic(g_participant, &RoundTripModule_DataType_desc, create_topic_name("ddsc_hierarchy_test", name, 100), NULL, NULL);
    CU_ASSERT_FATAL(g_topic > 0);
    g_writer = dds_create_writer(g_participant, g_topic, NULL, NULL);
    CU_ASSERT_FATAL(g_writer> 0);
    g_keep = dds_create_participant(DDS_DOMAIN_DEFAULT, NULL, NULL);
    CU_ASSERT_FATAL(g_keep > 0);

    /* Second, delete the topic to make sure that the writer holds the last
     * reference to the topic and thus will delete it when it itself is
     * deleted. */
    ret = dds_delete(g_topic);
    CU_ASSERT_EQUAL_FATAL(ret, DDS_RETCODE_OK);

    /* Third, deleting the participant should delete all children of which
     * the writer with the last topic reference is one. */
    ret = dds_delete(g_participant);
    /* Before the CHAM-424 fix, we would not get here because of a crash,
     * or it (incidentally) continued but returned an error. */
    CU_ASSERT_EQUAL_FATAL(ret, DDS_RETCODE_OK);

    /* Check if the entities are actually deleted. */
    ret = dds_get_domainid(g_participant, &id);
<<<<<<< HEAD
    CU_ASSERT_EQUAL_FATAL(dds_err_nr(ret), DDS_RETCODE_BAD_PARAMETER );
    ret = dds_get_domainid(g_topic, &id);
    CU_ASSERT_EQUAL_FATAL(dds_err_nr(ret), DDS_RETCODE_BAD_PARAMETER);
    ret = dds_get_domainid(g_writer, &id);
    CU_ASSERT_EQUAL_FATAL(dds_err_nr(ret), DDS_RETCODE_BAD_PARAMETER);
=======
    CU_ASSERT_EQUAL_FATAL(ret, DDS_RETCODE_BAD_PARAMETER );
    ret = dds_get_domainid(g_topic, &id);
    CU_ASSERT_EQUAL_FATAL(ret, DDS_RETCODE_BAD_PARAMETER);
    ret = dds_get_domainid(g_writer, &id);
    CU_ASSERT_EQUAL_FATAL(ret, DDS_RETCODE_BAD_PARAMETER);
>>>>>>> 1c8c2944

    dds_delete(g_keep);
}
/*************************************************************************************************/




/**************************************************************************************************
 *
 * These will check the dds_get_participant in various ways.
 *
 *************************************************************************************************/
/*************************************************************************************************/
CU_TheoryDataPoints(ddsc_entity_get_participant, valid_entities) = {
        CU_DataPoints(dds_entity_t*, &g_readcond, &g_querycond, &g_reader, &g_subscriber, &g_writer, &g_publisher, &g_topic, &g_participant),
};
CU_Theory((dds_entity_t *entity), ddsc_entity_get_participant, valid_entities, .init=hierarchy_init, .fini=hierarchy_fini)
{
    dds_entity_t participant;
    participant = dds_get_participant(*entity);
    CU_ASSERT_EQUAL_FATAL(participant, g_participant);
}
/*************************************************************************************************/

/*************************************************************************************************/
CU_TheoryDataPoints(ddsc_entity_get_participant, deleted_entities) = {
        CU_DataPoints(dds_entity_t*, &g_readcond, &g_querycond, &g_reader, &g_subscriber, &g_writer, &g_publisher, &g_topic, &g_participant),
};
CU_Theory((dds_entity_t *entity), ddsc_entity_get_participant, deleted_entities, .init=hierarchy_init, .fini=hierarchy_fini)
{
    dds_entity_t participant;
    dds_delete(*entity);
    participant = dds_get_participant(*entity);
<<<<<<< HEAD
    CU_ASSERT_EQUAL_FATAL(dds_err_nr(participant), DDS_RETCODE_BAD_PARAMETER);
=======
    CU_ASSERT_EQUAL_FATAL(participant, DDS_RETCODE_BAD_PARAMETER);
>>>>>>> 1c8c2944
}
/*************************************************************************************************/

/*************************************************************************************************/
CU_TheoryDataPoints(ddsc_entity_get_participant, invalid_entities) = {
        CU_DataPoints(dds_entity_t, -2, -1, 0, INT_MAX, INT_MIN),
};
CU_Theory((dds_entity_t entity), ddsc_entity_get_participant, invalid_entities, .init=hierarchy_init, .fini=hierarchy_fini)
{
    dds_entity_t participant;

    participant = dds_get_participant(entity);
    CU_ASSERT_EQUAL_FATAL(participant, DDS_RETCODE_BAD_PARAMETER);
}
/*************************************************************************************************/





/**************************************************************************************************
 *
 * These will check the dds_get_parent in various ways.
 *
 *************************************************************************************************/
/*************************************************************************************************/
CU_TheoryDataPoints(ddsc_entity_get_parent, conditions) = {
        CU_DataPoints(dds_entity_t*, &g_readcond, &g_querycond),
};
CU_Theory((dds_entity_t *entity), ddsc_entity_get_parent, conditions, .init=hierarchy_init, .fini=hierarchy_fini)
{
    dds_entity_t parent;
    parent = dds_get_parent(*entity);
    CU_ASSERT_EQUAL_FATAL(parent, g_reader);
}
/*************************************************************************************************/

/*************************************************************************************************/
CU_Test(ddsc_entity_get_parent, reader, .init=hierarchy_init, .fini=hierarchy_fini)
{
    dds_entity_t parent;
    parent = dds_get_parent(g_reader);
    CU_ASSERT_EQUAL_FATAL(parent, g_subscriber);
}
/*************************************************************************************************/

/*************************************************************************************************/
CU_Test(ddsc_entity_get_parent, writer, .init=hierarchy_init, .fini=hierarchy_fini)
{
    dds_entity_t parent;
    parent = dds_get_parent(g_writer);
    CU_ASSERT_EQUAL_FATAL(parent, g_publisher);
}
/*************************************************************************************************/

/*************************************************************************************************/
CU_TheoryDataPoints(ddsc_entity_get_parent, pubsubtop) = {
        CU_DataPoints(dds_entity_t*, &g_publisher, &g_subscriber, &g_topic),
};
CU_Theory((dds_entity_t *entity), ddsc_entity_get_parent, pubsubtop, .init=hierarchy_init, .fini=hierarchy_fini)
{
    dds_entity_t parent;
    parent = dds_get_parent(*entity);
    CU_ASSERT_EQUAL_FATAL(parent, g_participant);
}
/*************************************************************************************************/

/*************************************************************************************************/
CU_Test(ddsc_entity_get_parent, participant, .init=hierarchy_init, .fini=hierarchy_fini)
{
    dds_entity_t parent;
    parent = dds_get_parent(g_participant);
    CU_ASSERT_EQUAL_FATAL(parent, DDS_ENTITY_NIL);
}
/*************************************************************************************************/

/*************************************************************************************************/
CU_TheoryDataPoints(ddsc_entity_get_parent, deleted_entities) = {
        CU_DataPoints(dds_entity_t*, &g_readcond, &g_querycond, &g_reader, &g_subscriber, &g_writer, &g_publisher, &g_topic, &g_participant),
};
CU_Theory((dds_entity_t *entity), ddsc_entity_get_parent, deleted_entities, .init=hierarchy_init, .fini=hierarchy_fini)
{
    dds_entity_t parent;
    dds_delete(*entity);
    parent = dds_get_parent(*entity);
<<<<<<< HEAD
    CU_ASSERT_EQUAL_FATAL(dds_err_nr(parent), DDS_RETCODE_BAD_PARAMETER);
=======
    CU_ASSERT_EQUAL_FATAL(parent, DDS_RETCODE_BAD_PARAMETER);
>>>>>>> 1c8c2944
}
/*************************************************************************************************/

/*************************************************************************************************/
CU_TheoryDataPoints(ddsc_entity_get_parent, invalid_entities) = {
        CU_DataPoints(dds_entity_t, -2, -1, 0, INT_MAX, INT_MIN),
};
CU_Theory((dds_entity_t entity), ddsc_entity_get_parent, invalid_entities, .init=hierarchy_init, .fini=hierarchy_fini)
{
    dds_entity_t parent;

    parent = dds_get_parent(entity);
    CU_ASSERT_EQUAL_FATAL(parent, DDS_RETCODE_BAD_PARAMETER);
}
/*************************************************************************************************/





/**************************************************************************************************
 *
 * These will check the dds_get_children in various ways.
 *
 *************************************************************************************************/
/*************************************************************************************************/
CU_Test(ddsc_entity_get_children, null, .init=hierarchy_init, .fini=hierarchy_fini)
{
    dds_return_t ret;
    ret = dds_get_children(g_participant, NULL, 0);
    CU_ASSERT_EQUAL_FATAL(ret, 3);
}
/*************************************************************************************************/

/*************************************************************************************************/
CU_Test(ddsc_entity_get_children, invalid_size, .init=hierarchy_init, .fini=hierarchy_fini)
{
    dds_return_t ret;
    dds_entity_t child;
    ret = dds_get_children(g_participant, &child, INT32_MAX);
    CU_ASSERT_EQUAL_FATAL(ret, DDS_RETCODE_BAD_PARAMETER);
}
/*************************************************************************************************/

/*************************************************************************************************/
CU_Test(ddsc_entity_get_children, too_small, .init=hierarchy_init, .fini=hierarchy_fini)
{
    dds_return_t ret;
    dds_entity_t children[2];
    ret = dds_get_children(g_participant, children, 2);
    CU_ASSERT_EQUAL_FATAL(ret, 3);
    CU_ASSERT_FATAL((children[0] == g_publisher) || (children[0] == g_subscriber)  || (children[0] == g_topic));
    CU_ASSERT_FATAL((children[1] == g_publisher) || (children[1] == g_subscriber)  || (children[1] == g_topic));
    CU_ASSERT_NOT_EQUAL_FATAL(children[0], children[1]);
}
/*************************************************************************************************/

/*************************************************************************************************/
CU_Test(ddsc_entity_get_children, participant, .init=hierarchy_init, .fini=hierarchy_fini)
{
    dds_return_t ret;
    dds_entity_t children[4];
    ret = dds_get_children(g_participant, children, 4);
    CU_ASSERT_EQUAL_FATAL(ret, 3);
    CU_ASSERT_FATAL((children[0] == g_publisher) || (children[0] == g_subscriber)  || (children[0] == g_topic));
    CU_ASSERT_FATAL((children[1] == g_publisher) || (children[1] == g_subscriber)  || (children[1] == g_topic));
    CU_ASSERT_FATAL((children[2] == g_publisher) || (children[2] == g_subscriber)  || (children[2] == g_topic));
    CU_ASSERT_NOT_EQUAL_FATAL(children[0], children[1]);
    CU_ASSERT_NOT_EQUAL_FATAL(children[0], children[2]);
    CU_ASSERT_NOT_EQUAL_FATAL(children[1], children[2]);
}
/*************************************************************************************************/

/*************************************************************************************************/
CU_Test(ddsc_entity_get_children, topic, .init=hierarchy_init, .fini=hierarchy_fini)
{
    dds_return_t ret;
    dds_entity_t child;
    ret = dds_get_children(g_topic, &child, 1);
    CU_ASSERT_EQUAL_FATAL(ret, 0);
}
/*************************************************************************************************/

/*************************************************************************************************/
CU_Test(ddsc_entity_get_children, publisher, .init=hierarchy_init, .fini=hierarchy_fini)
{
    dds_return_t ret;
    dds_entity_t child;
    ret = dds_get_children(g_publisher, &child, 1);
    CU_ASSERT_EQUAL_FATAL(ret, 1);
    CU_ASSERT_EQUAL_FATAL(child, g_writer);
}
/*************************************************************************************************/

/*************************************************************************************************/
CU_Test(ddsc_entity_get_children, subscriber, .init=hierarchy_init, .fini=hierarchy_fini)
{
    dds_return_t ret;
    dds_entity_t children[2];
    ret = dds_get_children(g_subscriber, children, 2);
    CU_ASSERT_EQUAL_FATAL(ret, 1);
    CU_ASSERT_EQUAL_FATAL(children[0], g_reader);
}
/*************************************************************************************************/

/*************************************************************************************************/
CU_Test(ddsc_entity_get_children, writer, .init=hierarchy_init, .fini=hierarchy_fini)
{
    dds_return_t ret;
    ret = dds_get_children(g_writer, NULL, 0);
    CU_ASSERT_EQUAL_FATAL(ret, 0);
}
/*************************************************************************************************/

/*************************************************************************************************/
CU_Test(ddsc_entity_get_children, reader, .init=hierarchy_init, .fini=hierarchy_fini)
{
    dds_return_t ret;
    dds_entity_t children[2];
    ret = dds_get_children(g_reader, children, 2);
    CU_ASSERT_EQUAL_FATAL(ret, 2);
    CU_ASSERT_FATAL((children[0] == g_readcond) || (children[0] == g_querycond));
    CU_ASSERT_FATAL((children[1] == g_readcond) || (children[1] == g_querycond));
    CU_ASSERT_NOT_EQUAL_FATAL(children[0], children[1]);
}
/*************************************************************************************************/
/*************************************************************************************************/
CU_TheoryDataPoints(ddsc_entity_get_children, conditions) = {
        CU_DataPoints(dds_entity_t*, &g_readcond, &g_querycond),
};
CU_Theory((dds_entity_t *entity), ddsc_entity_get_children, conditions, .init=hierarchy_init, .fini=hierarchy_fini)
{
    dds_return_t ret;
    dds_entity_t child;
    ret = dds_get_children(*entity, &child, 1);
    CU_ASSERT_EQUAL_FATAL(ret, 0);
}
/*************************************************************************************************/

/*************************************************************************************************/
CU_TheoryDataPoints(ddsc_entity_get_children, deleted_entities) = {
        CU_DataPoints(dds_entity_t*, &g_readcond, &g_querycond, &g_reader, &g_subscriber, &g_writer, &g_publisher, &g_topic, &g_participant),
};
CU_Theory((dds_entity_t *entity), ddsc_entity_get_children, deleted_entities, .init=hierarchy_init, .fini=hierarchy_fini)
{
    dds_return_t ret;
    dds_entity_t children[4];
    dds_delete(*entity);
    ret = dds_get_children(*entity, children, 4);
<<<<<<< HEAD
    CU_ASSERT_EQUAL_FATAL(dds_err_nr(ret), DDS_RETCODE_BAD_PARAMETER);
=======
    CU_ASSERT_EQUAL_FATAL(ret, DDS_RETCODE_BAD_PARAMETER);
>>>>>>> 1c8c2944
}
/*************************************************************************************************/

/*************************************************************************************************/
CU_TheoryDataPoints(ddsc_entity_get_children, invalid_entities) = {
        CU_DataPoints(dds_entity_t, -2, -1, 0, INT_MAX, INT_MIN),
};
CU_Theory((dds_entity_t entity), ddsc_entity_get_children, invalid_entities, .init=hierarchy_init, .fini=hierarchy_fini)
{
    dds_entity_t children[4];
    dds_return_t ret;

    ret = dds_get_children(entity, children, 4);
    CU_ASSERT_EQUAL_FATAL(ret, DDS_RETCODE_BAD_PARAMETER);
}
/*************************************************************************************************/





/**************************************************************************************************
 *
 * These will check the dds_get_topic in various ways.
 *
 *************************************************************************************************/
/*************************************************************************************************/
CU_TheoryDataPoints(ddsc_entity_get_topic, data_entities) = {
        CU_DataPoints(dds_entity_t*, &g_readcond, &g_querycond, &g_reader, &g_writer),
};
CU_Theory((dds_entity_t *entity), ddsc_entity_get_topic, data_entities, .init=hierarchy_init, .fini=hierarchy_fini)
{
    dds_entity_t topic;
    topic = dds_get_topic(*entity);
    CU_ASSERT_EQUAL_FATAL(topic, g_topic );
}
/*************************************************************************************************/

/*************************************************************************************************/
CU_TheoryDataPoints(ddsc_entity_get_topic, deleted_entities) = {
        CU_DataPoints(dds_entity_t*, &g_readcond, &g_querycond, &g_reader, &g_writer),
};
CU_Theory((dds_entity_t *entity), ddsc_entity_get_topic, deleted_entities, .init=hierarchy_init, .fini=hierarchy_fini)
{
    dds_entity_t topic;
    dds_delete(*entity);
    topic = dds_get_topic(*entity);
<<<<<<< HEAD
    CU_ASSERT_EQUAL_FATAL(dds_err_nr(topic), DDS_RETCODE_BAD_PARAMETER);
=======
    CU_ASSERT_EQUAL_FATAL(topic, DDS_RETCODE_BAD_PARAMETER);
>>>>>>> 1c8c2944
}
/*************************************************************************************************/

/*************************************************************************************************/
CU_TheoryDataPoints(ddsc_entity_get_topic, invalid_entities) = {
        CU_DataPoints(dds_entity_t, -2, -1, 0, INT_MAX, INT_MIN),
};
CU_Theory((dds_entity_t entity), ddsc_entity_get_topic, invalid_entities, .init=hierarchy_init, .fini=hierarchy_fini)
{
    dds_entity_t topic;

    topic = dds_get_topic(entity);
    CU_ASSERT_EQUAL_FATAL(topic, DDS_RETCODE_BAD_PARAMETER);
}
/*************************************************************************************************/

/*************************************************************************************************/
CU_TheoryDataPoints(ddsc_entity_get_topic, non_data_entities) = {
        CU_DataPoints(dds_entity_t*, &g_subscriber, &g_publisher, &g_topic, &g_participant),
};
CU_Theory((dds_entity_t *entity), ddsc_entity_get_topic, non_data_entities, .init=hierarchy_init, .fini=hierarchy_fini)
{
    dds_entity_t topic;
    topic = dds_get_topic(*entity);
    CU_ASSERT_EQUAL_FATAL(topic, DDS_RETCODE_ILLEGAL_OPERATION);
}
/*************************************************************************************************/





/**************************************************************************************************
 *
 * These will check the dds_get_publisher in various ways.
 *
 *************************************************************************************************/
/*************************************************************************************************/
CU_Test(ddsc_entity_get_publisher, writer, .init=hierarchy_init, .fini=hierarchy_fini)
{
    dds_entity_t publisher;
    publisher = dds_get_publisher(g_writer);
    CU_ASSERT_EQUAL_FATAL(publisher, g_publisher);
}
/*************************************************************************************************/

/*************************************************************************************************/
CU_Test(ddsc_entity_get_publisher, deleted_writer, .init=hierarchy_init, .fini=hierarchy_fini)
{
    dds_entity_t publisher;
    dds_delete(g_writer);
    publisher = dds_get_publisher(g_writer);
<<<<<<< HEAD
    CU_ASSERT_EQUAL_FATAL(dds_err_nr(publisher), DDS_RETCODE_BAD_PARAMETER);
=======
    CU_ASSERT_EQUAL_FATAL(publisher, DDS_RETCODE_BAD_PARAMETER);
>>>>>>> 1c8c2944
}
/*************************************************************************************************/

/*************************************************************************************************/
CU_TheoryDataPoints(ddsc_entity_get_publisher, invalid_writers) = {
        CU_DataPoints(dds_entity_t, -2, -1, 0, INT_MAX, INT_MIN),
};
CU_Theory((dds_entity_t entity), ddsc_entity_get_publisher, invalid_writers, .init=hierarchy_init, .fini=hierarchy_fini)
{
    dds_entity_t publisher;

    publisher = dds_get_publisher(entity);
    CU_ASSERT_EQUAL_FATAL(publisher, DDS_RETCODE_BAD_PARAMETER);
}
/*************************************************************************************************/

/*************************************************************************************************/
CU_TheoryDataPoints(ddsc_entity_get_publisher, non_writers) = {
        CU_DataPoints(dds_entity_t*, &g_publisher, &g_reader, &g_publisher, &g_topic, &g_participant),
};
CU_Theory((dds_entity_t *cond), ddsc_entity_get_publisher, non_writers, .init=hierarchy_init, .fini=hierarchy_fini)
{
    dds_entity_t publisher;
    publisher = dds_get_publisher(*cond);
    CU_ASSERT_EQUAL_FATAL(publisher, DDS_RETCODE_ILLEGAL_OPERATION);
}
/*************************************************************************************************/




/**************************************************************************************************
 *
 * These will check the dds_get_subscriber in various ways.
 *
 *************************************************************************************************/
/*************************************************************************************************/
CU_TheoryDataPoints(ddsc_entity_get_subscriber, readers) = {
        CU_DataPoints(dds_entity_t*, &g_readcond, &g_querycond, &g_reader),
};
CU_Theory((dds_entity_t *entity), ddsc_entity_get_subscriber, readers, .init=hierarchy_init, .fini=hierarchy_fini)
{
    dds_entity_t subscriber;
    subscriber = dds_get_subscriber(*entity);
    CU_ASSERT_EQUAL_FATAL(subscriber, g_subscriber);
}
/*************************************************************************************************/

/*************************************************************************************************/
CU_TheoryDataPoints(ddsc_entity_get_subscriber, deleted_readers) = {
        CU_DataPoints(dds_entity_t*, &g_readcond, &g_querycond, &g_reader),
};
CU_Theory((dds_entity_t *entity), ddsc_entity_get_subscriber, deleted_readers, .init=hierarchy_init, .fini=hierarchy_fini)
{
    dds_entity_t subscriber;
    dds_delete(*entity);
    subscriber = dds_get_subscriber(*entity);
<<<<<<< HEAD
    CU_ASSERT_EQUAL_FATAL(dds_err_nr(subscriber), DDS_RETCODE_BAD_PARAMETER);
=======
    CU_ASSERT_EQUAL_FATAL(subscriber, DDS_RETCODE_BAD_PARAMETER);
>>>>>>> 1c8c2944
}
/*************************************************************************************************/

/*************************************************************************************************/
CU_TheoryDataPoints(ddsc_entity_get_subscriber, invalid_readers) = {
        CU_DataPoints(dds_entity_t, -2, -1, 0, INT_MAX, INT_MIN),
};
CU_Theory((dds_entity_t entity), ddsc_entity_get_subscriber, invalid_readers, .init=hierarchy_init, .fini=hierarchy_fini)
{
    dds_entity_t subscriber;

    subscriber = dds_get_subscriber(entity);
    CU_ASSERT_EQUAL_FATAL(subscriber, DDS_RETCODE_BAD_PARAMETER);
}
/*************************************************************************************************/

/*************************************************************************************************/
CU_TheoryDataPoints(ddsc_entity_get_subscriber, non_readers) = {
        CU_DataPoints(dds_entity_t*, &g_subscriber, &g_writer, &g_publisher, &g_topic, &g_participant),
};
CU_Theory((dds_entity_t *cond), ddsc_entity_get_subscriber, non_readers, .init=hierarchy_init, .fini=hierarchy_fini)
{
    dds_entity_t subscriber;
    subscriber = dds_get_subscriber(*cond);
    CU_ASSERT_EQUAL_FATAL(subscriber, DDS_RETCODE_ILLEGAL_OPERATION);
}
/*************************************************************************************************/






/**************************************************************************************************
 *
 * These will check the dds_get_datareader in various ways.
 *
 *************************************************************************************************/
/*************************************************************************************************/
CU_TheoryDataPoints(ddsc_entity_get_datareader, conditions) = {
        CU_DataPoints(dds_entity_t*, &g_readcond, &g_querycond),
};
CU_Theory((dds_entity_t *cond), ddsc_entity_get_datareader, conditions, .init=hierarchy_init, .fini=hierarchy_fini)
{
    dds_entity_t reader;
    reader = dds_get_datareader(*cond);
    CU_ASSERT_EQUAL_FATAL(reader, g_reader);
}
/*************************************************************************************************/

/*************************************************************************************************/
CU_TheoryDataPoints(ddsc_entity_get_datareader, deleted_conds) = {
        CU_DataPoints(dds_entity_t*, &g_readcond, &g_querycond),
};
CU_Theory((dds_entity_t *cond), ddsc_entity_get_datareader, deleted_conds, .init=hierarchy_init, .fini=hierarchy_fini)
{
    dds_entity_t reader;
    dds_delete(*cond);
    reader = dds_get_datareader(*cond);
<<<<<<< HEAD
    CU_ASSERT_EQUAL_FATAL(dds_err_nr(reader), DDS_RETCODE_BAD_PARAMETER);
=======
    CU_ASSERT_EQUAL_FATAL(reader, DDS_RETCODE_BAD_PARAMETER);
>>>>>>> 1c8c2944
}
/*************************************************************************************************/

/*************************************************************************************************/
CU_TheoryDataPoints(ddsc_entity_get_datareader, invalid_conds) = {
        CU_DataPoints(dds_entity_t, -2, -1, 0, INT_MAX, INT_MIN),
};
CU_Theory((dds_entity_t cond), ddsc_entity_get_datareader, invalid_conds, .init=hierarchy_init, .fini=hierarchy_fini)
{
    dds_entity_t reader;

    reader = dds_get_datareader(cond);
    CU_ASSERT_EQUAL_FATAL(reader, DDS_RETCODE_BAD_PARAMETER);
}
/*************************************************************************************************/

/*************************************************************************************************/
CU_TheoryDataPoints(ddsc_entity_get_datareader, non_conds) = {
        CU_DataPoints(dds_entity_t*, &g_reader, &g_subscriber, &g_writer, &g_publisher, &g_topic, &g_participant),
};
CU_Theory((dds_entity_t *cond), ddsc_entity_get_datareader, non_conds, .init=hierarchy_init, .fini=hierarchy_fini)
{
    dds_entity_t reader;
    reader = dds_get_datareader(*cond);
    CU_ASSERT_EQUAL_FATAL(reader, DDS_RETCODE_ILLEGAL_OPERATION);
}

/*************************************************************************************************/

/*************************************************************************************************/
CU_Test(ddsc_entity_implicit_publisher, deleted)
{
    dds_entity_t participant;
    dds_entity_t writer;
    dds_entity_t topic;
    dds_return_t ret;
    char name[100];

    participant = dds_create_participant(DDS_DOMAIN_DEFAULT, NULL, NULL);
    CU_ASSERT_FATAL(participant > 0);

    topic = dds_create_topic(participant, &RoundTripModule_DataType_desc, create_topic_name("ddsc_entity_implicit_publisher_test", name, 100), NULL, NULL);
    CU_ASSERT_FATAL(topic > 0);

    writer = dds_create_writer(participant, topic, NULL, NULL);
    CU_ASSERT_FATAL(writer > 0);

    ret = dds_get_children(participant, NULL, 0);
    CU_ASSERT_EQUAL_FATAL(ret, 2);

    dds_delete(writer);

    ret = dds_get_children(participant, NULL, 0);
    CU_ASSERT_EQUAL_FATAL(ret, 1);

    dds_delete(topic);
    dds_delete(participant);
}
/*************************************************************************************************/

/*************************************************************************************************/
CU_Test(ddsc_entity_implicit_publisher, invalid_topic)
{
    dds_entity_t participant;
    dds_entity_t writer;

    participant = dds_create_participant(DDS_DOMAIN_DEFAULT, NULL, NULL);
    CU_ASSERT_FATAL(participant > 0);

    /* Disable SAL warning on intentional misuse of the API */
    DDSRT_WARNING_MSVC_OFF(28020);
    writer = dds_create_writer(participant, 0, NULL, NULL);
    /* Disable SAL warning on intentional misuse of the API */
    DDSRT_WARNING_MSVC_ON(28020);
    CU_ASSERT_FATAL(writer < 0);

    dds_delete(writer);
    dds_delete(participant);
}
/*************************************************************************************************/

/*************************************************************************************************/
CU_Test(ddsc_entity_implicit_subscriber, deleted)
{
    dds_entity_t participant;
    dds_entity_t reader;
    dds_entity_t topic;
    dds_return_t ret;
    char name[100];

    participant = dds_create_participant(DDS_DOMAIN_DEFAULT, NULL, NULL);
    CU_ASSERT_FATAL(participant > 0);

    topic = dds_create_topic(participant, &RoundTripModule_DataType_desc, create_topic_name("ddsc_entity_implicit_subscriber_test", name, 100), NULL, NULL);
    CU_ASSERT_FATAL(topic > 0);

    reader = dds_create_reader(participant, topic, NULL, NULL);
    CU_ASSERT_FATAL(reader > 0);

    ret = dds_get_children(participant, NULL, 0);
    CU_ASSERT_EQUAL_FATAL(ret, 2);

    dds_delete(reader);

    ret = dds_get_children(participant, NULL, 0);
    CU_ASSERT_EQUAL_FATAL(ret, 1);

    dds_delete(topic);
    dds_delete(participant);
}
/*************************************************************************************************/

/*************************************************************************************************/
CU_Test(ddsc_entity_explicit_subscriber, invalid_topic)
{
    dds_entity_t participant;
    dds_entity_t reader;
    dds_entity_t subscriber;

    participant = dds_create_participant(DDS_DOMAIN_DEFAULT, NULL, NULL);
    CU_ASSERT_FATAL(participant > 0);

    subscriber = dds_create_subscriber(participant, NULL,NULL);
    /* Disable SAL warning on intentional misuse of the API */
    DDSRT_WARNING_MSVC_OFF(28020);
    reader = dds_create_reader(subscriber, 0, NULL, NULL);
    DDSRT_WARNING_MSVC_ON(28020);
    CU_ASSERT_FATAL(reader < 0);

    dds_delete(reader);
    dds_delete(participant);
}
/*************************************************************************************************/

/*************************************************************************************************/
CU_Test(ddsc_entity_get_children, implicit_publisher)
{
    dds_entity_t participant;
    dds_entity_t publisher = 0;
    dds_entity_t writer;
    dds_entity_t topic;
    dds_entity_t child[2], child2[2];
    dds_return_t ret;
    char name[100];

    participant = dds_create_participant(DDS_DOMAIN_DEFAULT, NULL, NULL);
    CU_ASSERT_FATAL(participant > 0);

    topic = dds_create_topic(participant, &RoundTripModule_DataType_desc, create_topic_name("ddsc_entity_implicit_publisher_test", name, 100), NULL, NULL);
    CU_ASSERT_FATAL(topic > 0);

    writer = dds_create_writer(participant, topic, NULL, NULL);
    CU_ASSERT_FATAL(writer > 0);
    ret = dds_get_children(participant, child, 2);
    CU_ASSERT_EQUAL_FATAL(ret, 2);
    if(child[0] == topic){
      publisher = child[1];
    } else if(child[1] == topic){
        publisher = child[0];
    } else{
        CU_FAIL_FATAL("topic was not returned");
    }
    CU_ASSERT_NOT_EQUAL_FATAL(publisher, topic);

    CU_ASSERT_FATAL(publisher > 0);
    CU_ASSERT_NOT_EQUAL_FATAL(publisher, writer);

    dds_delete(writer);

    ret = dds_get_children(participant, child2, 2);
    CU_ASSERT_EQUAL_FATAL(ret, 2);
    CU_ASSERT_FATAL( (child2[0] == child[0]) || (child2[0] == child[1]) );
    CU_ASSERT_FATAL( (child2[1] == child[0]) || (child2[1] == child[1]) );

    dds_delete(topic);
    dds_delete(participant);
}
/*************************************************************************************************/

/*************************************************************************************************/
CU_Test(ddsc_entity_get_children, implicit_subscriber)
{
    dds_entity_t participant;
    dds_entity_t subscriber = 0;
    dds_entity_t reader;
    dds_entity_t topic;
    dds_entity_t child[2], child2[2];
    dds_return_t ret;
    char name[100];

    participant = dds_create_participant(DDS_DOMAIN_DEFAULT, NULL, NULL);
    CU_ASSERT_FATAL(participant > 0);

    topic = dds_create_topic(participant, &RoundTripModule_DataType_desc, create_topic_name("ddsc_entity_implicit_subscriber_test", name, 100), NULL, NULL);
    CU_ASSERT_FATAL(topic > 0);

    reader = dds_create_reader(participant, topic, NULL, NULL);
    CU_ASSERT_FATAL(reader > 0);
    ret = dds_get_children(participant, child, 2);
    CU_ASSERT_EQUAL_FATAL(ret, 2);
    if(child[0] == topic){
        subscriber = child[1];
    } else if(child[1] == topic){
        subscriber = child[0];
    } else{
        CU_FAIL_FATAL("topic was not returned");
    }
    CU_ASSERT_NOT_EQUAL_FATAL(subscriber, topic);

    CU_ASSERT_FATAL(subscriber > 0);
    CU_ASSERT_NOT_EQUAL_FATAL(subscriber, reader);

    dds_delete(reader);

    ret = dds_get_children(participant, child2, 2);
    CU_ASSERT_EQUAL_FATAL(ret, 2);
    CU_ASSERT_FATAL( (child2[0] == child[0]) || (child2[0] == child[1]) );
    CU_ASSERT_FATAL( (child2[1] == child[0]) || (child2[1] == child[1]) );

    dds_delete(topic);
    dds_delete(participant);

}
/*************************************************************************************************/

/*************************************************************************************************/
CU_Test(ddsc_entity_get_parent, implicit_publisher)
{
    dds_entity_t participant;
    dds_entity_t writer;
    dds_entity_t parent;
    dds_entity_t topic;
    dds_return_t ret;
    char name[100];

    participant = dds_create_participant(DDS_DOMAIN_DEFAULT, NULL, NULL);
    CU_ASSERT_FATAL(participant > 0);

    topic = dds_create_topic(participant, &RoundTripModule_DataType_desc, create_topic_name("ddsc_entity_implicit_publisher_promotion_test", name, 100), NULL, NULL);
    CU_ASSERT_FATAL(topic > 0);

    writer = dds_create_writer(participant, topic, NULL, NULL);
    CU_ASSERT_FATAL(writer > 0);

    parent = dds_get_parent(writer);
    CU_ASSERT_NOT_EQUAL_FATAL(parent, participant);
    CU_ASSERT_FATAL(parent > 0);

    dds_delete(writer);

    ret = dds_delete(parent);
    CU_ASSERT_EQUAL_FATAL(ret, DDS_RETCODE_OK);
    dds_delete(participant);
}
/*************************************************************************************************/

/*************************************************************************************************/
CU_Test(ddsc_entity_get_parent, implicit_subscriber)
{
    dds_entity_t participant;
    dds_entity_t reader;
    dds_entity_t parent;
    dds_entity_t topic;
    dds_return_t ret;
    char name[100];

    participant = dds_create_participant(DDS_DOMAIN_DEFAULT, NULL, NULL);
    CU_ASSERT_FATAL(participant > 0);

    topic = dds_create_topic(participant, &RoundTripModule_DataType_desc, create_topic_name("ddsc_entity_implicit_subscriber_promotion_test", name, 100), NULL, NULL);
    CU_ASSERT_FATAL(topic > 0);

    reader = dds_create_reader(participant, topic, NULL, NULL);
    CU_ASSERT_FATAL(reader > 0);

    parent = dds_get_parent(reader);
    CU_ASSERT_NOT_EQUAL_FATAL(parent, participant);
    CU_ASSERT_FATAL(parent > 0);

    dds_delete(reader);

    ret = dds_delete(parent);
    CU_ASSERT_EQUAL_FATAL(ret, DDS_RETCODE_OK);
    dds_delete(participant);

}
/*************************************************************************************************/

/*************************************************************************************************/

#endif<|MERGE_RESOLUTION|>--- conflicted
+++ resolved
@@ -147,39 +147,21 @@
 
     /* Check if all the entities are deleted now. */
     ret = dds_get_domainid(g_participant, &id);
-<<<<<<< HEAD
-    CU_ASSERT_EQUAL_FATAL(dds_err_nr(ret), DDS_RETCODE_BAD_PARAMETER);
+    CU_ASSERT_EQUAL_FATAL(ret, DDS_RETCODE_BAD_PARAMETER);
     ret = dds_get_domainid(g_topic, &id);
-    CU_ASSERT_EQUAL_FATAL(dds_err_nr(ret), DDS_RETCODE_BAD_PARAMETER);
+    CU_ASSERT_EQUAL_FATAL(ret, DDS_RETCODE_BAD_PARAMETER);
     ret = dds_get_domainid(g_publisher, &id);
-    CU_ASSERT_EQUAL_FATAL(dds_err_nr(ret), DDS_RETCODE_BAD_PARAMETER);
+    CU_ASSERT_EQUAL_FATAL(ret, DDS_RETCODE_BAD_PARAMETER);
     ret = dds_get_domainid(g_subscriber, &id);
-    CU_ASSERT_EQUAL_FATAL(dds_err_nr(ret), DDS_RETCODE_BAD_PARAMETER);
+    CU_ASSERT_EQUAL_FATAL(ret, DDS_RETCODE_BAD_PARAMETER);
     ret = dds_get_domainid(g_writer, &id);
-    CU_ASSERT_EQUAL_FATAL(dds_err_nr(ret), DDS_RETCODE_BAD_PARAMETER);
+    CU_ASSERT_EQUAL_FATAL(ret, DDS_RETCODE_BAD_PARAMETER);
     ret = dds_get_domainid(g_reader, &id);
-    CU_ASSERT_EQUAL_FATAL(dds_err_nr(ret), DDS_RETCODE_BAD_PARAMETER);
+    CU_ASSERT_EQUAL_FATAL(ret, DDS_RETCODE_BAD_PARAMETER);
     ret = dds_get_domainid(g_readcond, &id);
-    CU_ASSERT_EQUAL_FATAL(dds_err_nr(ret), DDS_RETCODE_BAD_PARAMETER);
+    CU_ASSERT_EQUAL_FATAL(ret, DDS_RETCODE_BAD_PARAMETER);
     ret = dds_get_domainid(g_querycond, &id);
-    CU_ASSERT_EQUAL_FATAL(dds_err_nr(ret), DDS_RETCODE_BAD_PARAMETER);
-=======
-    CU_ASSERT_EQUAL_FATAL(ret, DDS_RETCODE_BAD_PARAMETER);
-    ret = dds_get_domainid(g_topic, &id);
-    CU_ASSERT_EQUAL_FATAL(ret, DDS_RETCODE_BAD_PARAMETER);
-    ret = dds_get_domainid(g_publisher, &id);
-    CU_ASSERT_EQUAL_FATAL(ret, DDS_RETCODE_BAD_PARAMETER);
-    ret = dds_get_domainid(g_subscriber, &id);
-    CU_ASSERT_EQUAL_FATAL(ret, DDS_RETCODE_BAD_PARAMETER);
-    ret = dds_get_domainid(g_writer, &id);
-    CU_ASSERT_EQUAL_FATAL(ret, DDS_RETCODE_BAD_PARAMETER);
-    ret = dds_get_domainid(g_reader, &id);
-    CU_ASSERT_EQUAL_FATAL(ret, DDS_RETCODE_BAD_PARAMETER);
-    ret = dds_get_domainid(g_readcond, &id);
-    CU_ASSERT_EQUAL_FATAL(ret, DDS_RETCODE_BAD_PARAMETER);
-    ret = dds_get_domainid(g_querycond, &id);
-    CU_ASSERT_EQUAL_FATAL(ret, DDS_RETCODE_BAD_PARAMETER);
->>>>>>> 1c8c2944
+    CU_ASSERT_EQUAL_FATAL(ret, DDS_RETCODE_BAD_PARAMETER);
 }
 /*************************************************************************************************/
 
@@ -219,19 +201,11 @@
 
     /* Check if the entities are actually deleted. */
     ret = dds_get_domainid(g_participant, &id);
-<<<<<<< HEAD
-    CU_ASSERT_EQUAL_FATAL(dds_err_nr(ret), DDS_RETCODE_BAD_PARAMETER );
-    ret = dds_get_domainid(g_topic, &id);
-    CU_ASSERT_EQUAL_FATAL(dds_err_nr(ret), DDS_RETCODE_BAD_PARAMETER);
-    ret = dds_get_domainid(g_writer, &id);
-    CU_ASSERT_EQUAL_FATAL(dds_err_nr(ret), DDS_RETCODE_BAD_PARAMETER);
-=======
     CU_ASSERT_EQUAL_FATAL(ret, DDS_RETCODE_BAD_PARAMETER );
     ret = dds_get_domainid(g_topic, &id);
     CU_ASSERT_EQUAL_FATAL(ret, DDS_RETCODE_BAD_PARAMETER);
     ret = dds_get_domainid(g_writer, &id);
     CU_ASSERT_EQUAL_FATAL(ret, DDS_RETCODE_BAD_PARAMETER);
->>>>>>> 1c8c2944
 
     dds_delete(g_keep);
 }
@@ -266,11 +240,7 @@
     dds_entity_t participant;
     dds_delete(*entity);
     participant = dds_get_participant(*entity);
-<<<<<<< HEAD
-    CU_ASSERT_EQUAL_FATAL(dds_err_nr(participant), DDS_RETCODE_BAD_PARAMETER);
-=======
     CU_ASSERT_EQUAL_FATAL(participant, DDS_RETCODE_BAD_PARAMETER);
->>>>>>> 1c8c2944
 }
 /*************************************************************************************************/
 
@@ -356,11 +326,7 @@
     dds_entity_t parent;
     dds_delete(*entity);
     parent = dds_get_parent(*entity);
-<<<<<<< HEAD
-    CU_ASSERT_EQUAL_FATAL(dds_err_nr(parent), DDS_RETCODE_BAD_PARAMETER);
-=======
     CU_ASSERT_EQUAL_FATAL(parent, DDS_RETCODE_BAD_PARAMETER);
->>>>>>> 1c8c2944
 }
 /*************************************************************************************************/
 
@@ -510,11 +476,7 @@
     dds_entity_t children[4];
     dds_delete(*entity);
     ret = dds_get_children(*entity, children, 4);
-<<<<<<< HEAD
-    CU_ASSERT_EQUAL_FATAL(dds_err_nr(ret), DDS_RETCODE_BAD_PARAMETER);
-=======
-    CU_ASSERT_EQUAL_FATAL(ret, DDS_RETCODE_BAD_PARAMETER);
->>>>>>> 1c8c2944
+    CU_ASSERT_EQUAL_FATAL(ret, DDS_RETCODE_BAD_PARAMETER);
 }
 /*************************************************************************************************/
 
@@ -562,11 +524,7 @@
     dds_entity_t topic;
     dds_delete(*entity);
     topic = dds_get_topic(*entity);
-<<<<<<< HEAD
-    CU_ASSERT_EQUAL_FATAL(dds_err_nr(topic), DDS_RETCODE_BAD_PARAMETER);
-=======
     CU_ASSERT_EQUAL_FATAL(topic, DDS_RETCODE_BAD_PARAMETER);
->>>>>>> 1c8c2944
 }
 /*************************************************************************************************/
 
@@ -619,11 +577,7 @@
     dds_entity_t publisher;
     dds_delete(g_writer);
     publisher = dds_get_publisher(g_writer);
-<<<<<<< HEAD
-    CU_ASSERT_EQUAL_FATAL(dds_err_nr(publisher), DDS_RETCODE_BAD_PARAMETER);
-=======
     CU_ASSERT_EQUAL_FATAL(publisher, DDS_RETCODE_BAD_PARAMETER);
->>>>>>> 1c8c2944
 }
 /*************************************************************************************************/
 
@@ -681,11 +635,7 @@
     dds_entity_t subscriber;
     dds_delete(*entity);
     subscriber = dds_get_subscriber(*entity);
-<<<<<<< HEAD
-    CU_ASSERT_EQUAL_FATAL(dds_err_nr(subscriber), DDS_RETCODE_BAD_PARAMETER);
-=======
     CU_ASSERT_EQUAL_FATAL(subscriber, DDS_RETCODE_BAD_PARAMETER);
->>>>>>> 1c8c2944
 }
 /*************************************************************************************************/
 
@@ -745,11 +695,7 @@
     dds_entity_t reader;
     dds_delete(*cond);
     reader = dds_get_datareader(*cond);
-<<<<<<< HEAD
-    CU_ASSERT_EQUAL_FATAL(dds_err_nr(reader), DDS_RETCODE_BAD_PARAMETER);
-=======
     CU_ASSERT_EQUAL_FATAL(reader, DDS_RETCODE_BAD_PARAMETER);
->>>>>>> 1c8c2944
 }
 /*************************************************************************************************/
 
