/*
 * Copyright(c) 2006 to 2018 ADLINK Technology Limited and others
 *
 * This program and the accompanying materials are made available under the
 * terms of the Eclipse Public License v. 2.0 which is available at
 * http://www.eclipse.org/legal/epl-2.0, or the Eclipse Distribution License
 * v. 1.0 which is available at
 * http://www.eclipse.org/org/documents/edl-v10.php.
 *
 * SPDX-License-Identifier: EPL-2.0 OR BSD-3-Clause
 */
#include <limits.h>
#include <stdlib.h>
#include "CUnit/Theory.h"
#include "dds/dds.h"
#include "RoundTrip.h"

#include "dds/ddsrt/process.h"
#include "dds/ddsrt/threads.h"

/****************************************************************************
 * Test globals.
 ****************************************************************************/
static dds_entity_t    participant;
static dds_entity_t    subscriber;
static dds_entity_t    publisher;
static dds_entity_t    top;
static dds_entity_t    wri;
static dds_entity_t    rea;
static dds_entity_t    waitSetwr;
static dds_entity_t    waitSetrd;
static dds_return_t    ret;
static uint32_t        sta;

static dds_qos_t      *qos;
static dds_attach_t wsresults[1];
static dds_attach_t wsresults2[2];
static size_t wsresultsize = 1U;
static size_t wsresultsize2 = 2U;
static dds_time_t waitTimeout = DDS_SECS (2);
static dds_time_t shortTimeout = DDS_MSECS (10);
static dds_publication_matched_status_t publication_matched;
static dds_subscription_matched_status_t subscription_matched;

struct reslimits {
  int32_t max_samples;
  int32_t max_instances;
  int32_t max_samples_per_instance;
};

static struct reslimits resource_limits = {1,1,1};

static dds_instance_handle_t reader_i_hdl = 0;
static dds_instance_handle_t writer_i_hdl = 0;

/****************************************************************************
 * Test initializations and teardowns.
 ****************************************************************************/
static char*
create_topic_name(const char *prefix, char *name, size_t size)
{
    /* Get semi random g_topic name. */
    ddsrt_pid_t pid = ddsrt_getpid();
    ddsrt_tid_t tid = ddsrt_gettid();
    (void) snprintf(name, size, "%s_pid%"PRIdPID"_tid%"PRIdTID"", prefix, pid, tid);
    return name;
}

static void
init_entity_status(void)
{
    char topicName[100];

    participant = dds_create_participant(DDS_DOMAIN_DEFAULT, NULL, NULL);
    CU_ASSERT(participant > 0);

    top = dds_create_topic(participant, &RoundTripModule_DataType_desc, create_topic_name("ddsc_status_test", topicName, 100), NULL, NULL);
    CU_ASSERT(top > 0);

    qos = dds_create_qos();
    CU_ASSERT_PTR_NOT_NULL_FATAL(qos);
    dds_qset_resource_limits (qos, resource_limits.max_samples, resource_limits.max_instances, resource_limits.max_samples_per_instance);
    dds_qset_reliability(qos, DDS_RELIABILITY_BEST_EFFORT, DDS_MSECS(100));
    dds_qset_history (qos, DDS_HISTORY_KEEP_ALL, 0);
    dds_qset_destination_order (qos, DDS_DESTINATIONORDER_BY_SOURCE_TIMESTAMP);

    subscriber = dds_create_subscriber(participant, qos, NULL);
    CU_ASSERT_FATAL(subscriber > 0);
    rea = dds_create_reader(subscriber, top, qos, NULL);
    CU_ASSERT_FATAL(rea > 0);
    publisher = dds_create_publisher(participant, qos, NULL);
    CU_ASSERT_FATAL(publisher > 0);
    wri = dds_create_writer(publisher, top, qos, NULL);
    CU_ASSERT_FATAL(wri > 0);

    waitSetwr = dds_create_waitset(participant);
    ret = dds_waitset_attach (waitSetwr, wri, wri);
    CU_ASSERT_EQUAL_FATAL(ret, DDS_RETCODE_OK);

    waitSetrd = dds_create_waitset(participant);
    ret = dds_waitset_attach (waitSetrd, rea, rea);
    CU_ASSERT_EQUAL_FATAL(ret, DDS_RETCODE_OK);

    /* Get reader/writer handles because they can be tested against. */
    ret = dds_get_instance_handle(rea, &reader_i_hdl);
    CU_ASSERT_EQUAL_FATAL(ret, DDS_RETCODE_OK);
    ret = dds_get_instance_handle(wri, &writer_i_hdl);
    CU_ASSERT_EQUAL_FATAL(ret, DDS_RETCODE_OK);
}

static void
fini_entity_status(void)
{
    dds_waitset_detach(waitSetrd, rea);
    dds_waitset_detach(waitSetwr, wri);

    dds_delete(waitSetrd);
    dds_delete(waitSetwr);
    dds_delete(wri);
    dds_delete(publisher);
    dds_delete(rea);
    dds_delete_qos(qos);
    dds_delete(top);
    dds_delete(subscriber);
    dds_delete(participant);
}

/****************************************************************************
 * Triggering tests
 ****************************************************************************/
CU_Test(ddsc_entity_status, publication_matched, .init=init_entity_status, .fini=fini_entity_status)
{
    /* We're interested in publication matched status. */
    ret = dds_set_status_mask(wri, DDS_PUBLICATION_MATCHED_STATUS);
    CU_ASSERT_EQUAL_FATAL(ret, DDS_RETCODE_OK);

    /* Wait for publication matched status */
    ret = dds_waitset_wait(waitSetwr, wsresults, wsresultsize, waitTimeout);
    CU_ASSERT_EQUAL_FATAL(ret, (dds_return_t)wsresultsize);
    ret = dds_get_publication_matched_status(wri, &publication_matched);
    CU_ASSERT_EQUAL_FATAL(ret, DDS_RETCODE_OK);
    CU_ASSERT_EQUAL_FATAL(publication_matched.current_count,        1);
    CU_ASSERT_EQUAL_FATAL(publication_matched.current_count_change, 1);
    CU_ASSERT_EQUAL_FATAL(publication_matched.total_count,          1);
    CU_ASSERT_EQUAL_FATAL(publication_matched.total_count_change,   1);
    CU_ASSERT_EQUAL_FATAL(publication_matched.last_subscription_handle, reader_i_hdl);

    /* Second call should reset the changed count. */
    ret = dds_get_publication_matched_status(wri, &publication_matched);
    CU_ASSERT_EQUAL_FATAL(ret, DDS_RETCODE_OK);
    CU_ASSERT_EQUAL_FATAL(publication_matched.current_count,        1);
    CU_ASSERT_EQUAL_FATAL(publication_matched.current_count_change, 0);
    CU_ASSERT_EQUAL_FATAL(publication_matched.total_count,          1);
    CU_ASSERT_EQUAL_FATAL(publication_matched.total_count_change,   0);
    CU_ASSERT_EQUAL_FATAL(publication_matched.last_subscription_handle, reader_i_hdl);

    /* Getting the status should have reset the trigger,
     * meaning that the wait should timeout. */
    ret = dds_waitset_wait(waitSetwr, wsresults, wsresultsize, shortTimeout);
    CU_ASSERT_EQUAL_FATAL(ret, 0);

    /* Un-match the publication by deleting the reader. */
    dds_delete(rea);

    /* Wait for publication matched status */
    ret = dds_waitset_wait(waitSetwr, wsresults, wsresultsize, waitTimeout);
    CU_ASSERT_EQUAL_FATAL(ret, (dds_return_t)wsresultsize);
    ret = dds_get_publication_matched_status(wri, &publication_matched);
    CU_ASSERT_EQUAL_FATAL(ret, DDS_RETCODE_OK);
    CU_ASSERT_EQUAL_FATAL(publication_matched.current_count,         0);
    CU_ASSERT_EQUAL_FATAL(publication_matched.current_count_change, -1);
    CU_ASSERT_EQUAL_FATAL(publication_matched.total_count,           1);
    CU_ASSERT_EQUAL_FATAL(publication_matched.total_count_change,    0);
    CU_ASSERT_EQUAL_FATAL(publication_matched.last_subscription_handle, reader_i_hdl);

    /* Second call should reset the changed count. */
    ret = dds_get_publication_matched_status(wri, &publication_matched);
    CU_ASSERT_EQUAL_FATAL(ret, DDS_RETCODE_OK);
    CU_ASSERT_EQUAL_FATAL(publication_matched.current_count,        0);
    CU_ASSERT_EQUAL_FATAL(publication_matched.current_count_change, 0);
    CU_ASSERT_EQUAL_FATAL(publication_matched.total_count,          1);
    CU_ASSERT_EQUAL_FATAL(publication_matched.total_count_change,   0);
    CU_ASSERT_EQUAL_FATAL(publication_matched.last_subscription_handle, reader_i_hdl);
}

CU_Test(ddsc_entity_status, subscription_matched, .init=init_entity_status, .fini=fini_entity_status)
{
    /* We're interested in subscription matched status. */
    ret = dds_set_status_mask(rea, DDS_SUBSCRIPTION_MATCHED_STATUS);
    CU_ASSERT_EQUAL_FATAL(ret, DDS_RETCODE_OK);

    /* Wait for subscription  matched status */
    ret = dds_waitset_wait(waitSetrd, wsresults, wsresultsize, waitTimeout);
    CU_ASSERT_EQUAL_FATAL(ret, (dds_return_t)wsresultsize);
    ret = dds_get_subscription_matched_status(rea, &subscription_matched);
    CU_ASSERT_EQUAL_FATAL(ret, DDS_RETCODE_OK);
    CU_ASSERT_EQUAL_FATAL(subscription_matched.current_count,        1);
    CU_ASSERT_EQUAL_FATAL(subscription_matched.current_count_change, 1);
    CU_ASSERT_EQUAL_FATAL(subscription_matched.total_count,          1);
    CU_ASSERT_EQUAL_FATAL(subscription_matched.total_count_change,   1);
    CU_ASSERT_EQUAL_FATAL(subscription_matched.last_publication_handle, writer_i_hdl);

    /* Second call should reset the changed count. */
    ret = dds_get_subscription_matched_status(rea, &subscription_matched);
    CU_ASSERT_EQUAL_FATAL(ret, DDS_RETCODE_OK);
    CU_ASSERT_EQUAL_FATAL(subscription_matched.current_count,        1);
    CU_ASSERT_EQUAL_FATAL(subscription_matched.current_count_change, 0);
    CU_ASSERT_EQUAL_FATAL(subscription_matched.total_count,          1);
    CU_ASSERT_EQUAL_FATAL(subscription_matched.total_count_change,   0);
    CU_ASSERT_EQUAL_FATAL(subscription_matched.last_publication_handle, writer_i_hdl);

    /* Getting the status should have reset the trigger,
     * meaning that the wait should timeout. */
    ret = dds_waitset_wait(waitSetrd, wsresults, wsresultsize, shortTimeout);
    CU_ASSERT_EQUAL_FATAL(ret, 0);

    /* Un-match the subscription by deleting the writer. */
    dds_delete(wri);

    /* Wait for subscription  matched status */
    ret = dds_waitset_wait(waitSetrd, wsresults, wsresultsize, waitTimeout);
    CU_ASSERT_EQUAL_FATAL(ret, (dds_return_t)wsresultsize);
    ret = dds_get_subscription_matched_status(rea, &subscription_matched);
    CU_ASSERT_EQUAL_FATAL(ret, DDS_RETCODE_OK);
    CU_ASSERT_EQUAL_FATAL(subscription_matched.current_count,         0);
    CU_ASSERT_EQUAL_FATAL(subscription_matched.current_count_change, -1);
    CU_ASSERT_EQUAL_FATAL(subscription_matched.total_count,           1);
    CU_ASSERT_EQUAL_FATAL(subscription_matched.total_count_change,    0);
    CU_ASSERT_EQUAL_FATAL(subscription_matched.last_publication_handle, writer_i_hdl);

    /* Second call should reset the changed count. */
    ret = dds_get_subscription_matched_status(rea, &subscription_matched);
    CU_ASSERT_EQUAL_FATAL(ret, DDS_RETCODE_OK);
    CU_ASSERT_EQUAL_FATAL(subscription_matched.current_count,        0);
    CU_ASSERT_EQUAL_FATAL(subscription_matched.current_count_change, 0);
    CU_ASSERT_EQUAL_FATAL(subscription_matched.total_count,          1);
    CU_ASSERT_EQUAL_FATAL(subscription_matched.total_count_change,   0);
    CU_ASSERT_EQUAL_FATAL(subscription_matched.last_publication_handle, writer_i_hdl);
}

CU_Test(ddsc_entity, incompatible_qos, .init=init_entity_status, .fini=fini_entity_status)
{
    dds_entity_t reader2;
    dds_requested_incompatible_qos_status_t req_incompatible_qos;
    dds_offered_incompatible_qos_status_t off_incompatible_qos;
    memset (&req_incompatible_qos, 0, sizeof (req_incompatible_qos));
    memset (&off_incompatible_qos, 0, sizeof (off_incompatible_qos));
    dds_qset_durability (qos, DDS_DURABILITY_PERSISTENT);

    /* Create a reader with persistent durability */
    reader2 = dds_create_reader(participant, top, qos, NULL);
    CU_ASSERT_FATAL(reader2 > 0);
    ret = dds_waitset_attach (waitSetrd, reader2, reader2);
    CU_ASSERT_EQUAL_FATAL(ret, DDS_RETCODE_OK);

    /* Get reader and writer status conditions and attach to waitset */
    ret = dds_set_status_mask(rea, DDS_REQUESTED_INCOMPATIBLE_QOS_STATUS);
    CU_ASSERT_EQUAL_FATAL(ret, DDS_RETCODE_OK);
    ret = dds_set_status_mask(reader2, DDS_REQUESTED_INCOMPATIBLE_QOS_STATUS);
    CU_ASSERT_EQUAL_FATAL(ret, DDS_RETCODE_OK);
    ret = dds_set_status_mask(wri, DDS_OFFERED_INCOMPATIBLE_QOS_STATUS);
    CU_ASSERT_EQUAL_FATAL(ret, DDS_RETCODE_OK);

    /* Wait for subscription requested incompatible status, which should only be
     * triggered on reader2. */
    ret = dds_waitset_wait(waitSetrd, wsresults, wsresultsize, waitTimeout);
    CU_ASSERT_EQUAL_FATAL(ret, 1);
    CU_ASSERT_EQUAL_FATAL(reader2,  (dds_entity_t)(intptr_t)wsresults[0]);

    /* Get and check the status. */
    ret = dds_get_requested_incompatible_qos_status (reader2, &req_incompatible_qos);
    CU_ASSERT_EQUAL_FATAL(ret, DDS_RETCODE_OK);
    CU_ASSERT_EQUAL_FATAL(req_incompatible_qos.total_count,           1);
    CU_ASSERT_EQUAL_FATAL(req_incompatible_qos.total_count_change,    1);
    CU_ASSERT_EQUAL_FATAL(req_incompatible_qos.last_policy_id, DDS_DURABILITY_QOS_POLICY_ID);

    /* Second call should reset the changed count. */
    ret = dds_get_requested_incompatible_qos_status (reader2, &req_incompatible_qos);
    CU_ASSERT_EQUAL_FATAL(ret, DDS_RETCODE_OK);
    CU_ASSERT_EQUAL_FATAL(req_incompatible_qos.total_count,           1);
    CU_ASSERT_EQUAL_FATAL(req_incompatible_qos.total_count_change,    0);
    CU_ASSERT_EQUAL_FATAL(req_incompatible_qos.last_policy_id, DDS_DURABILITY_QOS_POLICY_ID);

    /*Getting the status should have reset the trigger, waitset should timeout */
    ret = dds_waitset_wait(waitSetrd, wsresults, wsresultsize, shortTimeout);
    CU_ASSERT_EQUAL_FATAL(ret, 0);

    /* Wait for offered incompatible QoS status */
    ret = dds_waitset_wait(waitSetwr, wsresults, wsresultsize, waitTimeout);
    CU_ASSERT_EQUAL_FATAL(ret, (dds_return_t)wsresultsize);
    ret = dds_get_offered_incompatible_qos_status (wri, &off_incompatible_qos);
    CU_ASSERT_EQUAL_FATAL(ret, DDS_RETCODE_OK);
    CU_ASSERT_EQUAL_FATAL(off_incompatible_qos.total_count,           1);
    CU_ASSERT_EQUAL_FATAL(off_incompatible_qos.total_count_change,    1);
    CU_ASSERT_EQUAL_FATAL(off_incompatible_qos.last_policy_id, DDS_DURABILITY_QOS_POLICY_ID);

    /* Second call should reset the changed count. */
    ret = dds_get_offered_incompatible_qos_status (wri, &off_incompatible_qos);
    CU_ASSERT_EQUAL_FATAL(ret, DDS_RETCODE_OK);
    CU_ASSERT_EQUAL_FATAL(off_incompatible_qos.total_count,           1);
    CU_ASSERT_EQUAL_FATAL(off_incompatible_qos.total_count_change,    0);
    CU_ASSERT_EQUAL_FATAL(off_incompatible_qos.last_policy_id, DDS_DURABILITY_QOS_POLICY_ID);

    /*Getting the status should have reset the trigger, waitset should timeout */
    ret = dds_waitset_wait(waitSetrd, wsresults, wsresultsize, shortTimeout);
    CU_ASSERT_EQUAL_FATAL(ret, 0);

    ret = dds_waitset_detach(waitSetrd, reader2);
    CU_ASSERT_EQUAL_FATAL(ret, DDS_RETCODE_OK);
    dds_delete(reader2);
}

CU_Test(ddsc_entity, liveliness_changed, .init=init_entity_status, .fini=fini_entity_status)
{
    uint32_t set_mask = 0;
    dds_liveliness_changed_status_t liveliness_changed;

    ret = dds_set_status_mask(rea, DDS_LIVELINESS_CHANGED_STATUS);
    CU_ASSERT_EQUAL_FATAL(ret, DDS_RETCODE_OK);

    /* Get the status set */
    ret = dds_get_status_mask (rea, &set_mask);
    CU_ASSERT_EQUAL_FATAL(ret, DDS_RETCODE_OK);
    CU_ASSERT_EQUAL_FATAL(set_mask, DDS_LIVELINESS_CHANGED_STATUS);

    /* wait for LIVELINESS_CHANGED status */
    ret = dds_waitset_wait(waitSetrd, wsresults, wsresultsize, waitTimeout);
    CU_ASSERT_EQUAL_FATAL(ret, (dds_return_t)wsresultsize);

    ret = dds_get_liveliness_changed_status (rea, &liveliness_changed);
    CU_ASSERT_EQUAL_FATAL(ret, DDS_RETCODE_OK);
    CU_ASSERT_EQUAL_FATAL(liveliness_changed.alive_count,           1);
    CU_ASSERT_EQUAL_FATAL(liveliness_changed.alive_count_change,    1);
    CU_ASSERT_EQUAL_FATAL(liveliness_changed.not_alive_count,       0);
    CU_ASSERT_EQUAL_FATAL(liveliness_changed.not_alive_count_change,0);
    CU_ASSERT_EQUAL_FATAL(liveliness_changed.last_publication_handle, writer_i_hdl);

    /* Second call should reset the changed count. */
    ret = dds_get_liveliness_changed_status (rea, &liveliness_changed);
    CU_ASSERT_EQUAL_FATAL(ret, DDS_RETCODE_OK);
    CU_ASSERT_EQUAL_FATAL(liveliness_changed.alive_count,           1);
    CU_ASSERT_EQUAL_FATAL(liveliness_changed.alive_count_change,    0);
    CU_ASSERT_EQUAL_FATAL(liveliness_changed.not_alive_count,       0);
    CU_ASSERT_EQUAL_FATAL(liveliness_changed.not_alive_count_change,0);
    CU_ASSERT_EQUAL_FATAL(liveliness_changed.last_publication_handle, writer_i_hdl);

    /*Getting the status should have reset the trigger, waitset should timeout */
    ret = dds_waitset_wait(waitSetrd, wsresults, wsresultsize, shortTimeout);
    CU_ASSERT_EQUAL_FATAL(ret, 0);

    /* Reset writer */
    ret = dds_waitset_detach(waitSetwr, wri);
    CU_ASSERT_EQUAL_FATAL(ret, DDS_RETCODE_OK);
    dds_delete(wri);

    /* wait for LIVELINESS_CHANGED when a writer is deleted */
    ret = dds_waitset_wait(waitSetrd, wsresults, wsresultsize, waitTimeout);
    CU_ASSERT_EQUAL_FATAL(ret, (dds_return_t)wsresultsize);

    ret = dds_get_liveliness_changed_status (rea, &liveliness_changed);
    CU_ASSERT_EQUAL_FATAL(ret, DDS_RETCODE_OK);
    CU_ASSERT_EQUAL_FATAL(liveliness_changed.alive_count,           0);
    CU_ASSERT_EQUAL_FATAL(liveliness_changed.alive_count_change,    0);
    CU_ASSERT_EQUAL_FATAL(liveliness_changed.not_alive_count,       1);
    CU_ASSERT_EQUAL_FATAL(liveliness_changed.not_alive_count_change,1);
    CU_ASSERT_EQUAL_FATAL(liveliness_changed.last_publication_handle, writer_i_hdl);

    /* Second call should reset the changed count. */
    ret = dds_get_liveliness_changed_status (rea, &liveliness_changed);
    CU_ASSERT_EQUAL_FATAL(ret, DDS_RETCODE_OK);
    CU_ASSERT_EQUAL_FATAL(liveliness_changed.alive_count,           0);
    CU_ASSERT_EQUAL_FATAL(liveliness_changed.alive_count_change,    0);
    CU_ASSERT_EQUAL_FATAL(liveliness_changed.not_alive_count,       1);
    CU_ASSERT_EQUAL_FATAL(liveliness_changed.not_alive_count_change,0);
    CU_ASSERT_EQUAL_FATAL(liveliness_changed.last_publication_handle, writer_i_hdl);
}

CU_Test(ddsc_entity, sample_rejected, .init=init_entity_status, .fini=fini_entity_status)
{
    dds_sample_rejected_status_t sample_rejected;

    /* Topic instance */
    RoundTripModule_DataType sample;
    memset (&sample_rejected, 0, sizeof (sample_rejected));
    memset (&sample, 0, sizeof (sample));

    ret = dds_set_status_mask(wri, DDS_PUBLICATION_MATCHED_STATUS);
    CU_ASSERT_EQUAL_FATAL(ret, DDS_RETCODE_OK);
    ret = dds_set_status_mask(rea, DDS_SUBSCRIPTION_MATCHED_STATUS | DDS_SAMPLE_REJECTED_STATUS);
    CU_ASSERT_EQUAL_FATAL(ret, DDS_RETCODE_OK);

    /* Wait for subscription matched and publication matched */
    ret = dds_waitset_wait(waitSetwr, wsresults, wsresultsize, waitTimeout);
    CU_ASSERT_EQUAL_FATAL(ret, (dds_return_t)wsresultsize);
    ret = dds_waitset_wait(waitSetrd, wsresults, wsresultsize, waitTimeout);
    CU_ASSERT_EQUAL_FATAL(ret, (dds_return_t)wsresultsize);

    ret = dds_set_status_mask(rea, DDS_SAMPLE_REJECTED_STATUS);
    CU_ASSERT_EQUAL_FATAL(ret, DDS_RETCODE_OK);

    /* write data - write more than resource limits set by a data reader */
    for (int i = 0; i < 5; i++)
    {
        ret = dds_write (wri, &sample);
        CU_ASSERT_EQUAL_FATAL(ret, DDS_RETCODE_OK);
    }

    /* wait for sample rejected status */
    ret = dds_waitset_wait(waitSetrd, wsresults, wsresultsize, waitTimeout);
    CU_ASSERT_EQUAL_FATAL(ret, (dds_return_t)wsresultsize);
    ret = dds_get_sample_rejected_status (rea, &sample_rejected);
    CU_ASSERT_EQUAL_FATAL(ret, DDS_RETCODE_OK);
    CU_ASSERT_EQUAL_FATAL(sample_rejected.total_count,        4);
    CU_ASSERT_EQUAL_FATAL(sample_rejected.total_count_change, 4);
    CU_ASSERT_EQUAL_FATAL(sample_rejected.last_reason, DDS_REJECTED_BY_SAMPLES_LIMIT);

    /* Second call should reset the changed count. */
    ret = dds_get_sample_rejected_status (rea, &sample_rejected);
    CU_ASSERT_EQUAL_FATAL(ret, DDS_RETCODE_OK);
    CU_ASSERT_EQUAL_FATAL(sample_rejected.total_count,        4);
    CU_ASSERT_EQUAL_FATAL(sample_rejected.total_count_change, 0);
    CU_ASSERT_EQUAL_FATAL(sample_rejected.last_reason, DDS_REJECTED_BY_SAMPLES_LIMIT);

    /*Getting the status should have reset the trigger, waitset should timeout */
    ret = dds_waitset_wait(waitSetrd, wsresults, wsresultsize, shortTimeout);
    CU_ASSERT_EQUAL_FATAL(ret, 0);
}

#if 0
/* This is basically the same as the Lite test, but inconsistent topic is not triggered.
 * That is actually what I would expect, because the code doesn't seem to be the way
 * to go to test for inconsistent topic. */
Test(ddsc_entity, inconsistent_topic)
{
    dds_inconsistent_topic_status_t topic_status;

    top = dds_create_topic(participant, &RoundTripModule_DataType_desc, "RoundTrip1", NULL, NULL);
    CU_ASSERT_FATAL(top > 0);

    /*Set reader topic and writer topic statuses enabled*/
    ret = dds_set_status_mask(top, DDS_INCONSISTENT_TOPIC_STATUS);
    CU_ASSERT_EQUAL_FATAL(ret, DDS_RETCODE_OK);
    ret = dds_set_status_mask(top, DDS_INCONSISTENT_TOPIC_STATUS);
    CU_ASSERT_EQUAL_FATAL(ret, DDS_RETCODE_OK);

    /* Wait for pub inconsistent topic status callback */
    ret = dds_waitset_wait(waitSetwr, wsresults, wsresultsize, waitTimeout);
    CU_ASSERT_EQUAL_FATAL(ret, (dds_return_t)wsresultsize);
    ret = dds_get_inconsistent_topic_status (top, &topic_status);
    CU_ASSERT_EQUAL_FATAL(ret, DDS_RETCODE_OK);
    CU_ASSERT_FATAL(topic_status.total_count > 0);

    /*Getting the status should have reset the trigger, waitset should timeout */
    status = dds_waitset_wait(waitSetrd, wsresults, wsresultsize, shortTimeout);
    CU_ASSERT_EQUAL_FATAL(status, 0, "returned %d", status);

    /* Wait for sub inconsistent topic status callback */
    ret = dds_waitset_wait(waitSetrd, wsresults, wsresultsize, waitTimeout);
    CU_ASSERT_EQUAL_FATAL(status, wsresultsize);
    ret = dds_get_inconsistent_topic_status (top, &topic_status);
    CU_ASSERT_EQUAL_FATAL(ret, DDS_RETCODE_OK);
    CU_ASSERT_FATAL(topic_status.total_count > 0);

    /*Getting the status should have reset the trigger, waitset should timeout */
    status = dds_waitset_wait(waitSetrd, wsresults, wsresultsize, shortTimeout);
    CU_ASSERT_EQUAL_FATAL(status, 0);

    dds_delete(top);
}
#endif

CU_Test(ddsc_entity, sample_lost, .init=init_entity_status, .fini=fini_entity_status)
{

    dds_sample_lost_status_t sample_lost;
    dds_time_t time1;
    /* Topic instance */
    RoundTripModule_DataType sample;
    memset (&sample_lost, 0, sizeof (sample_lost));
    memset (&sample, 0, sizeof (sample));

    ret = dds_set_status_mask(wri, DDS_PUBLICATION_MATCHED_STATUS);
    CU_ASSERT_EQUAL_FATAL(ret, DDS_RETCODE_OK);
    ret = dds_set_status_mask(rea, DDS_SUBSCRIPTION_MATCHED_STATUS | DDS_SAMPLE_LOST_STATUS);
    CU_ASSERT_EQUAL_FATAL(ret, DDS_RETCODE_OK);

    /* Wait for subscription matched and publication matched */
    ret = dds_waitset_wait(waitSetwr, wsresults, wsresultsize, waitTimeout);
    CU_ASSERT_EQUAL_FATAL(ret, (dds_return_t)wsresultsize);
    ret = dds_waitset_wait(waitSetrd, wsresults, wsresultsize, waitTimeout);
    CU_ASSERT_EQUAL_FATAL(ret, (dds_return_t)wsresultsize);

    ret = dds_set_status_mask(rea, DDS_SAMPLE_LOST_STATUS);
    CU_ASSERT_EQUAL_FATAL(ret, DDS_RETCODE_OK);

    /* get current time - subtraction ensures that this is truly historic on all platforms. */
    time1 = dds_time () - 1000000;

    /* write a sample with current timestamp */
    ret = dds_write_ts (wri, &sample, dds_time ());
    CU_ASSERT_EQUAL_FATAL(ret, DDS_RETCODE_OK);

    /* second sample with older timestamp */
    ret = dds_write_ts (wri, &sample, time1);

    /* wait for sample lost status */
    ret = dds_waitset_wait(waitSetrd, wsresults, wsresultsize, waitTimeout);
    CU_ASSERT_EQUAL_FATAL(ret, (dds_return_t)wsresultsize);
    ret = dds_get_sample_lost_status (rea, &sample_lost);
    CU_ASSERT_EQUAL_FATAL(ret, DDS_RETCODE_OK);
    CU_ASSERT_EQUAL_FATAL(sample_lost.total_count,        1);
    CU_ASSERT_EQUAL_FATAL(sample_lost.total_count_change, 1);

    /* Second call should reset the changed count. */
    ret = dds_get_sample_lost_status (rea, &sample_lost);
    CU_ASSERT_EQUAL_FATAL(ret, DDS_RETCODE_OK);
    CU_ASSERT_EQUAL_FATAL(sample_lost.total_count,        1);
    CU_ASSERT_EQUAL_FATAL(sample_lost.total_count_change, 0);

    /*Getting the status should have reset the trigger, waitset should timeout */
    ret = dds_waitset_wait(waitSetrd, wsresults, wsresultsize, shortTimeout);
    CU_ASSERT_EQUAL_FATAL(ret, 0);

}

CU_Test(ddsc_entity, data_available, .init=init_entity_status, .fini=fini_entity_status)
{
    RoundTripModule_DataType sample;
    memset (&sample, 0, sizeof (sample));

    ret = dds_set_status_mask(wri, DDS_PUBLICATION_MATCHED_STATUS);
    CU_ASSERT_EQUAL_FATAL(ret, DDS_RETCODE_OK);
    ret = dds_set_status_mask(rea, DDS_SUBSCRIPTION_MATCHED_STATUS | DDS_DATA_AVAILABLE_STATUS);
    CU_ASSERT_EQUAL_FATAL(ret, DDS_RETCODE_OK);

    /* Wait for subscription and publication matched status */
    ret = dds_waitset_wait(waitSetwr, wsresults, wsresultsize, waitTimeout);
    CU_ASSERT_EQUAL_FATAL(ret, (dds_return_t)wsresultsize);
    ret = dds_waitset_wait(waitSetrd, wsresults2, wsresultsize2, waitTimeout);
    CU_ASSERT_EQUAL_FATAL(ret, (dds_return_t)wsresultsize);

    /* Write the sample */
    ret = dds_write (wri, &sample);
    CU_ASSERT_EQUAL_FATAL(ret, DDS_RETCODE_OK);

    /* wait for data available */
    ret = dds_take_status(rea, &sta, DDS_SUBSCRIPTION_MATCHED_STATUS);
    CU_ASSERT_EQUAL_FATAL(ret, DDS_RETCODE_OK);
    CU_ASSERT_EQUAL_FATAL(sta, DDS_SUBSCRIPTION_MATCHED_STATUS);

    ret = dds_waitset_wait(waitSetrd, wsresults2, wsresultsize2, waitTimeout);
    CU_ASSERT_EQUAL_FATAL(ret, (dds_return_t)wsresultsize);

    ret = dds_get_status_changes (rea, &sta);
    CU_ASSERT_EQUAL_FATAL(ret, DDS_RETCODE_OK);

    ret = dds_waitset_detach(waitSetrd, rea);
    CU_ASSERT_EQUAL_FATAL(ret, DDS_RETCODE_OK);

    dds_delete(rea);

    /* Wait for reader to be deleted */
    ret = dds_waitset_wait(waitSetwr, wsresults, wsresultsize, waitTimeout);
    CU_ASSERT_NOT_EQUAL_FATAL(ret, 0);
}

CU_Test(ddsc_entity, all_data_available, .init=init_entity_status, .fini=fini_entity_status)
{
    dds_entity_t reader2;
    dds_entity_t waitSetrd2;
    dds_sample_info_t info;

    /* Topic instance */
    RoundTripModule_DataType p_sample;
    void * s_samples[1];
    RoundTripModule_DataType s_sample;

    memset (&p_sample, 0, sizeof (p_sample));
    memset (&s_sample, 0, sizeof (s_sample));
    s_samples[0] = &s_sample;

    reader2 = dds_create_reader(subscriber, top, NULL, NULL);
    CU_ASSERT_FATAL(reader2 > 0);

    ret = dds_set_status_mask(wri, DDS_PUBLICATION_MATCHED_STATUS);
    CU_ASSERT_EQUAL_FATAL(ret, DDS_RETCODE_OK);
    ret = dds_set_status_mask(rea, DDS_SUBSCRIPTION_MATCHED_STATUS | DDS_DATA_AVAILABLE_STATUS);
    CU_ASSERT_EQUAL_FATAL(ret, DDS_RETCODE_OK);
    ret = dds_set_status_mask(reader2, DDS_SUBSCRIPTION_MATCHED_STATUS | DDS_DATA_AVAILABLE_STATUS);
    CU_ASSERT_EQUAL_FATAL(ret, DDS_RETCODE_OK);

    waitSetrd2 = dds_create_waitset(participant);
    ret = dds_waitset_attach (waitSetrd2, reader2, reader2);
    CU_ASSERT_EQUAL_FATAL(ret, DDS_RETCODE_OK);

    /* Wait for publication matched status */
    ret = dds_waitset_wait(waitSetwr, wsresults, wsresultsize, waitTimeout);
    CU_ASSERT_EQUAL_FATAL(ret, (dds_return_t)wsresultsize);

    /* Wait for subscription matched status on both readers */
    ret = dds_waitset_wait(waitSetrd, wsresults2, wsresultsize2, waitTimeout);
    CU_ASSERT_EQUAL_FATAL(ret, (dds_return_t)wsresultsize);
    ret = dds_waitset_wait(waitSetrd2, wsresults2, wsresultsize2, waitTimeout);
    CU_ASSERT_EQUAL_FATAL(ret, (dds_return_t)wsresultsize);

    ret = dds_write (wri, &p_sample);
    CU_ASSERT_EQUAL_FATAL(ret, DDS_RETCODE_OK);

    /* Reset the publication and subscription matched status */
    ret = dds_get_publication_matched_status(wri, NULL);
    CU_ASSERT_EQUAL_FATAL(ret, DDS_RETCODE_OK);
    ret = dds_take_status (rea, &sta, DDS_SUBSCRIPTION_MATCHED_STATUS);
    CU_ASSERT_EQUAL_FATAL(ret, DDS_RETCODE_OK);
    CU_ASSERT_EQUAL_FATAL(sta, DDS_SUBSCRIPTION_MATCHED_STATUS);
    ret = dds_take_status (reader2, &sta, DDS_SUBSCRIPTION_MATCHED_STATUS);
    CU_ASSERT_EQUAL_FATAL(ret, DDS_RETCODE_OK);
    CU_ASSERT_EQUAL_FATAL(sta, DDS_SUBSCRIPTION_MATCHED_STATUS);

    /* wait for data */
    ret = dds_waitset_wait(waitSetrd, wsresults2, wsresultsize2, waitTimeout);
    CU_ASSERT_NOT_EQUAL_FATAL(ret, 0);

    ret = dds_waitset_wait(waitSetrd2, wsresults2, wsresultsize2, waitTimeout);
    CU_ASSERT_NOT_EQUAL_FATAL(ret, 0);

    ret = dds_waitset_detach(waitSetrd, rea);
    CU_ASSERT_EQUAL_FATAL(ret, DDS_RETCODE_OK);
    ret = dds_waitset_detach(waitSetrd2, reader2);
    CU_ASSERT_EQUAL_FATAL(ret, DDS_RETCODE_OK);
    ret = dds_delete(waitSetrd2);
    CU_ASSERT_EQUAL_FATAL(ret, DDS_RETCODE_OK);

    /* Get DATA_ON_READERS status*/
    ret = dds_get_status_changes (subscriber, &sta);
    CU_ASSERT_EQUAL_FATAL(ret, DDS_RETCODE_OK);
    CU_ASSERT_EQUAL_FATAL(sta, DDS_DATA_ON_READERS_STATUS);

    /* Get DATA_AVAILABLE status */
    ret = dds_get_status_changes (rea, &sta);
    CU_ASSERT_EQUAL_FATAL(ret, DDS_RETCODE_OK);
    CU_ASSERT_EQUAL_FATAL(sta, DDS_DATA_AVAILABLE_STATUS);

    /* Get DATA_AVAILABLE status */
    ret = dds_get_status_changes (reader2, &sta);
    CU_ASSERT_EQUAL_FATAL(ret, DDS_RETCODE_OK);
    CU_ASSERT_EQUAL_FATAL(sta, DDS_DATA_AVAILABLE_STATUS);

    /* Read 1 data sample from reader1 */
    ret = dds_take (rea, s_samples, &info, 1, 1);
    CU_ASSERT_EQUAL_FATAL(ret, 1);

    /* status after taking the data should be reset */
    ret = dds_get_status_changes (rea, &sta);
    CU_ASSERT_EQUAL_FATAL(ret, DDS_RETCODE_OK);
    CU_ASSERT_NOT_EQUAL(sta, ~DDS_DATA_AVAILABLE_STATUS);

    /* status from reader2 */
    ret = dds_get_status_changes (reader2, &sta);
    CU_ASSERT_EQUAL_FATAL(ret, DDS_RETCODE_OK);
    CU_ASSERT_NOT_EQUAL(sta, ~DDS_DATA_AVAILABLE_STATUS);

    /* status from subscriber */
    ret = dds_get_status_changes (subscriber, &sta);
    CU_ASSERT_EQUAL_FATAL(ret, DDS_RETCODE_OK);
    CU_ASSERT_EQUAL_FATAL(sta, 0);

    RoundTripModule_DataType_free (&s_sample, DDS_FREE_CONTENTS);

    dds_delete(reader2);

    /* Wait for reader to be deleted */
    ret = dds_waitset_wait(waitSetwr, wsresults, wsresultsize, waitTimeout);
    CU_ASSERT_NOT_EQUAL_FATAL(ret, 0);
}

/*************************************************************************************************/

/*************************************************************************************************/
CU_TheoryDataPoints(ddsc_get_enabled_status, bad_param) = {
        CU_DataPoints(dds_entity_t, -2, -1, 0, INT_MAX, INT_MIN),
};
CU_Theory((dds_entity_t e), ddsc_get_enabled_status, bad_param, .init=init_entity_status, .fini=fini_entity_status)
{
    uint32_t mask;

    ret = dds_get_status_mask(e, &mask);
    CU_ASSERT_EQUAL_FATAL(ret, DDS_RETCODE_BAD_PARAMETER);
}

CU_Test(ddsc_get_enabled_status, deleted_reader, .init=init_entity_status, .fini=fini_entity_status)
{
    uint32_t mask;
    dds_delete(rea);
    ret = dds_get_status_mask(rea, &mask);
<<<<<<< HEAD
    CU_ASSERT_EQUAL_FATAL(dds_err_nr(ret), DDS_RETCODE_BAD_PARAMETER);
=======
    CU_ASSERT_EQUAL_FATAL(ret, DDS_RETCODE_BAD_PARAMETER);
>>>>>>> 1c8c2944
}

CU_Test(ddsc_get_enabled_status, illegal, .init=init_entity_status, .fini=fini_entity_status)
{
    uint32_t mask;
    ret = dds_get_status_mask(waitSetrd, &mask);
    CU_ASSERT_EQUAL_FATAL(ret, DDS_RETCODE_ILLEGAL_OPERATION);
}

CU_TheoryDataPoints(ddsc_get_enabled_status, status_ok) = {
        CU_DataPoints(dds_entity_t *,&rea, &wri, &participant, &top, &publisher, &subscriber),
};
CU_Theory((dds_entity_t *e), ddsc_get_enabled_status, status_ok, .init=init_entity_status, .fini=fini_entity_status)
{
    uint32_t mask;
    ret = dds_get_status_mask (*e, &mask);
    CU_ASSERT_EQUAL_FATAL(ret, DDS_RETCODE_OK);
}
/*************************************************************************************************/

/*************************************************************************************************/
CU_TheoryDataPoints(ddsc_set_enabled_status, bad_param) = {
        CU_DataPoints(dds_entity_t, -2, -1, 0, INT_MAX, INT_MIN),
};
CU_Theory((dds_entity_t e), ddsc_set_enabled_status, bad_param, .init=init_entity_status, .fini=fini_entity_status)
{
    ret = dds_set_status_mask(e, 0 /*mask*/);
    CU_ASSERT_EQUAL_FATAL(ret, DDS_RETCODE_BAD_PARAMETER);
}

CU_Test(ddsc_set_enabled_status, deleted_reader, .init=init_entity_status, .fini=fini_entity_status)
{
    dds_delete(rea);
    ret = dds_set_status_mask(rea, 0 /*mask*/);
<<<<<<< HEAD
    CU_ASSERT_EQUAL_FATAL(dds_err_nr(ret), DDS_RETCODE_BAD_PARAMETER);
=======
    CU_ASSERT_EQUAL_FATAL(ret, DDS_RETCODE_BAD_PARAMETER);
>>>>>>> 1c8c2944
}

CU_Test(ddsc_set_enabled_status, illegal, .init=init_entity_status, .fini=fini_entity_status)
{
    ret = dds_set_status_mask(waitSetrd, 0);
    CU_ASSERT_EQUAL_FATAL(ret, DDS_RETCODE_ILLEGAL_OPERATION);
}

CU_TheoryDataPoints(ddsc_set_enabled_status, status_ok) = {
        CU_DataPoints(dds_entity_t *,&rea, &wri, &participant, &top, &publisher, &subscriber),
};
CU_Theory((dds_entity_t *entity), ddsc_set_enabled_status, status_ok, .init=init_entity_status, .fini=fini_entity_status)
{
    ret = dds_set_status_mask (*entity, 0);
    CU_ASSERT_EQUAL_FATAL(ret, DDS_RETCODE_OK);
}
/*************************************************************************************************/

/*************************************************************************************************/
CU_TheoryDataPoints(ddsc_read_status, bad_param) = {
        CU_DataPoints(dds_entity_t, -2, -1, 0, INT_MAX, INT_MIN),
};
CU_Theory((dds_entity_t e), ddsc_read_status, bad_param, .init=init_entity_status, .fini=fini_entity_status)
{
    uint32_t status;

    ret = dds_read_status(e, &status, 0 /*mask*/);
    CU_ASSERT_EQUAL_FATAL(ret, DDS_RETCODE_BAD_PARAMETER);
}

CU_Test(ddsc_read_status, deleted_reader, .init=init_entity_status, .fini=fini_entity_status)
{
    uint32_t status;
    dds_delete(rea);
    ret = dds_read_status(rea, &status, 0 /*mask*/);
<<<<<<< HEAD
    CU_ASSERT_EQUAL_FATAL(dds_err_nr(ret), DDS_RETCODE_BAD_PARAMETER);
=======
    CU_ASSERT_EQUAL_FATAL(ret, DDS_RETCODE_BAD_PARAMETER);
>>>>>>> 1c8c2944
}

CU_Test(ddsc_read_status, illegal, .init=init_entity_status, .fini=fini_entity_status)
{
    uint32_t status;
    ret = dds_read_status(waitSetrd, &status, 0);
    CU_ASSERT_EQUAL_FATAL(ret, DDS_RETCODE_ILLEGAL_OPERATION);
}
CU_TheoryDataPoints(ddsc_read_status, status_ok) = {
        CU_DataPoints(dds_entity_t *,&rea, &wri, &participant, &top, &publisher, &subscriber),
};
CU_Theory((dds_entity_t *e), ddsc_read_status, status_ok, .init=init_entity_status, .fini=fini_entity_status)
{
    uint32_t status;
    ret = dds_read_status (*e, &status, 0);
    CU_ASSERT_EQUAL_FATAL(ret, DDS_RETCODE_OK);
}

CU_Test(ddsc_read_status, invalid_status_on_reader, .init=init_entity_status, .fini=fini_entity_status)
{
    uint32_t status;
    ret = dds_read_status(rea, &status, DDS_PUBLICATION_MATCHED_STATUS);
    CU_ASSERT_EQUAL_FATAL(ret, DDS_RETCODE_BAD_PARAMETER);
}

CU_Test(ddsc_read_status, invalid_status_on_writer, .init=init_entity_status, .fini=fini_entity_status)
{
    uint32_t status;
    ret = dds_read_status(wri, &status, DDS_SUBSCRIPTION_MATCHED_STATUS);
    CU_ASSERT_EQUAL_FATAL(ret, DDS_RETCODE_BAD_PARAMETER);
}
/*************************************************************************************************/

/*************************************************************************************************/
CU_TheoryDataPoints(ddsc_take_status, bad_param) = {
        CU_DataPoints(dds_entity_t, -2, -1, 0, INT_MAX, INT_MIN),
};
CU_Theory((dds_entity_t e), ddsc_take_status, bad_param, .init=init_entity_status, .fini=fini_entity_status)
{
    uint32_t status;

    ret = dds_take_status(e, &status, 0 /*mask*/);
    CU_ASSERT_EQUAL_FATAL(ret, DDS_RETCODE_BAD_PARAMETER);
}

CU_Test(ddsc_take_status, deleted_reader, .init=init_entity_status, .fini=fini_entity_status)
{
    uint32_t status;
    dds_delete(rea);
    ret = dds_take_status(rea, &status, 0 /*mask*/);
<<<<<<< HEAD
    CU_ASSERT_EQUAL_FATAL(dds_err_nr(ret), DDS_RETCODE_BAD_PARAMETER);
=======
    CU_ASSERT_EQUAL_FATAL(ret, DDS_RETCODE_BAD_PARAMETER);
>>>>>>> 1c8c2944
}
CU_Test(ddsc_take_status, illegal, .init=init_entity_status, .fini=fini_entity_status)
{
    uint32_t status;
    ret = dds_take_status(waitSetrd, &status, 0);
    CU_ASSERT_EQUAL_FATAL(ret, DDS_RETCODE_ILLEGAL_OPERATION);
}

CU_TheoryDataPoints(ddsc_take_status, status_ok) = {
        CU_DataPoints(dds_entity_t *,&rea, &wri, &participant, &top, &publisher, &subscriber),
};
CU_Theory((dds_entity_t *e), ddsc_take_status, status_ok, .init=init_entity_status, .fini=fini_entity_status)
{
    uint32_t status;
    ret = dds_take_status (*e, &status, 0 /*mask*/);
    CU_ASSERT_EQUAL_FATAL(ret, DDS_RETCODE_OK);
}

/*************************************************************************************************/

/*************************************************************************************************/
CU_TheoryDataPoints(ddsc_get_status_changes, bad_param) = {
        CU_DataPoints(dds_entity_t, -2, -1, 0, INT_MAX, INT_MIN),
};
CU_Theory((dds_entity_t e), ddsc_get_status_changes, bad_param, .init=init_entity_status, .fini=fini_entity_status)
{
    uint32_t status;

    ret = dds_get_status_changes(e, &status);
    CU_ASSERT_EQUAL_FATAL(ret, DDS_RETCODE_BAD_PARAMETER);
}

CU_Test(ddsc_get_status_changes, deleted_reader, .init=init_entity_status, .fini=fini_entity_status)
{
    uint32_t status;
    dds_delete(rea);
    ret = dds_get_status_changes(rea, &status);
<<<<<<< HEAD
    CU_ASSERT_EQUAL_FATAL(dds_err_nr(ret), DDS_RETCODE_BAD_PARAMETER);
=======
    CU_ASSERT_EQUAL_FATAL(ret, DDS_RETCODE_BAD_PARAMETER);
>>>>>>> 1c8c2944
}

CU_Test(ddsc_get_status_changes, illegal, .init=init_entity_status, .fini=fini_entity_status)
{
    uint32_t status;
    ret = dds_get_status_changes(waitSetrd, &status);
    CU_ASSERT_EQUAL_FATAL(ret, DDS_RETCODE_ILLEGAL_OPERATION);
}

CU_TheoryDataPoints(ddsc_get_status_changes, status_ok) = {
        CU_DataPoints(dds_entity_t *,&rea, &wri, &participant, &top, &publisher, &subscriber),
};
CU_Theory((dds_entity_t *e), ddsc_get_status_changes, status_ok, .init=init_entity_status, .fini=fini_entity_status)
{
    uint32_t status;
    ret = dds_get_status_changes (*e, &status);
    CU_ASSERT_EQUAL_FATAL(ret, DDS_RETCODE_OK);
}
/*************************************************************************************************/

/*************************************************************************************************/
CU_TheoryDataPoints(ddsc_triggered, bad_param) = {
        CU_DataPoints(dds_entity_t, -2, -1, 0, INT_MAX, INT_MIN),
};
CU_Theory((dds_entity_t e), ddsc_triggered, bad_param, .init=init_entity_status, .fini=fini_entity_status)
{
    ret = dds_triggered(e);
    CU_ASSERT_EQUAL_FATAL(ret, DDS_RETCODE_BAD_PARAMETER);
}

CU_Test(ddsc_triggered, deleted_reader, .init=init_entity_status, .fini=fini_entity_status)
{
    dds_delete(rea);
    ret = dds_triggered(rea);
<<<<<<< HEAD
    CU_ASSERT_EQUAL_FATAL(dds_err_nr(ret), DDS_RETCODE_BAD_PARAMETER);
=======
    CU_ASSERT_EQUAL_FATAL(ret, DDS_RETCODE_BAD_PARAMETER);
>>>>>>> 1c8c2944
}

CU_TheoryDataPoints(ddsc_triggered, status_ok) = {
        CU_DataPoints(dds_entity_t *,&rea, &wri, &participant, &top, &publisher, &subscriber, &waitSetrd),
};
CU_Theory((dds_entity_t *e), ddsc_triggered, status_ok, .init=init_entity_status, .fini=fini_entity_status)
{
    ret = dds_triggered (*e);
    CU_ASSERT_FATAL(ret >= 0);
}
/*************************************************************************************************/

/*************************************************************************************************/
CU_Test(ddsc_get_inconsistent_topic_status, inconsistent_topic_status, .init=init_entity_status, .fini=fini_entity_status)
{
    dds_inconsistent_topic_status_t inconsistent_topic_status;
    ret = dds_get_inconsistent_topic_status(top, &inconsistent_topic_status);
    CU_ASSERT_EQUAL_FATAL(ret, DDS_RETCODE_OK);
    CU_ASSERT_EQUAL_FATAL(inconsistent_topic_status.total_count,          0);
    CU_ASSERT_EQUAL_FATAL(inconsistent_topic_status.total_count_change,   0);
}
/*************************************************************************************************/

/*************************************************************************************************/
CU_TheoryDataPoints(ddsc_get_inconsistent_topic_status, bad_params) = {
        CU_DataPoints(dds_entity_t, -2, -1, 0, INT_MAX, INT_MIN),
};
CU_Theory((dds_entity_t topic), ddsc_get_inconsistent_topic_status, bad_params, .init=init_entity_status, .fini=fini_entity_status)
{
    dds_inconsistent_topic_status_t topic_status;

    ret = dds_get_inconsistent_topic_status(topic, &topic_status);
    CU_ASSERT_EQUAL_FATAL(ret, DDS_RETCODE_BAD_PARAMETER);
}
/*************************************************************************************************/

/*************************************************************************************************/
CU_Test(ddsc_get_inconsistent_topic_status, null, .init=init_entity_status, .fini=fini_entity_status)
{
    dds_set_status_mask(top, 0);
    ret = dds_get_inconsistent_topic_status(top, NULL);
    CU_ASSERT_EQUAL_FATAL(ret, DDS_RETCODE_OK);
}
/*************************************************************************************************/

/*************************************************************************************************/
CU_TheoryDataPoints(ddsc_get_inconsistent_topic_status, non_topics) = {
        CU_DataPoints(dds_entity_t*, &rea, &wri, &participant),
};
CU_Theory((dds_entity_t *topic), ddsc_get_inconsistent_topic_status, non_topics, .init=init_entity_status, .fini=fini_entity_status)
{
    ret = dds_get_inconsistent_topic_status(*topic, NULL);
    CU_ASSERT_EQUAL_FATAL(ret, DDS_RETCODE_ILLEGAL_OPERATION);
}
/*************************************************************************************************/

/*************************************************************************************************/
CU_Test(ddsc_get_inconsistent_topic_status, deleted_topic, .init=init_entity_status, .fini=fini_entity_status)
{
    dds_delete(top);
    ret = dds_get_inconsistent_topic_status(top, NULL);
    CU_ASSERT_EQUAL_FATAL(ret, DDS_RETCODE_OK);
}
/*************************************************************************************************/

/*************************************************************************************************/
CU_TheoryDataPoints(ddsc_get_publication_matched_status, bad_params) = {
        CU_DataPoints(dds_entity_t, -2, -1, 0, INT_MAX, INT_MIN),
};
CU_Theory((dds_entity_t writer), ddsc_get_publication_matched_status, bad_params, .init=init_entity_status, .fini=fini_entity_status)
{
    dds_publication_matched_status_t status;

    ret = dds_get_publication_matched_status(writer, &status);
    CU_ASSERT_EQUAL_FATAL(ret, DDS_RETCODE_BAD_PARAMETER);
}
/*************************************************************************************************/

/*************************************************************************************************/
CU_Test(ddsc_get_publication_matched_status, null, .init=init_entity_status, .fini=fini_entity_status)
{
    dds_set_status_mask(wri, 0);
    ret = dds_get_publication_matched_status(wri, NULL);
    CU_ASSERT_EQUAL_FATAL(ret, DDS_RETCODE_OK);
}
/*************************************************************************************************/

/*************************************************************************************************/
CU_TheoryDataPoints(ddsc_get_publication_matched_status, non_writers) = {
        CU_DataPoints(dds_entity_t*, &rea, &top, &participant),
};
CU_Theory((dds_entity_t *writer), ddsc_get_publication_matched_status, non_writers, .init=init_entity_status, .fini=fini_entity_status)
{
    ret = dds_get_publication_matched_status(*writer, NULL);
    CU_ASSERT_EQUAL_FATAL(ret, DDS_RETCODE_ILLEGAL_OPERATION);
}
/*************************************************************************************************/

/*************************************************************************************************/
CU_Test(ddsc_get_publication_matched_status, deleted_writer, .init=init_entity_status, .fini=fini_entity_status)
{
    dds_delete(wri);
    ret = dds_get_publication_matched_status(wri, NULL);
<<<<<<< HEAD
    CU_ASSERT_EQUAL_FATAL(dds_err_nr(ret), DDS_RETCODE_BAD_PARAMETER);
=======
    CU_ASSERT_EQUAL_FATAL(ret, DDS_RETCODE_BAD_PARAMETER);
>>>>>>> 1c8c2944
}
/*************************************************************************************************/

/*************************************************************************************************/
CU_Test(ddsc_get_liveliness_lost_status, liveliness_lost_status, .init=init_entity_status, .fini=fini_entity_status)
{
    dds_liveliness_lost_status_t liveliness_lost_status;
    ret = dds_get_liveliness_lost_status(wri, &liveliness_lost_status);
    CU_ASSERT_EQUAL_FATAL(ret, DDS_RETCODE_OK);
    CU_ASSERT_EQUAL_FATAL(liveliness_lost_status.total_count,        0);
    CU_ASSERT_EQUAL_FATAL(liveliness_lost_status.total_count_change, 0);
}
/*************************************************************************************************/

/*************************************************************************************************/
CU_TheoryDataPoints(ddsc_get_liveliness_lost_status, bad_params) = {
        CU_DataPoints(dds_entity_t, -2, -1, 0, INT_MAX, INT_MIN),
};
CU_Theory((dds_entity_t writer), ddsc_get_liveliness_lost_status, bad_params, .init=init_entity_status, .fini=fini_entity_status)
{
    dds_liveliness_lost_status_t status;

    ret = dds_get_liveliness_lost_status(writer, &status);
    CU_ASSERT_EQUAL_FATAL(ret, DDS_RETCODE_BAD_PARAMETER);
}
/*************************************************************************************************/

/*************************************************************************************************/
CU_Test(ddsc_get_liveliness_lost_status, null, .init=init_entity_status, .fini=fini_entity_status)
{
    dds_set_status_mask(wri, 0);
    ret = dds_get_liveliness_lost_status(wri, NULL);
    CU_ASSERT_EQUAL_FATAL(ret, DDS_RETCODE_OK);
}
/*************************************************************************************************/

/*************************************************************************************************/
CU_TheoryDataPoints(ddsc_get_liveliness_lost_status, non_writers) = {
        CU_DataPoints(dds_entity_t*, &rea, &top, &participant),
};
CU_Theory((dds_entity_t *writer), ddsc_get_liveliness_lost_status, non_writers, .init=init_entity_status, .fini=fini_entity_status)
{
    ret = dds_get_liveliness_lost_status(*writer, NULL);
    CU_ASSERT_EQUAL_FATAL(ret, DDS_RETCODE_ILLEGAL_OPERATION);
}
/*************************************************************************************************/

/*************************************************************************************************/
CU_Test(ddsc_get_liveliness_lost_status, deleted_writer, .init=init_entity_status, .fini=fini_entity_status)
{
    dds_delete(wri);
    ret = dds_get_liveliness_lost_status(wri, NULL);
<<<<<<< HEAD
    CU_ASSERT_EQUAL_FATAL(dds_err_nr(ret), DDS_RETCODE_BAD_PARAMETER);
=======
    CU_ASSERT_EQUAL_FATAL(ret, DDS_RETCODE_BAD_PARAMETER);
>>>>>>> 1c8c2944
}
/*************************************************************************************************/

/*************************************************************************************************/
CU_Test(ddsc_get_offered_deadline_missed_status, offered_deadline_missed_status, .init=init_entity_status, .fini=fini_entity_status)
{
    dds_offered_deadline_missed_status_t offered_deadline_missed_status;
    ret = dds_get_offered_deadline_missed_status(wri, &offered_deadline_missed_status);
    CU_ASSERT_EQUAL_FATAL(ret, DDS_RETCODE_OK);
    CU_ASSERT_EQUAL_FATAL(offered_deadline_missed_status.total_count,            0);
    CU_ASSERT_EQUAL_FATAL(offered_deadline_missed_status.total_count_change,     0);
    CU_ASSERT_EQUAL_FATAL(offered_deadline_missed_status.last_instance_handle,   0);
}
/*************************************************************************************************/

/*************************************************************************************************/
CU_TheoryDataPoints(ddsc_get_offered_deadline_missed_status, bad_params) = {
        CU_DataPoints(dds_entity_t, -2, -1, 0, INT_MAX, INT_MIN),
};
CU_Theory((dds_entity_t writer), ddsc_get_offered_deadline_missed_status, bad_params, .init=init_entity_status, .fini=fini_entity_status)
{
    dds_offered_deadline_missed_status_t status;

    ret = dds_get_offered_deadline_missed_status(writer, &status);
    CU_ASSERT_EQUAL_FATAL(ret, DDS_RETCODE_BAD_PARAMETER);
}
/*************************************************************************************************/

/*************************************************************************************************/
CU_Test(ddsc_get_offered_deadline_missed_status, null, .init=init_entity_status, .fini=fini_entity_status)
{
    dds_set_status_mask(wri, 0);
    ret = dds_get_offered_deadline_missed_status(wri, NULL);
    CU_ASSERT_EQUAL_FATAL(ret, DDS_RETCODE_OK);
}
/*************************************************************************************************/

/*************************************************************************************************/
CU_TheoryDataPoints(ddsc_get_offered_deadline_missed_status, non_writers) = {
        CU_DataPoints(dds_entity_t*, &rea, &top, &participant),
};
CU_Theory((dds_entity_t *writer), ddsc_get_offered_deadline_missed_status, non_writers, .init=init_entity_status, .fini=fini_entity_status)
{
    ret = dds_get_offered_deadline_missed_status(*writer, NULL);
    CU_ASSERT_EQUAL_FATAL(ret, DDS_RETCODE_ILLEGAL_OPERATION);
}
/*************************************************************************************************/

/*************************************************************************************************/
CU_Test(ddsc_get_offered_deadline_missed_status, deleted_writer, .init=init_entity_status, .fini=fini_entity_status)
{
    dds_delete(wri);
    ret = dds_get_offered_deadline_missed_status(wri, NULL);
<<<<<<< HEAD
    CU_ASSERT_EQUAL_FATAL(dds_err_nr(ret), DDS_RETCODE_BAD_PARAMETER);
=======
    CU_ASSERT_EQUAL_FATAL(ret, DDS_RETCODE_BAD_PARAMETER);
>>>>>>> 1c8c2944
}
/*************************************************************************************************/

/*************************************************************************************************/
CU_TheoryDataPoints(ddsc_get_offered_incompatible_qos_status, bad_params) = {
        CU_DataPoints(dds_entity_t, -2, -1, 0, INT_MAX, INT_MIN),
};
CU_Theory((dds_entity_t writer), ddsc_get_offered_incompatible_qos_status, bad_params, .init=init_entity_status, .fini=fini_entity_status)
{
    dds_offered_incompatible_qos_status_t status;

    ret = dds_get_offered_incompatible_qos_status(writer, &status);
    CU_ASSERT_EQUAL_FATAL(ret, DDS_RETCODE_BAD_PARAMETER);
}
/*************************************************************************************************/

/*************************************************************************************************/
CU_Test(ddsc_get_offered_incompatible_qos_status, null, .init=init_entity_status, .fini=fini_entity_status)
{
    dds_set_status_mask(wri, 0);
    ret = dds_get_offered_incompatible_qos_status(wri, NULL);
    CU_ASSERT_EQUAL_FATAL(ret, DDS_RETCODE_OK);
}
/*************************************************************************************************/

/*************************************************************************************************/
CU_TheoryDataPoints(ddsc_get_offered_incompatible_qos_status, non_writers) = {
        CU_DataPoints(dds_entity_t*, &rea, &top, &participant),
};
CU_Theory((dds_entity_t *writer), ddsc_get_offered_incompatible_qos_status, non_writers, .init=init_entity_status, .fini=fini_entity_status)
{
    ret = dds_get_offered_incompatible_qos_status(*writer, NULL);
    CU_ASSERT_EQUAL_FATAL(ret, DDS_RETCODE_ILLEGAL_OPERATION);
}
/*************************************************************************************************/

/*************************************************************************************************/
CU_Test(ddsc_get_offered_incompatible_qos_status, deleted_writer, .init=init_entity_status, .fini=fini_entity_status)
{
    dds_delete(wri);
    ret = dds_get_offered_incompatible_qos_status(wri, NULL);
<<<<<<< HEAD
    CU_ASSERT_EQUAL_FATAL(dds_err_nr(ret), DDS_RETCODE_BAD_PARAMETER);
=======
    CU_ASSERT_EQUAL_FATAL(ret, DDS_RETCODE_BAD_PARAMETER);
>>>>>>> 1c8c2944
}
/*************************************************************************************************/

/*************************************************************************************************/
CU_TheoryDataPoints(ddsc_get_subscription_matched_status, bad_params) = {
        CU_DataPoints(dds_entity_t, -2, -1, 0, INT_MAX, INT_MIN),
};
CU_Theory((dds_entity_t reader), ddsc_get_subscription_matched_status, bad_params, .init=init_entity_status, .fini=fini_entity_status)
{
    dds_subscription_matched_status_t status;

    ret = dds_get_subscription_matched_status(reader, &status);
    CU_ASSERT_EQUAL_FATAL(ret, DDS_RETCODE_BAD_PARAMETER);
}
/*************************************************************************************************/

/*************************************************************************************************/
CU_Test(ddsc_get_subscription_matched_status, null, .init=init_entity_status, .fini=fini_entity_status)
{
    dds_set_status_mask(rea, 0);
    ret = dds_get_subscription_matched_status(rea, NULL);
    CU_ASSERT_EQUAL_FATAL(ret, DDS_RETCODE_OK);
}
/*************************************************************************************************/

/*************************************************************************************************/
CU_TheoryDataPoints(ddsc_get_subscription_matched_status, non_readers) = {
        CU_DataPoints(dds_entity_t*, &wri, &top, &participant),
};
CU_Theory((dds_entity_t *reader), ddsc_get_subscription_matched_status, non_readers, .init=init_entity_status, .fini=fini_entity_status)
{
    ret = dds_get_subscription_matched_status(*reader, NULL);
    CU_ASSERT_EQUAL_FATAL(ret, DDS_RETCODE_ILLEGAL_OPERATION);
}
/*************************************************************************************************/

/*************************************************************************************************/
CU_Test(ddsc_get_subscription_matched_status, deleted_reader, .init=init_entity_status, .fini=fini_entity_status)
{
    dds_delete(rea);
    ret = dds_get_subscription_matched_status(rea, NULL);
<<<<<<< HEAD
    CU_ASSERT_EQUAL_FATAL(dds_err_nr(ret), DDS_RETCODE_BAD_PARAMETER);
=======
    CU_ASSERT_EQUAL_FATAL(ret, DDS_RETCODE_BAD_PARAMETER);
>>>>>>> 1c8c2944
}
/*************************************************************************************************/

/*************************************************************************************************/
CU_TheoryDataPoints(ddsc_get_liveliness_changed_status, bad_params) = {
        CU_DataPoints(dds_entity_t, -2, -1, 0, INT_MAX, INT_MIN),
};
CU_Theory((dds_entity_t reader), ddsc_get_liveliness_changed_status, bad_params, .init=init_entity_status, .fini=fini_entity_status)
{
    dds_liveliness_changed_status_t status;

    ret = dds_get_liveliness_changed_status(reader, &status);
    CU_ASSERT_EQUAL_FATAL(ret, DDS_RETCODE_BAD_PARAMETER);
}
/*************************************************************************************************/

/*************************************************************************************************/
CU_Test(ddsc_get_liveliness_changed_status, null, .init=init_entity_status, .fini=fini_entity_status)
{
    dds_set_status_mask(rea, 0);
    ret = dds_get_liveliness_changed_status(rea, NULL);
    CU_ASSERT_EQUAL_FATAL(ret, DDS_RETCODE_OK);
}
/*************************************************************************************************/

/*************************************************************************************************/
CU_TheoryDataPoints(ddsc_get_liveliness_changed_status, non_readers) = {
        CU_DataPoints(dds_entity_t*, &wri, &top, &participant),
};
CU_Theory((dds_entity_t *reader), ddsc_get_liveliness_changed_status, non_readers, .init=init_entity_status, .fini=fini_entity_status)
{
    ret = dds_get_liveliness_changed_status(*reader, NULL);
    CU_ASSERT_EQUAL_FATAL(ret, DDS_RETCODE_ILLEGAL_OPERATION);
}
/*************************************************************************************************/

/*************************************************************************************************/
CU_Test(ddsc_get_liveliness_changed_status, deleted_reader, .init=init_entity_status, .fini=fini_entity_status)
{
    dds_delete(rea);
    ret = dds_get_liveliness_changed_status(rea, NULL);
<<<<<<< HEAD
    CU_ASSERT_EQUAL_FATAL(dds_err_nr(ret), DDS_RETCODE_BAD_PARAMETER);
=======
    CU_ASSERT_EQUAL_FATAL(ret, DDS_RETCODE_BAD_PARAMETER);
>>>>>>> 1c8c2944
}
/*************************************************************************************************/

/*************************************************************************************************/
CU_TheoryDataPoints(ddsc_get_sample_rejected_status, bad_params) = {
        CU_DataPoints(dds_entity_t, -2, -1, 0, INT_MAX, INT_MIN),
};
CU_Theory((dds_entity_t reader), ddsc_get_sample_rejected_status, bad_params, .init=init_entity_status, .fini=fini_entity_status)
{
    dds_sample_rejected_status_t status;

    ret = dds_get_sample_rejected_status(reader, &status);
    CU_ASSERT_EQUAL_FATAL(ret, DDS_RETCODE_BAD_PARAMETER);
}
/*************************************************************************************************/

/*************************************************************************************************/
CU_Test(ddsc_get_sample_rejected_status, null, .init=init_entity_status, .fini=fini_entity_status)
{
    dds_set_status_mask(rea, 0);
    ret = dds_get_sample_rejected_status(rea, NULL);
    CU_ASSERT_EQUAL_FATAL(ret, DDS_RETCODE_OK);
}
/*************************************************************************************************/

/*************************************************************************************************/
CU_TheoryDataPoints(ddsc_get_sample_rejected_status, non_readers) = {
        CU_DataPoints(dds_entity_t*, &wri, &top, &participant),
};
CU_Theory((dds_entity_t *reader), ddsc_get_sample_rejected_status, non_readers, .init=init_entity_status, .fini=fini_entity_status)
{
    ret = dds_get_sample_rejected_status(*reader, NULL);
    CU_ASSERT_EQUAL_FATAL(ret, DDS_RETCODE_ILLEGAL_OPERATION);
}
/*************************************************************************************************/

/*************************************************************************************************/
CU_Test(ddsc_get_sample_rejected_status, deleted_reader, .init=init_entity_status, .fini=fini_entity_status)
{
    dds_delete(rea);
    ret = dds_get_sample_rejected_status(rea, NULL);
<<<<<<< HEAD
    CU_ASSERT_EQUAL_FATAL(dds_err_nr(ret), DDS_RETCODE_BAD_PARAMETER);
=======
    CU_ASSERT_EQUAL_FATAL(ret, DDS_RETCODE_BAD_PARAMETER);
>>>>>>> 1c8c2944
}
/*************************************************************************************************/

/*************************************************************************************************/
CU_TheoryDataPoints(ddsc_get_sample_lost_status, bad_params) = {
        CU_DataPoints(dds_entity_t, -2, -1, 0, INT_MAX, INT_MIN),
};
CU_Theory((dds_entity_t reader), ddsc_get_sample_lost_status, bad_params, .init=init_entity_status, .fini=fini_entity_status)
{
    dds_sample_lost_status_t status;

    ret = dds_get_sample_lost_status(reader, &status);
    CU_ASSERT_EQUAL_FATAL(ret, DDS_RETCODE_BAD_PARAMETER);
}
/*************************************************************************************************/

/*************************************************************************************************/
CU_Test(ddsc_get_sample_lost_status, null, .init=init_entity_status, .fini=fini_entity_status)
{
    dds_set_status_mask(rea, 0);
    ret = dds_get_sample_lost_status(rea, NULL);
    CU_ASSERT_EQUAL_FATAL(ret, DDS_RETCODE_OK);
}
/*************************************************************************************************/

/*************************************************************************************************/
CU_TheoryDataPoints(ddsc_get_sample_lost_status, non_readers) = {
        CU_DataPoints(dds_entity_t*, &wri, &top, &participant),
};
CU_Theory((dds_entity_t *reader), ddsc_get_sample_lost_status, non_readers, .init=init_entity_status, .fini=fini_entity_status)
{
    ret = dds_get_sample_lost_status(*reader, NULL);
    CU_ASSERT_EQUAL_FATAL(ret, DDS_RETCODE_ILLEGAL_OPERATION);
}
/*************************************************************************************************/

/*************************************************************************************************/
CU_Test(ddsc_get_sample_lost_status, deleted_reader, .init=init_entity_status, .fini=fini_entity_status)
{
    dds_delete(rea);
    ret = dds_get_sample_lost_status(rea, NULL);
<<<<<<< HEAD
    CU_ASSERT_EQUAL_FATAL(dds_err_nr(ret), DDS_RETCODE_BAD_PARAMETER);
=======
    CU_ASSERT_EQUAL_FATAL(ret, DDS_RETCODE_BAD_PARAMETER);
>>>>>>> 1c8c2944
}
/*************************************************************************************************/

/*************************************************************************************************/
CU_Test(ddsc_get_requested_deadline_missed_status, requested_deadline_missed_status, .init=init_entity_status, .fini=fini_entity_status)
{
    dds_requested_deadline_missed_status_t requested_deadline_missed_status;
    ret = dds_get_requested_deadline_missed_status(rea, &requested_deadline_missed_status);
    CU_ASSERT_EQUAL_FATAL(ret, DDS_RETCODE_OK);
    CU_ASSERT_EQUAL_FATAL(requested_deadline_missed_status.total_count,           0);
    CU_ASSERT_EQUAL_FATAL(requested_deadline_missed_status.total_count_change,    0);
    CU_ASSERT_EQUAL_FATAL(requested_deadline_missed_status.last_instance_handle,  DDS_HANDLE_NIL);
}
/*************************************************************************************************/

/*************************************************************************************************/
CU_TheoryDataPoints(ddsc_get_requested_deadline_missed_status, bad_params) = {
        CU_DataPoints(dds_entity_t, -2, -1, 0, INT_MAX, INT_MIN),
};
CU_Theory((dds_entity_t reader), ddsc_get_requested_deadline_missed_status, bad_params, .init=init_entity_status, .fini=fini_entity_status)
{
    dds_requested_deadline_missed_status_t status;

    ret = dds_get_requested_deadline_missed_status(reader, &status);
    CU_ASSERT_EQUAL_FATAL(ret, DDS_RETCODE_BAD_PARAMETER);
}
/*************************************************************************************************/

/*************************************************************************************************/
CU_Test(ddsc_get_requested_deadline_missed_status, null, .init=init_entity_status, .fini=fini_entity_status)
{
    dds_set_status_mask(rea, 0);
    ret = dds_get_requested_deadline_missed_status(rea, NULL);
    CU_ASSERT_EQUAL_FATAL(ret, DDS_RETCODE_OK);
}
/*************************************************************************************************/

/*************************************************************************************************/
CU_TheoryDataPoints(ddsc_get_requested_deadline_missed_status, non_readers) = {
        CU_DataPoints(dds_entity_t*, &wri, &top, &participant),
};
CU_Theory((dds_entity_t *reader), ddsc_get_requested_deadline_missed_status, non_readers, .init=init_entity_status, .fini=fini_entity_status)
{
    ret = dds_get_requested_deadline_missed_status(*reader, NULL);
    CU_ASSERT_EQUAL_FATAL(ret, DDS_RETCODE_ILLEGAL_OPERATION);
}
/*************************************************************************************************/

/*************************************************************************************************/
CU_Test(ddsc_get_requested_deadline_missed_status, deleted_reader, .init=init_entity_status, .fini=fini_entity_status)
{
    dds_delete(rea);
    ret = dds_get_requested_deadline_missed_status(rea, NULL);
<<<<<<< HEAD
    CU_ASSERT_EQUAL_FATAL(dds_err_nr(ret), DDS_RETCODE_BAD_PARAMETER);
=======
    CU_ASSERT_EQUAL_FATAL(ret, DDS_RETCODE_BAD_PARAMETER);
>>>>>>> 1c8c2944
}
/*************************************************************************************************/

/*************************************************************************************************/
CU_TheoryDataPoints(ddsc_get_requested_incompatible_qos_status, bad_params) = {
        CU_DataPoints(dds_entity_t, -2, -1, 0, INT_MAX, INT_MIN),
};
CU_Theory((dds_entity_t reader), ddsc_get_requested_incompatible_qos_status, bad_params, .init=init_entity_status, .fini=fini_entity_status)
{
    dds_requested_incompatible_qos_status_t status;

    ret = dds_get_requested_incompatible_qos_status(reader, &status);
    CU_ASSERT_EQUAL_FATAL(ret, DDS_RETCODE_BAD_PARAMETER);
}
/*************************************************************************************************/

/*************************************************************************************************/
CU_Test(ddsc_get_requested_incompatible_qos_status, null, .init=init_entity_status, .fini=fini_entity_status)
{
    dds_set_status_mask(rea, 0);
    ret = dds_get_requested_incompatible_qos_status(rea, NULL);
    CU_ASSERT_EQUAL_FATAL(ret, DDS_RETCODE_OK);
}
/*************************************************************************************************/

/*************************************************************************************************/
CU_TheoryDataPoints(ddsc_get_requested_incompatible_qos_status, non_readers) = {
        CU_DataPoints(dds_entity_t*, &wri, &top, &participant),
};
CU_Theory((dds_entity_t *reader), ddsc_get_requested_incompatible_qos_status, non_readers, .init=init_entity_status, .fini=fini_entity_status)
{
    ret = dds_get_requested_incompatible_qos_status(*reader, NULL);
    CU_ASSERT_EQUAL_FATAL(ret, DDS_RETCODE_ILLEGAL_OPERATION);
}
/*************************************************************************************************/

/*************************************************************************************************/
CU_Test(ddsc_get_requested_incompatible_qos_status, deleted_reader, .init=init_entity_status, .fini=fini_entity_status)
{
    dds_delete(rea);
    ret = dds_get_requested_incompatible_qos_status(rea, NULL);
<<<<<<< HEAD
    CU_ASSERT_EQUAL_FATAL(dds_err_nr(ret), DDS_RETCODE_BAD_PARAMETER);
=======
    CU_ASSERT_EQUAL_FATAL(ret, DDS_RETCODE_BAD_PARAMETER);
>>>>>>> 1c8c2944
}
/*************************************************************************************************/

/*************************************************************************************************/<|MERGE_RESOLUTION|>--- conflicted
+++ resolved
@@ -692,11 +692,7 @@
     uint32_t mask;
     dds_delete(rea);
     ret = dds_get_status_mask(rea, &mask);
-<<<<<<< HEAD
-    CU_ASSERT_EQUAL_FATAL(dds_err_nr(ret), DDS_RETCODE_BAD_PARAMETER);
-=======
-    CU_ASSERT_EQUAL_FATAL(ret, DDS_RETCODE_BAD_PARAMETER);
->>>>>>> 1c8c2944
+    CU_ASSERT_EQUAL_FATAL(ret, DDS_RETCODE_BAD_PARAMETER);
 }
 
 CU_Test(ddsc_get_enabled_status, illegal, .init=init_entity_status, .fini=fini_entity_status)
@@ -731,11 +727,7 @@
 {
     dds_delete(rea);
     ret = dds_set_status_mask(rea, 0 /*mask*/);
-<<<<<<< HEAD
-    CU_ASSERT_EQUAL_FATAL(dds_err_nr(ret), DDS_RETCODE_BAD_PARAMETER);
-=======
-    CU_ASSERT_EQUAL_FATAL(ret, DDS_RETCODE_BAD_PARAMETER);
->>>>>>> 1c8c2944
+    CU_ASSERT_EQUAL_FATAL(ret, DDS_RETCODE_BAD_PARAMETER);
 }
 
 CU_Test(ddsc_set_enabled_status, illegal, .init=init_entity_status, .fini=fini_entity_status)
@@ -771,11 +763,7 @@
     uint32_t status;
     dds_delete(rea);
     ret = dds_read_status(rea, &status, 0 /*mask*/);
-<<<<<<< HEAD
-    CU_ASSERT_EQUAL_FATAL(dds_err_nr(ret), DDS_RETCODE_BAD_PARAMETER);
-=======
-    CU_ASSERT_EQUAL_FATAL(ret, DDS_RETCODE_BAD_PARAMETER);
->>>>>>> 1c8c2944
+    CU_ASSERT_EQUAL_FATAL(ret, DDS_RETCODE_BAD_PARAMETER);
 }
 
 CU_Test(ddsc_read_status, illegal, .init=init_entity_status, .fini=fini_entity_status)
@@ -826,11 +814,7 @@
     uint32_t status;
     dds_delete(rea);
     ret = dds_take_status(rea, &status, 0 /*mask*/);
-<<<<<<< HEAD
-    CU_ASSERT_EQUAL_FATAL(dds_err_nr(ret), DDS_RETCODE_BAD_PARAMETER);
-=======
-    CU_ASSERT_EQUAL_FATAL(ret, DDS_RETCODE_BAD_PARAMETER);
->>>>>>> 1c8c2944
+    CU_ASSERT_EQUAL_FATAL(ret, DDS_RETCODE_BAD_PARAMETER);
 }
 CU_Test(ddsc_take_status, illegal, .init=init_entity_status, .fini=fini_entity_status)
 {
@@ -868,11 +852,7 @@
     uint32_t status;
     dds_delete(rea);
     ret = dds_get_status_changes(rea, &status);
-<<<<<<< HEAD
-    CU_ASSERT_EQUAL_FATAL(dds_err_nr(ret), DDS_RETCODE_BAD_PARAMETER);
-=======
-    CU_ASSERT_EQUAL_FATAL(ret, DDS_RETCODE_BAD_PARAMETER);
->>>>>>> 1c8c2944
+    CU_ASSERT_EQUAL_FATAL(ret, DDS_RETCODE_BAD_PARAMETER);
 }
 
 CU_Test(ddsc_get_status_changes, illegal, .init=init_entity_status, .fini=fini_entity_status)
@@ -907,11 +887,7 @@
 {
     dds_delete(rea);
     ret = dds_triggered(rea);
-<<<<<<< HEAD
-    CU_ASSERT_EQUAL_FATAL(dds_err_nr(ret), DDS_RETCODE_BAD_PARAMETER);
-=======
-    CU_ASSERT_EQUAL_FATAL(ret, DDS_RETCODE_BAD_PARAMETER);
->>>>>>> 1c8c2944
+    CU_ASSERT_EQUAL_FATAL(ret, DDS_RETCODE_BAD_PARAMETER);
 }
 
 CU_TheoryDataPoints(ddsc_triggered, status_ok) = {
@@ -1015,11 +991,7 @@
 {
     dds_delete(wri);
     ret = dds_get_publication_matched_status(wri, NULL);
-<<<<<<< HEAD
-    CU_ASSERT_EQUAL_FATAL(dds_err_nr(ret), DDS_RETCODE_BAD_PARAMETER);
-=======
-    CU_ASSERT_EQUAL_FATAL(ret, DDS_RETCODE_BAD_PARAMETER);
->>>>>>> 1c8c2944
+    CU_ASSERT_EQUAL_FATAL(ret, DDS_RETCODE_BAD_PARAMETER);
 }
 /*************************************************************************************************/
 
@@ -1072,11 +1044,7 @@
 {
     dds_delete(wri);
     ret = dds_get_liveliness_lost_status(wri, NULL);
-<<<<<<< HEAD
-    CU_ASSERT_EQUAL_FATAL(dds_err_nr(ret), DDS_RETCODE_BAD_PARAMETER);
-=======
-    CU_ASSERT_EQUAL_FATAL(ret, DDS_RETCODE_BAD_PARAMETER);
->>>>>>> 1c8c2944
+    CU_ASSERT_EQUAL_FATAL(ret, DDS_RETCODE_BAD_PARAMETER);
 }
 /*************************************************************************************************/
 
@@ -1130,11 +1098,7 @@
 {
     dds_delete(wri);
     ret = dds_get_offered_deadline_missed_status(wri, NULL);
-<<<<<<< HEAD
-    CU_ASSERT_EQUAL_FATAL(dds_err_nr(ret), DDS_RETCODE_BAD_PARAMETER);
-=======
-    CU_ASSERT_EQUAL_FATAL(ret, DDS_RETCODE_BAD_PARAMETER);
->>>>>>> 1c8c2944
+    CU_ASSERT_EQUAL_FATAL(ret, DDS_RETCODE_BAD_PARAMETER);
 }
 /*************************************************************************************************/
 
@@ -1176,11 +1140,7 @@
 {
     dds_delete(wri);
     ret = dds_get_offered_incompatible_qos_status(wri, NULL);
-<<<<<<< HEAD
-    CU_ASSERT_EQUAL_FATAL(dds_err_nr(ret), DDS_RETCODE_BAD_PARAMETER);
-=======
-    CU_ASSERT_EQUAL_FATAL(ret, DDS_RETCODE_BAD_PARAMETER);
->>>>>>> 1c8c2944
+    CU_ASSERT_EQUAL_FATAL(ret, DDS_RETCODE_BAD_PARAMETER);
 }
 /*************************************************************************************************/
 
@@ -1222,11 +1182,7 @@
 {
     dds_delete(rea);
     ret = dds_get_subscription_matched_status(rea, NULL);
-<<<<<<< HEAD
-    CU_ASSERT_EQUAL_FATAL(dds_err_nr(ret), DDS_RETCODE_BAD_PARAMETER);
-=======
-    CU_ASSERT_EQUAL_FATAL(ret, DDS_RETCODE_BAD_PARAMETER);
->>>>>>> 1c8c2944
+    CU_ASSERT_EQUAL_FATAL(ret, DDS_RETCODE_BAD_PARAMETER);
 }
 /*************************************************************************************************/
 
@@ -1268,11 +1224,7 @@
 {
     dds_delete(rea);
     ret = dds_get_liveliness_changed_status(rea, NULL);
-<<<<<<< HEAD
-    CU_ASSERT_EQUAL_FATAL(dds_err_nr(ret), DDS_RETCODE_BAD_PARAMETER);
-=======
-    CU_ASSERT_EQUAL_FATAL(ret, DDS_RETCODE_BAD_PARAMETER);
->>>>>>> 1c8c2944
+    CU_ASSERT_EQUAL_FATAL(ret, DDS_RETCODE_BAD_PARAMETER);
 }
 /*************************************************************************************************/
 
@@ -1314,11 +1266,7 @@
 {
     dds_delete(rea);
     ret = dds_get_sample_rejected_status(rea, NULL);
-<<<<<<< HEAD
-    CU_ASSERT_EQUAL_FATAL(dds_err_nr(ret), DDS_RETCODE_BAD_PARAMETER);
-=======
-    CU_ASSERT_EQUAL_FATAL(ret, DDS_RETCODE_BAD_PARAMETER);
->>>>>>> 1c8c2944
+    CU_ASSERT_EQUAL_FATAL(ret, DDS_RETCODE_BAD_PARAMETER);
 }
 /*************************************************************************************************/
 
@@ -1360,11 +1308,7 @@
 {
     dds_delete(rea);
     ret = dds_get_sample_lost_status(rea, NULL);
-<<<<<<< HEAD
-    CU_ASSERT_EQUAL_FATAL(dds_err_nr(ret), DDS_RETCODE_BAD_PARAMETER);
-=======
-    CU_ASSERT_EQUAL_FATAL(ret, DDS_RETCODE_BAD_PARAMETER);
->>>>>>> 1c8c2944
+    CU_ASSERT_EQUAL_FATAL(ret, DDS_RETCODE_BAD_PARAMETER);
 }
 /*************************************************************************************************/
 
@@ -1418,11 +1362,7 @@
 {
     dds_delete(rea);
     ret = dds_get_requested_deadline_missed_status(rea, NULL);
-<<<<<<< HEAD
-    CU_ASSERT_EQUAL_FATAL(dds_err_nr(ret), DDS_RETCODE_BAD_PARAMETER);
-=======
-    CU_ASSERT_EQUAL_FATAL(ret, DDS_RETCODE_BAD_PARAMETER);
->>>>>>> 1c8c2944
+    CU_ASSERT_EQUAL_FATAL(ret, DDS_RETCODE_BAD_PARAMETER);
 }
 /*************************************************************************************************/
 
@@ -1464,11 +1404,7 @@
 {
     dds_delete(rea);
     ret = dds_get_requested_incompatible_qos_status(rea, NULL);
-<<<<<<< HEAD
-    CU_ASSERT_EQUAL_FATAL(dds_err_nr(ret), DDS_RETCODE_BAD_PARAMETER);
-=======
-    CU_ASSERT_EQUAL_FATAL(ret, DDS_RETCODE_BAD_PARAMETER);
->>>>>>> 1c8c2944
+    CU_ASSERT_EQUAL_FATAL(ret, DDS_RETCODE_BAD_PARAMETER);
 }
 /*************************************************************************************************/
 
