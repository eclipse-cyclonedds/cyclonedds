/*
 * Copyright(c) 2006 to 2018 ADLINK Technology Limited and others
 *
 * This program and the accompanying materials are made available under the
 * terms of the Eclipse Public License v. 2.0 which is available at
 * http://www.eclipse.org/legal/epl-2.0, or the Eclipse Distribution License
 * v. 1.0 which is available at
 * http://www.eclipse.org/org/documents/edl-v10.php.
 *
 * SPDX-License-Identifier: EPL-2.0 OR BSD-3-Clause
 */
#include <assert.h>
#include <limits.h>

#include "dds/dds.h"
#include "CUnit/Test.h"
#include "CUnit/Theory.h"
#include "Space.h"

#include "dds/ddsrt/process.h"
#include "dds/ddsrt/threads.h"

/**************************************************************************************************
 *
 * Test fixtures
 *
 *************************************************************************************************/
#define MAX_SAMPLES                 7
#define INITIAL_SAMPLES             2

static dds_entity_t g_participant = 0;
static dds_entity_t g_topic       = 0;
static dds_entity_t g_reader      = 0;
static dds_entity_t g_writer      = 0;
static dds_entity_t g_waitset     = 0;

static dds_time_t   g_past        = 0;
static dds_time_t   g_present     = 0;

static void*             g_samples[MAX_SAMPLES];
static Space_Type1       g_data[MAX_SAMPLES];
static dds_sample_info_t g_info[MAX_SAMPLES];

static char*
create_topic_name(const char *prefix, char *name, size_t size)
{
    /* Get semi random g_topic name. */
    ddsrt_pid_t pid = ddsrt_getpid();
    ddsrt_tid_t tid = ddsrt_gettid();
    (void) snprintf(name, size, "%s_pid%"PRIdPID"_tid%"PRIdTID"", prefix, pid, tid);
    return name;
}

static void
unregistering_init(void)
{
    Space_Type1 sample = { 0, 0, 0 };
    dds_qos_t *qos = dds_create_qos ();
    dds_attach_t triggered;
    dds_return_t ret;
    char name[100];

    /* Use by source timestamp to be able to check the time related funtions. */
    dds_qset_destination_order(qos, DDS_DESTINATIONORDER_BY_SOURCE_TIMESTAMP);

    g_participant = dds_create_participant(DDS_DOMAIN_DEFAULT, NULL, NULL);
    CU_ASSERT_FATAL(g_participant > 0);

    g_waitset = dds_create_waitset(g_participant);
    CU_ASSERT_FATAL(g_waitset > 0);

    g_topic = dds_create_topic(g_participant, &Space_Type1_desc, create_topic_name("ddsc_unregistering_test", name, 100), qos, NULL);
    CU_ASSERT_FATAL(g_topic > 0);

    /* Create a reader that keeps one sample on three instances. */
    dds_qset_reliability(qos, DDS_RELIABILITY_RELIABLE, DDS_MSECS(100));
    dds_qset_resource_limits(qos, DDS_LENGTH_UNLIMITED, 3, 1);
    g_reader = dds_create_reader(g_participant, g_topic, qos, NULL);
    CU_ASSERT_FATAL(g_reader > 0);

    /* Create a writer that will not automatically dispose unregistered samples. */
    dds_qset_writer_data_lifecycle(qos, false);
    g_writer = dds_create_writer(g_participant, g_topic, qos, NULL);
    CU_ASSERT_FATAL(g_writer > 0);

    /* Sync g_writer to g_reader. */
    ret = dds_set_status_mask(g_writer, DDS_PUBLICATION_MATCHED_STATUS);
    CU_ASSERT_EQUAL_FATAL(ret, DDS_RETCODE_OK);
    ret = dds_waitset_attach(g_waitset, g_writer, g_writer);
    CU_ASSERT_EQUAL_FATAL(ret, DDS_RETCODE_OK);
    ret = dds_waitset_wait(g_waitset, &triggered, 1, DDS_SECS(1));
    CU_ASSERT_EQUAL_FATAL(ret, 1);
    CU_ASSERT_EQUAL_FATAL(g_writer, (dds_entity_t)(intptr_t)triggered);
    ret = dds_waitset_detach(g_waitset, g_writer);
    CU_ASSERT_EQUAL_FATAL(ret, DDS_RETCODE_OK);

    /* Sync g_reader to g_writer. */
    ret = dds_set_status_mask(g_reader, DDS_SUBSCRIPTION_MATCHED_STATUS);
    CU_ASSERT_EQUAL_FATAL(ret, DDS_RETCODE_OK);
    ret = dds_waitset_attach(g_waitset, g_reader, g_reader);
    CU_ASSERT_EQUAL_FATAL(ret, DDS_RETCODE_OK);
    ret = dds_waitset_wait(g_waitset, &triggered, 1, DDS_SECS(1));
    CU_ASSERT_EQUAL_FATAL(ret, 1);
    CU_ASSERT_EQUAL_FATAL(g_reader, (dds_entity_t)(intptr_t)triggered);
    ret = dds_waitset_detach(g_waitset, g_reader);
    CU_ASSERT_EQUAL_FATAL(ret, DDS_RETCODE_OK);

    /* Write initial samples. */
    for (int i = 0; i < INITIAL_SAMPLES; i++) {
        sample.long_1 = i;
        sample.long_2 = i*2;
        sample.long_3 = i*3;
        ret = dds_write(g_writer, &sample);
        CU_ASSERT_EQUAL_FATAL(ret, DDS_RETCODE_OK);
    }

    /* Initialize reading buffers. */
    memset (g_data, 0, sizeof (g_data));
    for (int i = 0; i < MAX_SAMPLES; i++) {
        g_samples[i] = &g_data[i];
    }

    /* Initialize times. */
    g_present = dds_time();
    g_past    = g_present - DDS_SECS(1);

    dds_delete_qos(qos);
}

static void
unregistering_fini(void)
{
    dds_delete(g_reader);
    dds_delete(g_writer);
    dds_delete(g_waitset);
    dds_delete(g_topic);
    dds_delete(g_participant);
}


#if 0
#else
/**************************************************************************************************
 *
 * These will check the dds_unregister_instance() in various ways.
 *
 *************************************************************************************************/
/*************************************************************************************************/
CU_Test(ddsc_unregister_instance, deleted, .init=unregistering_init, .fini=unregistering_fini)
{
    dds_return_t ret;
    dds_delete(g_writer);

    ret = dds_unregister_instance(g_writer, g_data);
<<<<<<< HEAD
    CU_ASSERT_EQUAL_FATAL(dds_err_nr(ret), DDS_RETCODE_BAD_PARAMETER);
=======
    CU_ASSERT_EQUAL_FATAL(ret, DDS_RETCODE_BAD_PARAMETER);
>>>>>>> 1c8c2944
}
/*************************************************************************************************/

/*************************************************************************************************/
CU_Test(ddsc_unregister_instance, null, .init=unregistering_init, .fini=unregistering_fini)
{
    dds_return_t ret;
    ret = dds_unregister_instance(g_writer, NULL);
    CU_ASSERT_EQUAL_FATAL(ret, DDS_RETCODE_BAD_PARAMETER);
}
/*************************************************************************************************/

/*************************************************************************************************/
CU_TheoryDataPoints(ddsc_unregister_instance, invalid_writers) = {
        CU_DataPoints(dds_entity_t, -2, -1, 0, INT_MAX, INT_MIN),
};
CU_Theory((dds_entity_t writer), ddsc_unregister_instance, invalid_writers, .init=unregistering_init, .fini=unregistering_fini)
{
    dds_return_t ret;

    ret = dds_unregister_instance(writer, g_data);
    CU_ASSERT_EQUAL_FATAL(ret, DDS_RETCODE_BAD_PARAMETER);
}
/*************************************************************************************************/

/*************************************************************************************************/
CU_TheoryDataPoints(ddsc_unregister_instance, non_writers) = {
        CU_DataPoints(dds_entity_t*, &g_waitset, &g_reader, &g_topic, &g_participant),
};
CU_Theory((dds_entity_t *writer), ddsc_unregister_instance, non_writers, .init=unregistering_init, .fini=unregistering_fini)
{
    dds_return_t ret;
    ret = dds_unregister_instance(*writer, g_data);
    CU_ASSERT_EQUAL_FATAL(ret, DDS_RETCODE_ILLEGAL_OPERATION);
}
/*************************************************************************************************/

/*************************************************************************************************/
CU_Test(ddsc_unregister_instance, unregistering_old_instance, .init=unregistering_init, .fini=unregistering_fini)
{
    Space_Type1 oldInstance = { 0, 22, 22 };
    dds_return_t ret;

    ret = dds_unregister_instance(g_writer, &oldInstance);
    CU_ASSERT_EQUAL_FATAL(ret, DDS_RETCODE_OK);

    /* Read all available samples. */
    ret = dds_read(g_reader, g_samples, g_info, MAX_SAMPLES, MAX_SAMPLES);
    CU_ASSERT_EQUAL_FATAL(ret, 2);
    for(int i = 0; i < ret; i++) {
        Space_Type1 *sample = (Space_Type1*)g_samples[i];
        if (sample->long_1 == 0) {
            /* Check data. */
            CU_ASSERT_EQUAL_FATAL(sample->long_2, 0);
            CU_ASSERT_EQUAL_FATAL(sample->long_3, 0);

            /* Check states. */
            CU_ASSERT_EQUAL_FATAL(g_info[i].valid_data,     true);
            CU_ASSERT_EQUAL_FATAL(g_info[i].sample_state,   DDS_SST_NOT_READ);
            CU_ASSERT_EQUAL_FATAL(g_info[i].view_state,     DDS_VST_NEW);
            CU_ASSERT_EQUAL_FATAL(g_info[i].instance_state, DDS_NOT_ALIVE_NO_WRITERS_INSTANCE_STATE);
        } else if (sample->long_1 == 1) {
            /* Check data. */
            CU_ASSERT_EQUAL_FATAL(sample->long_2, sample->long_1 * 2);
            CU_ASSERT_EQUAL_FATAL(sample->long_3, sample->long_1 * 3);

            /* Check states. */
            CU_ASSERT_EQUAL_FATAL(g_info[i].valid_data,     true);
            CU_ASSERT_EQUAL_FATAL(g_info[i].sample_state,   DDS_SST_NOT_READ);
            CU_ASSERT_EQUAL_FATAL(g_info[i].view_state,     DDS_VST_NEW);
            CU_ASSERT_EQUAL_FATAL(g_info[i].instance_state, DDS_ALIVE_INSTANCE_STATE);
        } else {
            CU_FAIL_FATAL("Unknown sample read");
        }
    }
}
/*************************************************************************************************/




/**************************************************************************************************
 *
 * These will check the dds_unregister_instance_ts() in various ways.
 *
 *************************************************************************************************/
/*************************************************************************************************/
CU_Test(ddsc_unregister_instance_ts, deleted, .init=unregistering_init, .fini=unregistering_fini)
{
    dds_return_t ret;
    dds_delete(g_writer);
    ret = dds_unregister_instance_ts(g_writer, g_data, g_present);
<<<<<<< HEAD
    CU_ASSERT_EQUAL_FATAL(dds_err_nr(ret), DDS_RETCODE_BAD_PARAMETER);
=======
    CU_ASSERT_EQUAL_FATAL(ret, DDS_RETCODE_BAD_PARAMETER);
>>>>>>> 1c8c2944
}
/*************************************************************************************************/

/*************************************************************************************************/
CU_Test(ddsc_unregister_instance_ts, null, .init=unregistering_init, .fini=unregistering_fini)
{
    dds_return_t ret;
    ret = dds_unregister_instance_ts(g_writer, NULL, g_present);
    CU_ASSERT_EQUAL_FATAL(ret, DDS_RETCODE_BAD_PARAMETER);
}
/*************************************************************************************************/

/*************************************************************************************************/
CU_TheoryDataPoints(ddsc_unregister_instance_ts, invalid_writers) = {
        CU_DataPoints(dds_entity_t, -2, -1, 0, INT_MAX, INT_MIN),
};
CU_Theory((dds_entity_t writer), ddsc_unregister_instance_ts, invalid_writers, .init=unregistering_init, .fini=unregistering_fini)
{
    dds_return_t ret;

    ret = dds_unregister_instance_ts(writer, g_data, g_present);
    CU_ASSERT_EQUAL_FATAL(ret, DDS_RETCODE_BAD_PARAMETER);
}
/*************************************************************************************************/

/*************************************************************************************************/
CU_TheoryDataPoints(ddsc_unregister_instance_ts, non_writers) = {
        CU_DataPoints(dds_entity_t*, &g_waitset, &g_reader, &g_topic, &g_participant),
};
CU_Theory((dds_entity_t *writer), ddsc_unregister_instance_ts, non_writers, .init=unregistering_init, .fini=unregistering_fini)
{
    dds_return_t ret;
    ret = dds_unregister_instance_ts(*writer, g_data, g_present);
    CU_ASSERT_EQUAL_FATAL(ret, DDS_RETCODE_ILLEGAL_OPERATION);
}
/*************************************************************************************************/

/*************************************************************************************************/
CU_Test(ddsc_unregister_instance_ts, unregistering_old_instance, .init=unregistering_init, .fini=unregistering_fini)
{
    Space_Type1 oldInstance = { 0, 22, 22 };
    dds_return_t ret;

    ret = dds_unregister_instance_ts(g_writer, &oldInstance, g_present);
    CU_ASSERT_EQUAL_FATAL(ret, DDS_RETCODE_OK);

    /* Read all available samples. */
    ret = dds_read(g_reader, g_samples, g_info, MAX_SAMPLES, MAX_SAMPLES);
    CU_ASSERT_EQUAL_FATAL(ret, 2);
    for(int i = 0; i < ret; i++) {
        Space_Type1 *sample = (Space_Type1*)g_samples[i];
        if (sample->long_1 == 0) {
            /* Check data (data part of unregister is not used, only the key part). */
            CU_ASSERT_EQUAL_FATAL(sample->long_2, sample->long_1 * 2);
            CU_ASSERT_EQUAL_FATAL(sample->long_3, sample->long_1 * 3);

            /* Check states. */
            CU_ASSERT_EQUAL_FATAL(g_info[i].valid_data,     true);
            CU_ASSERT_EQUAL_FATAL(g_info[i].sample_state,   DDS_SST_NOT_READ);
            CU_ASSERT_EQUAL_FATAL(g_info[i].view_state,     DDS_VST_NEW);
            CU_ASSERT_EQUAL_FATAL(g_info[i].instance_state, DDS_NOT_ALIVE_NO_WRITERS_INSTANCE_STATE);
        } else if (sample->long_1 == 1) {
            /* Check data. */
            CU_ASSERT_EQUAL_FATAL(sample->long_2, sample->long_1 * 2);
            CU_ASSERT_EQUAL_FATAL(sample->long_3, sample->long_1 * 3);

            /* Check states. */
            CU_ASSERT_EQUAL_FATAL(g_info[i].valid_data,     true);
            CU_ASSERT_EQUAL_FATAL(g_info[i].sample_state,   DDS_SST_NOT_READ);
            CU_ASSERT_EQUAL_FATAL(g_info[i].view_state,     DDS_VST_NEW);
            CU_ASSERT_EQUAL_FATAL(g_info[i].instance_state, DDS_ALIVE_INSTANCE_STATE);
        } else {
            CU_FAIL_FATAL( "Unknown sample read");
        }
    }
}
/*************************************************************************************************/

/*************************************************************************************************/
CU_Test(ddsc_unregister_instance_ts, unregistering_past_sample, .init=unregistering_init, .fini=unregistering_fini)
{
    Space_Type1 oldInstance = { 0, 0, 0 };
    dds_attach_t triggered;
    dds_return_t ret;

    /* Unregistering a sample in the past should trigger a lost sample. */
    ret = dds_set_status_mask(g_reader, DDS_SAMPLE_LOST_STATUS);
    CU_ASSERT_EQUAL_FATAL(ret, DDS_RETCODE_OK);
    ret = dds_waitset_attach(g_waitset, g_reader, g_reader);
    CU_ASSERT_EQUAL_FATAL(ret, DDS_RETCODE_OK);

    /* Now, unregister a sample in the past. */
    ret = dds_unregister_instance_ts(g_writer, &oldInstance, g_past);
    CU_ASSERT_EQUAL_FATAL(ret, DDS_RETCODE_OK);

    /* Wait for 'sample lost'. */
    ret = dds_waitset_wait(g_waitset, &triggered, 1, DDS_SECS(1));
    CU_ASSERT_EQUAL_FATAL(ret, 1);

    /* Read all available samples. */
    ret = dds_read(g_reader, g_samples, g_info, MAX_SAMPLES, MAX_SAMPLES);
    CU_ASSERT_EQUAL_FATAL(ret, 2);
    for(int i = 0; i < ret; i++) {
        Space_Type1 *sample = (Space_Type1*)g_samples[i];
        if ((sample->long_1 == 0) || (sample->long_1 == 1)) {
            /* Check data. */
            CU_ASSERT_EQUAL_FATAL(sample->long_2, sample->long_1 * 2);
            CU_ASSERT_EQUAL_FATAL(sample->long_3, sample->long_1 * 3);

            /* Check states. */
            CU_ASSERT_EQUAL_FATAL(g_info[i].valid_data,     true);
            CU_ASSERT_EQUAL_FATAL(g_info[i].sample_state,   DDS_SST_NOT_READ);
            CU_ASSERT_EQUAL_FATAL(g_info[i].view_state,     DDS_VST_NEW);
        } else {
            CU_FAIL_FATAL("Unknown sample read");
        }
    }

}
/*************************************************************************************************/




/**************************************************************************************************
 *
 * These will check the dds_unregister_instance_ih() in various ways.
 *
 *************************************************************************************************/
/*************************************************************************************************/
CU_Test(ddsc_unregister_instance_ih, deleted, .init=unregistering_init, .fini=unregistering_fini)
{
    dds_return_t ret;
    dds_delete(g_writer);
    ret = dds_unregister_instance_ih(g_writer, DDS_HANDLE_NIL);
<<<<<<< HEAD
    CU_ASSERT_EQUAL_FATAL(dds_err_nr(ret), DDS_RETCODE_BAD_PARAMETER);
=======
    CU_ASSERT_EQUAL_FATAL(ret, DDS_RETCODE_BAD_PARAMETER);
>>>>>>> 1c8c2944
}
/*************************************************************************************************/

/*************************************************************************************************/
CU_TheoryDataPoints(ddsc_unregister_instance_ih, invalid_handles) = {
        CU_DataPoints(dds_instance_handle_t, DDS_HANDLE_NIL, 0, 1, 100, UINT64_MAX),
};
CU_Theory((dds_instance_handle_t handle), ddsc_unregister_instance_ih, invalid_handles, .init=unregistering_init, .fini=unregistering_fini)
{
    dds_return_t ret;
    ret = dds_unregister_instance_ih(g_writer, handle);
    CU_ASSERT_EQUAL_FATAL(ret, DDS_RETCODE_PRECONDITION_NOT_MET);
}
/*************************************************************************************************/

/*************************************************************************************************/
CU_TheoryDataPoints(ddsc_unregister_instance_ih, invalid_writers) = {
        CU_DataPoints(dds_entity_t, -2, -1, 0, INT_MAX, INT_MIN),
};
CU_Theory((dds_entity_t writer), ddsc_unregister_instance_ih, invalid_writers, .init=unregistering_init, .fini=unregistering_fini)
{
    dds_return_t ret;

    ret = dds_unregister_instance_ih(writer, DDS_HANDLE_NIL);
    CU_ASSERT_EQUAL_FATAL(ret, DDS_RETCODE_BAD_PARAMETER);
}
/*************************************************************************************************/

/*************************************************************************************************/
CU_TheoryDataPoints(ddsc_unregister_instance_ih, non_writers) = {
        CU_DataPoints(dds_entity_t*, &g_waitset, &g_reader, &g_topic, &g_participant),
};
CU_Theory((dds_entity_t *writer), ddsc_unregister_instance_ih, non_writers, .init=unregistering_init, .fini=unregistering_fini)
{
    dds_return_t ret;
    ret = dds_unregister_instance_ih(*writer, DDS_HANDLE_NIL);
    CU_ASSERT_EQUAL_FATAL(ret, DDS_RETCODE_ILLEGAL_OPERATION);
}
/*************************************************************************************************/

/*************************************************************************************************/
CU_Test(ddsc_unregister_instance_ih, unregistering_old_instance, .init=unregistering_init, .fini=unregistering_fini)
{
    Space_Type1 oldInstance = { 0, 22, 22 };
    dds_instance_handle_t hdl = dds_lookup_instance(g_writer, &oldInstance);
    dds_return_t ret;

    ret = dds_unregister_instance_ih(g_writer, hdl);
    CU_ASSERT_EQUAL_FATAL(ret, DDS_RETCODE_OK);

    /* Read all available samples. */
    ret = dds_read(g_reader, g_samples, g_info, MAX_SAMPLES, MAX_SAMPLES);
    CU_ASSERT_EQUAL_FATAL(ret, 2);
    for(int i = 0; i < ret; i++) {
        Space_Type1 *sample = (Space_Type1*)g_samples[i];
        if (sample->long_1 == 0) {
            /* Check data. */
            CU_ASSERT_EQUAL_FATAL(sample->long_2, 0);
            CU_ASSERT_EQUAL_FATAL(sample->long_3, 0);

            /* Check states. */
            CU_ASSERT_EQUAL_FATAL(g_info[i].valid_data,     true);
            CU_ASSERT_EQUAL_FATAL(g_info[i].sample_state,   DDS_SST_NOT_READ);
            CU_ASSERT_EQUAL_FATAL(g_info[i].view_state,     DDS_VST_NEW);
            CU_ASSERT_EQUAL_FATAL(g_info[i].instance_state, DDS_NOT_ALIVE_NO_WRITERS_INSTANCE_STATE);
        } else if (sample->long_1 == 1) {
            /* Check data. */
            CU_ASSERT_EQUAL_FATAL(sample->long_2, sample->long_1 * 2);
            CU_ASSERT_EQUAL_FATAL(sample->long_3, sample->long_1 * 3);

            /* Check states. */
            CU_ASSERT_EQUAL_FATAL(g_info[i].valid_data,     true);
            CU_ASSERT_EQUAL_FATAL(g_info[i].sample_state,   DDS_SST_NOT_READ);
            CU_ASSERT_EQUAL_FATAL(g_info[i].view_state,     DDS_VST_NEW);
            CU_ASSERT_EQUAL_FATAL(g_info[i].instance_state, DDS_ALIVE_INSTANCE_STATE);
        } else {
            CU_FAIL_FATAL("Unknown sample read");
        }
    }
}
/*************************************************************************************************/




/**************************************************************************************************
 *
 * These will check the dds_unregister_instance_ih_ts() in various ways.
 *
 *************************************************************************************************/
/*************************************************************************************************/
CU_Test(ddsc_unregister_instance_ih_ts, deleted, .init=unregistering_init, .fini=unregistering_fini)
{
    dds_return_t ret;
    dds_delete(g_writer);
    ret = dds_unregister_instance_ih_ts(g_writer, DDS_HANDLE_NIL, g_present);
<<<<<<< HEAD
    CU_ASSERT_EQUAL_FATAL(dds_err_nr(ret), DDS_RETCODE_BAD_PARAMETER);
=======
    CU_ASSERT_EQUAL_FATAL(ret, DDS_RETCODE_BAD_PARAMETER);
>>>>>>> 1c8c2944
}
/*************************************************************************************************/

/*************************************************************************************************/
CU_TheoryDataPoints(ddsc_unregister_instance_ih_ts, invalid_handles) = {
        CU_DataPoints(dds_instance_handle_t, DDS_HANDLE_NIL, 0, 1, 100, UINT64_MAX),
};
CU_Theory((dds_instance_handle_t handle), ddsc_unregister_instance_ih_ts, invalid_handles, .init=unregistering_init, .fini=unregistering_fini)
{
    dds_return_t ret;
    ret = dds_unregister_instance_ih_ts(g_writer, handle, g_present);
    CU_ASSERT_EQUAL_FATAL(ret, DDS_RETCODE_PRECONDITION_NOT_MET);
}
/*************************************************************************************************/

/*************************************************************************************************/
CU_TheoryDataPoints(ddsc_unregister_instance_ih_ts, invalid_writers) = {
        CU_DataPoints(dds_entity_t, -2, -1, 0, INT_MAX, INT_MIN),
};
CU_Theory((dds_entity_t writer), ddsc_unregister_instance_ih_ts, invalid_writers, .init=unregistering_init, .fini=unregistering_fini)
{
    dds_return_t ret;

    ret = dds_unregister_instance_ih_ts(writer, DDS_HANDLE_NIL, g_present);
    CU_ASSERT_EQUAL_FATAL(ret, DDS_RETCODE_BAD_PARAMETER);
}
/*************************************************************************************************/

/*************************************************************************************************/
CU_TheoryDataPoints(ddsc_unregister_instance_ih_ts, non_writers) = {
        CU_DataPoints(dds_entity_t*, &g_waitset, &g_reader, &g_topic, &g_participant),
};
CU_Theory((dds_entity_t *writer), ddsc_unregister_instance_ih_ts, non_writers, .init=unregistering_init, .fini=unregistering_fini)
{
    dds_return_t ret;
    ret = dds_unregister_instance_ih_ts(*writer, DDS_HANDLE_NIL, g_present);
    CU_ASSERT_EQUAL_FATAL(ret, DDS_RETCODE_ILLEGAL_OPERATION);
}
/*************************************************************************************************/

/*************************************************************************************************/
CU_Test(ddsc_unregister_instance_ih_ts, unregistering_old_instance, .init=unregistering_init, .fini=unregistering_fini)
{
    Space_Type1 oldInstance = { 0, 22, 22 };
    dds_instance_handle_t hdl = dds_lookup_instance(g_writer, &oldInstance);
    dds_return_t ret;

    ret = dds_unregister_instance_ih_ts(g_writer, hdl, g_present);
    CU_ASSERT_EQUAL_FATAL(ret, DDS_RETCODE_OK);

    /* Read all available samples. */
    ret = dds_read(g_reader, g_samples, g_info, MAX_SAMPLES, MAX_SAMPLES);
    CU_ASSERT_EQUAL_FATAL(ret, 2);
    for(int i = 0; i < ret; i++) {
        Space_Type1 *sample = (Space_Type1*)g_samples[i];
        if (sample->long_1 == 0) {
            /* Check data (data part of unregister is not used, only the key part). */
            CU_ASSERT_EQUAL_FATAL(sample->long_2, sample->long_1 * 2);
            CU_ASSERT_EQUAL_FATAL(sample->long_3, sample->long_1 * 3);

            /* Check states. */
            CU_ASSERT_EQUAL_FATAL(g_info[i].valid_data,     true);
            CU_ASSERT_EQUAL_FATAL(g_info[i].sample_state,   DDS_SST_NOT_READ);
            CU_ASSERT_EQUAL_FATAL(g_info[i].view_state,     DDS_VST_NEW);
            CU_ASSERT_EQUAL_FATAL(g_info[i].instance_state, DDS_NOT_ALIVE_NO_WRITERS_INSTANCE_STATE);
        } else if (sample->long_1 == 1) {
            /* Check data. */
            CU_ASSERT_EQUAL_FATAL(sample->long_2, sample->long_1 * 2);
            CU_ASSERT_EQUAL_FATAL(sample->long_3, sample->long_1 * 3);

            /* Check states. */
            CU_ASSERT_EQUAL_FATAL(g_info[i].valid_data,     true);
            CU_ASSERT_EQUAL_FATAL(g_info[i].sample_state,   DDS_SST_NOT_READ);
            CU_ASSERT_EQUAL_FATAL(g_info[i].view_state,     DDS_VST_NEW);
            CU_ASSERT_EQUAL_FATAL(g_info[i].instance_state, DDS_ALIVE_INSTANCE_STATE);
        } else {
            CU_FAIL_FATAL("Unknown sample read");
        }
    }
}
/*************************************************************************************************/

/*************************************************************************************************/
CU_Test(ddsc_unregister_instance_ih_ts, unregistering_past_sample, .init=unregistering_init, .fini=unregistering_fini)
{
    Space_Type1 oldInstance = { 0, 0, 0 };
    dds_instance_handle_t hdl = dds_lookup_instance(g_writer, &oldInstance);
    dds_attach_t triggered;
    dds_return_t ret;

    /* Unregistering a sample in the past should trigger a lost sample. */
    ret = dds_set_status_mask(g_reader, DDS_SAMPLE_LOST_STATUS);
    CU_ASSERT_EQUAL_FATAL(ret, DDS_RETCODE_OK);
    ret = dds_waitset_attach(g_waitset, g_reader, g_reader);
    CU_ASSERT_EQUAL_FATAL(ret, DDS_RETCODE_OK);

    /* Now, unregister a sample in the past. */
    ret = dds_unregister_instance_ih_ts(g_writer, hdl, g_past);
    CU_ASSERT_EQUAL_FATAL(ret, DDS_RETCODE_OK);

    /* Wait for 'sample lost'. */
    ret = dds_waitset_wait(g_waitset, &triggered, 1, DDS_SECS(1));
    CU_ASSERT_EQUAL_FATAL(ret, 1);

    /* Read all available samples. */
    ret = dds_read(g_reader, g_samples, g_info, MAX_SAMPLES, MAX_SAMPLES);
    CU_ASSERT_EQUAL_FATAL(ret, 2);
    for(int i = 0; i < ret; i++) {
        Space_Type1 *sample = (Space_Type1*)g_samples[i];
        if ((sample->long_1 == 0) || (sample->long_1 == 1)) {
            /* Check data. */
            CU_ASSERT_EQUAL_FATAL(sample->long_2, sample->long_1 * 2);
            CU_ASSERT_EQUAL_FATAL(sample->long_3, sample->long_1 * 3);

            /* Check states. */
            CU_ASSERT_EQUAL_FATAL(g_info[i].valid_data,     true);
            CU_ASSERT_EQUAL_FATAL(g_info[i].sample_state,   DDS_SST_NOT_READ);
            CU_ASSERT_EQUAL_FATAL(g_info[i].view_state,     DDS_VST_NEW);
        } else {
            CU_FAIL_FATAL("Unknown sample read");
        }
    }

}
/*************************************************************************************************/

/*************************************************************************************************/
CU_Test(ddsc_unregister_instance_ih_ts, unregistering_instance)
{
    Space_Type1 testData = { 0, 22, 22 };
    dds_instance_handle_t ih = 0;
    dds_return_t ret;
    char name[100];

    /* Create a writer that WILL automatically dispose unregistered samples. */
    g_participant = dds_create_participant(DDS_DOMAIN_DEFAULT, NULL, NULL);
    CU_ASSERT_FATAL(g_participant > 0);
    g_topic = dds_create_topic(g_participant, &Space_Type1_desc, create_topic_name("ddsc_unregistering_instance_test", name, 100), NULL, NULL);
    CU_ASSERT_FATAL(g_topic > 0);
    g_writer = dds_create_writer(g_participant, g_topic, NULL, NULL);
    CU_ASSERT_FATAL(g_writer > 0);

    /* Register the instance. */
    ret = dds_register_instance(g_writer, &ih, &testData);
    CU_ASSERT_EQUAL_FATAL(ret, DDS_RETCODE_OK);
    CU_ASSERT_NOT_EQUAL_FATAL(ih, DDS_HANDLE_NIL);

    /* Unregister the instance. */
    ret = dds_unregister_instance_ih_ts(g_writer, ih, dds_time());
    CU_ASSERT_EQUAL_FATAL(ret, DDS_RETCODE_OK);

    dds_delete(g_writer);
    dds_delete(g_topic);
    dds_delete(g_participant);
}
/*************************************************************************************************/

/*************************************************************************************************/
CU_Test(ddsc_unregister_instance, dispose_unregistered_sample, .init=unregistering_init, .fini=unregistering_fini)
{
    dds_entity_t writer;
    writer = dds_create_writer(g_participant, g_topic, NULL, NULL);
    CU_ASSERT_FATAL(g_writer > 0);

    Space_Type1 newInstance = { INITIAL_SAMPLES, 0, 0 };
    dds_return_t ret;

    ret = dds_write(writer, &newInstance);
    CU_ASSERT_EQUAL_FATAL(ret, DDS_RETCODE_OK);

    ret = dds_unregister_instance(writer, &newInstance);
    CU_ASSERT_EQUAL_FATAL(ret, DDS_RETCODE_OK);

    /* Read all available samples. */
    ret = dds_read(g_reader, g_samples, g_info, MAX_SAMPLES, MAX_SAMPLES);
    CU_ASSERT_EQUAL_FATAL(ret, 3);
    for(int i = 0; i < ret; i++) {
        Space_Type1 *sample = (Space_Type1*)g_samples[i];
        if (sample->long_1 <= 1) {
            /* Check data. */
            CU_ASSERT_EQUAL_FATAL(sample->long_2, sample->long_1 * 2);
            CU_ASSERT_EQUAL_FATAL(sample->long_3, sample->long_1 * 3);

            /* Check states. */
            CU_ASSERT_EQUAL_FATAL(g_info[i].valid_data,     true);
            CU_ASSERT_EQUAL_FATAL(g_info[i].sample_state,   DDS_SST_NOT_READ);
            CU_ASSERT_EQUAL_FATAL(g_info[i].view_state,     DDS_VST_NEW);
            CU_ASSERT_EQUAL_FATAL(g_info[i].instance_state, DDS_ALIVE_INSTANCE_STATE);
        } else if (sample->long_1 == 2) {
            /* Check data. */
            CU_ASSERT_EQUAL_FATAL(sample->long_2, 0);
            CU_ASSERT_EQUAL_FATAL(sample->long_3, 0);

            /* Check states. */
            CU_ASSERT_EQUAL_FATAL(g_info[i].valid_data,     true);
            CU_ASSERT_EQUAL_FATAL(g_info[i].sample_state,   DDS_SST_NOT_READ);
            CU_ASSERT_EQUAL_FATAL(g_info[i].view_state,     DDS_VST_NEW);
            CU_ASSERT_EQUAL_FATAL(g_info[i].instance_state, DDS_NOT_ALIVE_DISPOSED_INSTANCE_STATE);
        } else {
            CU_FAIL_FATAL("Unknown sample read");
        }
    }
    dds_delete(writer);
}
/*************************************************************************************************/

/*************************************************************************************************/
CU_Test(ddsc_unregister_instance_ts, dispose_unregistered_sample, .init=unregistering_init, .fini=unregistering_fini)
{
    dds_entity_t writer;
    writer = dds_create_writer(g_participant, g_topic, NULL, NULL);
    CU_ASSERT_FATAL(g_writer > 0);

    Space_Type1 newInstance = { INITIAL_SAMPLES, 0, 0 };
    dds_return_t ret;

    ret = dds_write(writer, &newInstance);
    CU_ASSERT_EQUAL_FATAL(ret, DDS_RETCODE_OK);

    ret = dds_unregister_instance(writer, &newInstance);
    CU_ASSERT_EQUAL_FATAL(ret, DDS_RETCODE_OK);

    /* Read all available samples. */
    ret = dds_read(g_reader, g_samples, g_info, MAX_SAMPLES, MAX_SAMPLES);
    CU_ASSERT_EQUAL_FATAL(ret, 3);
    for(int i = 0; i < ret; i++) {
        Space_Type1 *sample = (Space_Type1*)g_samples[i];
        if (sample->long_1 <= 1) {
            /* Check data. */
            CU_ASSERT_EQUAL_FATAL(sample->long_2, sample->long_1 * 2);
            CU_ASSERT_EQUAL_FATAL(sample->long_3, sample->long_1 * 3);

            /* Check states. */
            CU_ASSERT_EQUAL_FATAL(g_info[i].valid_data,     true);
            CU_ASSERT_EQUAL_FATAL(g_info[i].sample_state,   DDS_SST_NOT_READ);
            CU_ASSERT_EQUAL_FATAL(g_info[i].view_state,     DDS_VST_NEW);
            CU_ASSERT_EQUAL_FATAL(g_info[i].instance_state, DDS_ALIVE_INSTANCE_STATE);
        } else if (sample->long_1 == 2) {
            /* Check data. */
            CU_ASSERT_EQUAL_FATAL(sample->long_2, 0);
            CU_ASSERT_EQUAL_FATAL(sample->long_3, 0);

            /* Check states. */
            CU_ASSERT_EQUAL_FATAL(g_info[i].valid_data,     true);
            CU_ASSERT_EQUAL_FATAL(g_info[i].sample_state,   DDS_SST_NOT_READ);
            CU_ASSERT_EQUAL_FATAL(g_info[i].view_state,     DDS_VST_NEW);
            CU_ASSERT_EQUAL_FATAL(g_info[i].instance_state, DDS_NOT_ALIVE_DISPOSED_INSTANCE_STATE);
        } else {
            CU_FAIL_FATAL("Unknown sample read");
        }
    }
    dds_delete(writer);
}
/*************************************************************************************************/

#endif<|MERGE_RESOLUTION|>--- conflicted
+++ resolved
@@ -152,11 +152,7 @@
     dds_delete(g_writer);
 
     ret = dds_unregister_instance(g_writer, g_data);
-<<<<<<< HEAD
-    CU_ASSERT_EQUAL_FATAL(dds_err_nr(ret), DDS_RETCODE_BAD_PARAMETER);
-=======
-    CU_ASSERT_EQUAL_FATAL(ret, DDS_RETCODE_BAD_PARAMETER);
->>>>>>> 1c8c2944
+    CU_ASSERT_EQUAL_FATAL(ret, DDS_RETCODE_BAD_PARAMETER);
 }
 /*************************************************************************************************/
 
@@ -249,11 +245,7 @@
     dds_return_t ret;
     dds_delete(g_writer);
     ret = dds_unregister_instance_ts(g_writer, g_data, g_present);
-<<<<<<< HEAD
-    CU_ASSERT_EQUAL_FATAL(dds_err_nr(ret), DDS_RETCODE_BAD_PARAMETER);
-=======
-    CU_ASSERT_EQUAL_FATAL(ret, DDS_RETCODE_BAD_PARAMETER);
->>>>>>> 1c8c2944
+    CU_ASSERT_EQUAL_FATAL(ret, DDS_RETCODE_BAD_PARAMETER);
 }
 /*************************************************************************************************/
 
@@ -389,11 +381,7 @@
     dds_return_t ret;
     dds_delete(g_writer);
     ret = dds_unregister_instance_ih(g_writer, DDS_HANDLE_NIL);
-<<<<<<< HEAD
-    CU_ASSERT_EQUAL_FATAL(dds_err_nr(ret), DDS_RETCODE_BAD_PARAMETER);
-=======
-    CU_ASSERT_EQUAL_FATAL(ret, DDS_RETCODE_BAD_PARAMETER);
->>>>>>> 1c8c2944
+    CU_ASSERT_EQUAL_FATAL(ret, DDS_RETCODE_BAD_PARAMETER);
 }
 /*************************************************************************************************/
 
@@ -490,11 +478,7 @@
     dds_return_t ret;
     dds_delete(g_writer);
     ret = dds_unregister_instance_ih_ts(g_writer, DDS_HANDLE_NIL, g_present);
-<<<<<<< HEAD
-    CU_ASSERT_EQUAL_FATAL(dds_err_nr(ret), DDS_RETCODE_BAD_PARAMETER);
-=======
-    CU_ASSERT_EQUAL_FATAL(ret, DDS_RETCODE_BAD_PARAMETER);
->>>>>>> 1c8c2944
+    CU_ASSERT_EQUAL_FATAL(ret, DDS_RETCODE_BAD_PARAMETER);
 }
 /*************************************************************************************************/
 
