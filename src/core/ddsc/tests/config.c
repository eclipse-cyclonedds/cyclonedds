/*
 * Copyright(c) 2006 to 2018 ADLINK Technology Limited and others
 *
 * This program and the accompanying materials are made available under the
 * terms of the Eclipse Public License v. 2.0 which is available at
 * http://www.eclipse.org/legal/epl-2.0, or the Eclipse Distribution License
 * v. 1.0 which is available at
 * http://www.eclipse.org/org/documents/edl-v10.php.
 *
 * SPDX-License-Identifier: EPL-2.0 OR BSD-3-Clause
 */
#include <stdlib.h>

#include "dds/dds.h"
#include "CUnit/Test.h"
#include "config_env.h"

#include "dds/version.h"
#include "dds/ddsrt/cdtors.h"
#include "dds/ddsrt/environ.h"
#include "dds/ddsrt/heap.h"
#include "dds/ddsi/q_misc.h"
#include "dds/ddsi/q_xqos.h"

#define FORCE_ENV

#define URI_VARIABLE DDS_PROJECT_NAME_NOSPACE_CAPS"_URI"
#define MAX_PARTICIPANTS_VARIABLE "MAX_PARTICIPANTS"

static void config__check_env (const char *env_variable, const char *expected_value)
{
  char *env_uri = NULL;
  ddsrt_getenv (env_variable, &env_uri);
#ifdef FORCE_ENV
  {
    bool env_ok;

    if (env_uri == NULL)
      env_ok = false;
    else if (strncmp (env_uri, expected_value, strlen (expected_value)) != 0)
      env_ok = false;
    else
      env_ok = true;

    if (!env_ok)
    {
      dds_return_t r = ddsrt_setenv (env_variable, expected_value);
      CU_ASSERT_EQUAL_FATAL (r, DDS_RETCODE_OK);
    }
  }
#else
  CU_ASSERT_PTR_NOT_NULL_FATAL (env_uri);
  CU_ASSERT_STRING_EQUAL_FATAL (env_uri, expected_value);
#endif /* FORCE_ENV */
}

CU_Test (ddsc_config, simple_udp, .init = ddsrt_init, .fini = ddsrt_fini)
{
  dds_entity_t participant;
  config__check_env (URI_VARIABLE, CONFIG_ENV_SIMPLE_UDP);
  config__check_env (MAX_PARTICIPANTS_VARIABLE, CONFIG_ENV_MAX_PARTICIPANTS);
  participant = dds_create_participant (DDS_DOMAIN_DEFAULT, NULL, NULL);
  CU_ASSERT_FATAL (participant> 0);
  dds_delete (participant);
}

CU_Test (ddsc_config, user_config, .init = ddsrt_init, .fini = ddsrt_fini)
{
  dds_entity_t domain;
  domain = dds_create_domain (1,
                              "<"DDS_PROJECT_NAME"><Domain><Id>any</Id></Domain>"
                              "<DDSI2E><Internal><MaxParticipants>2</MaxParticipants></Internal></DDSI2E>"
                              "</"DDS_PROJECT_NAME">");
  CU_ASSERT_FATAL (domain > 0);

  dds_entity_t participant_1 = dds_create_participant (1, NULL, NULL);
  CU_ASSERT_FATAL(participant_1 > 0);

  dds_entity_t participant_2 = dds_create_participant (1, NULL, NULL);
  CU_ASSERT_FATAL(participant_2 > 0);

  dds_entity_t participant_3 = dds_create_participant (1, NULL, NULL);
  CU_ASSERT(participant_3 < 0);

  dds_delete (domain);
}
<<<<<<< HEAD

CU_Test(ddsc_config, incorrect_config, .init = ddsrt_init, .fini = ddsrt_fini) {

    CU_ASSERT_FATAL(dds_create_domain(1, NULL) == DDS_RETCODE_BAD_PARAMETER);
    CU_ASSERT_FATAL(dds_create_domain(1, "<CycloneDDS incorrect XML") != DDS_RETCODE_OK);
    CU_ASSERT_FATAL(dds_create_domain(DDS_DOMAIN_DEFAULT,
         "<"DDS_PROJECT_NAME"><Domain><Id>any</Id></Domain>"
           "<DDSI2E><Internal><MaxParticipants>2</MaxParticipants></Internal></DDSI2E>"
         "</"DDS_PROJECT_NAME">") == DDS_RETCODE_BAD_PARAMETER);
    CU_ASSERT_FATAL(dds_create_domain(2,
         "<"DDS_PROJECT_NAME"><Domain><Id>any</Id></Domain>"
           "<DDSI2E><Internal><MaxParticipants>2</MaxParticipants></Internal></DDSI2E>"
         "</"DDS_PROJECT_NAME">") == DDS_RETCODE_OK);
    CU_ASSERT_FATAL(dds_create_domain(2, "") == DDS_RETCODE_PRECONDITION_NOT_MET);
}

/*
 * The 'found' variable will contain flags related to the expected log
 * messages that were received.
 * Using flags will allow to show that when message isn't received,
 * which one it was.
 */
static uint32_t found;
static void logger(void *ptr, const dds_log_data_t *data)
{
    char **expected = (char**)ptr;
    for (uint32_t i = 0; expected[i] != NULL; i++) {
        if (ddsi2_patmatch(expected[i], data->message)) {
            found |= (uint32_t)(1 << i);
        }
    }
}

CU_Test(ddsc_config, security_non, .init = ddsrt_init, .fini = ddsrt_fini) {

    /* There shouldn't be traces that mention security. */
    const char *log_expected[] = {
      "*Security*",
      NULL
    };

    dds_entity_t participant;

    /* Set up the trace sinks to detect the config parsing. */
    dds_set_log_mask(DDS_LC_FATAL|DDS_LC_ERROR|DDS_LC_WARNING|DDS_LC_CONFIG);
    dds_set_log_sink(&logger, (void*)log_expected);
    dds_set_trace_sink(&logger, (void*)log_expected);

    /* Create participant with an empty security element. */
    found = 0;
    ddsrt_setenv(URI_VARIABLE, "<Tracing><Verbosity>finest</></>");
    participant = dds_create_participant(DDS_DOMAIN_DEFAULT, NULL, NULL);
    ddsrt_setenv(URI_VARIABLE, "");
    CU_ASSERT_FATAL(participant > 0);
    dds_delete(participant);

    /* No security traces should have been provided. */
    CU_ASSERT_FATAL(found == 0x0);
}

CU_Test(ddsc_config, security_empty, .init = ddsrt_init, .fini = ddsrt_fini) {

    /* Expected traces when creating participant with an empty security element. */
    const char *log_expected[] = {
#ifndef DDSI_INCLUDE_SECURITY
      "config: //CycloneDDS/Domain: DDSSecurity: unknown element*",
#else
      "config: //CycloneDDS/Domain/DDSSecurity/Authentication/IdentityCertificate/#text: element missing in configuration*",
      "config: //CycloneDDS/Domain/DDSSecurity/Authentication/IdentityCA/#text: element missing in configuration*",
      "config: //CycloneDDS/Domain/DDSSecurity/Authentication/PrivateKey/#text: element missing in configuration*",
#endif
      NULL
    };

    dds_entity_t participant;

    /* Set up the trace sinks to detect the config parsing. */
    dds_set_log_mask(DDS_LC_FATAL|DDS_LC_ERROR|DDS_LC_WARNING|DDS_LC_CONFIG);
    dds_set_log_sink(&logger, (void*)log_expected);
    dds_set_trace_sink(&logger, (void*)log_expected);

    /* Create participant with an empty security element. */
    found = 0;
    ddsrt_setenv(URI_VARIABLE, "<DDSSecurity/>");
    participant = dds_create_participant(DDS_DOMAIN_DEFAULT, NULL, NULL);
    ddsrt_setenv(URI_VARIABLE, "");
    CU_ASSERT_FATAL(participant < 0);

    /* All traces should have been provided. */
#ifndef DDSI_INCLUDE_SECURITY
    CU_ASSERT_FATAL(found == 0x1);
#else
    CU_ASSERT_FATAL(found == 0x7);
#endif
}

CU_Test(ddsc_config, security_missing, .init = ddsrt_init, .fini = ddsrt_fini) {

    /* Expected traces when creating participant with the security elements. */
    const char *log_expected[] = {
#ifndef DDSI_INCLUDE_SECURITY
      "config: //CycloneDDS/Domain: DDSSecurity: unknown element*",
#else
      "config: //CycloneDDS/Domain/DDSSecurity/Authentication/IdentityCertificate/#text: element missing in configuration*",
      "config: //CycloneDDS/Domain/DDSSecurity/Authentication/IdentityCA/#text: element missing in configuration*",
      "config: //CycloneDDS/Domain/DDSSecurity/Authentication/PrivateKey/#text: element missing in configuration*",
#endif
      NULL
    };

    /* IdentityCertificate, IdentityCA and PrivateKey values or elements are missing. */
    const char *sec_config =
      "<Tracing><Verbosity>finest</></>"
      "<DDSSecurity>"
        "<Authentication>"
          "<Library path=\"dds_security_auth\" initFunction=\"init_authentication\" finalizeFunction=\"finalize_authentication\" />"
          "<IdentityCertificate></IdentityCertificate>"
          "<PrivateKey></PrivateKey>"
          "<Password>testtext_Password_testtext</Password>"
        "</Authentication>"
          "<Cryptographic>"
            "<Library path=\"dds_security_crypto\" initFunction=\"init_crypto\" finalizeFunction=\"finalize_crypto\"/>"
          "</Cryptographic>"
        "<AccessControl>"
          "<Library path=\"dds_security_ac\" initFunction=\"init_ac\" finalizeFunction=\"finalize_ac\"/>"
          "<Governance>file:Governance.p7s</Governance>"
          "<PermissionsCA>file:Permissions_CA.pem</PermissionsCA>"
          "<Permissions>file:Permissions.p7s</Permissions>"
        "</AccessControl>"
      "</DDSSecurity>";


    dds_entity_t participant;

    /* Set up the trace sinks to detect the config parsing. */
    dds_set_log_mask(DDS_LC_FATAL|DDS_LC_ERROR|DDS_LC_WARNING|DDS_LC_CONFIG);
    dds_set_log_sink(&logger, (void*)log_expected);
    dds_set_trace_sink(&logger, (void*)log_expected);

    /* Create participant with an empty security element. */
    found = 0;
    ddsrt_setenv(URI_VARIABLE, sec_config);
    participant = dds_create_participant(DDS_DOMAIN_DEFAULT, NULL, NULL);
    ddsrt_setenv(URI_VARIABLE, "");
    CU_ASSERT_FATAL(participant < 0);

    /* All traces should have been provided. */
#ifndef DDSI_INCLUDE_SECURITY
    CU_ASSERT_FATAL(found == 0x1);
#else
    CU_ASSERT_FATAL(found == 0x7);
#endif
}

CU_Test(ddsc_config, security_all, .init = ddsrt_init, .fini = ddsrt_fini) {

    /* Expected traces when creating participant with the security elements. */
    const char *log_expected[] = {
#ifndef DDSI_INCLUDE_SECURITY
      "config: //CycloneDDS/Domain: DDSSecurity: unknown element*",
#else
      "config: Domain/DDSSecurity/Authentication/Library/#text: dds_security_auth*",
      "config: Domain/DDSSecurity/Authentication/Library[@path]: dds_security_auth*",
      "config: Domain/DDSSecurity/Authentication/Library[@initFunction]: init_authentication*",
      "config: Domain/DDSSecurity/Authentication/Library[@finalizeFunction]: finalize_authentication*",
      "config: Domain/DDSSecurity/Authentication/IdentityCertificate/#text: testtext_IdentityCertificate_testtext*",
      "config: Domain/DDSSecurity/Authentication/IdentityCA/#text: testtext_IdentityCA_testtext*",
      "config: Domain/DDSSecurity/Authentication/PrivateKey/#text: testtext_PrivateKey_testtext*",
      "config: Domain/DDSSecurity/Authentication/Password/#text: testtext_Password_testtext*",
      "config: Domain/DDSSecurity/Authentication/TrustedCADirectory/#text: testtext_Dir_testtext*",
      "config: Domain/DDSSecurity/AccessControl/Library/#text: dds_security_ac*",
      "config: Domain/DDSSecurity/AccessControl/Library[@path]: dds_security_ac*",
      "config: Domain/DDSSecurity/AccessControl/Library[@initFunction]: init_ac*",
      "config: Domain/DDSSecurity/AccessControl/Library[@finalizeFunction]: finalize_ac*",
      "config: Domain/DDSSecurity/AccessControl/PermissionsCA/#text: file:Permissions_CA.pem*",
      "config: Domain/DDSSecurity/AccessControl/Governance/#text: file:Governance.p7s*",
      "config: Domain/DDSSecurity/AccessControl/Permissions/#text: file:Permissions.p7s*",
      "config: Domain/DDSSecurity/Cryptographic/Library/#text: dds_security_crypto*",
      "config: Domain/DDSSecurity/Cryptographic/Library[@path]: dds_security_crypto*",
      "config: Domain/DDSSecurity/Cryptographic/Library[@initFunction]: init_crypto*",
      "config: Domain/DDSSecurity/Cryptographic/Library[@finalizeFunction]: finalize_crypto*",
      /* The config should have been parsed into the participant QoS. */
      "PARTICIPANT * QOS={*property_list={value={{dds.sec.auth.identity_ca,testtext_IdentityCA_testtext,0},{dds.sec.auth.private_key,testtext_PrivateKey_testtext,0},{dds.sec.auth.identity_certificate,testtext_IdentityCertificate_testtext,0},{dds.sec.access.permissions_ca,file:Permissions_CA.pem,0},{dds.sec.access.governance,file:Governance.p7s,0},{dds.sec.access.permissions,file:Permissions.p7s,0},{dds.sec.auth.password,testtext_Password_testtext,0},{dds.sec.auth.trusted_ca_dir,testtext_Dir_testtext,0}}binary_value={}}*}*",
#endif
      NULL
    };

    const char *sec_config =
      "<"DDS_PROJECT_NAME">"
        "<Domain id=\"any\">"
          "<Tracing><Verbosity>finest</></>"
          "<DDSSecurity>"
            "<Authentication>"
              "<Library path=\"dds_security_auth\" initFunction=\"init_authentication\" finalizeFunction=\"finalize_authentication\" />"
              "<IdentityCertificate>testtext_IdentityCertificate_testtext</IdentityCertificate>"
              "<IdentityCA>testtext_IdentityCA_testtext</IdentityCA>"
              "<PrivateKey>testtext_PrivateKey_testtext</PrivateKey>"
              "<Password>testtext_Password_testtext</Password>"
              "<TrustedCADirectory>testtext_Dir_testtext</TrustedCADirectory>"
            "</Authentication>"
            "<Cryptographic>"
              "<Library path=\"dds_security_crypto\" initFunction=\"init_crypto\" finalizeFunction=\"finalize_crypto\"/>"
            "</Cryptographic>"
            "<AccessControl>"
              "<Library path=\"dds_security_ac\" initFunction=\"init_ac\" finalizeFunction=\"finalize_ac\"/>"
              "<Governance>file:Governance.p7s</Governance>"
              "<PermissionsCA>file:Permissions_CA.pem</PermissionsCA>"
              "<Permissions>file:Permissions.p7s</Permissions>"
            "</AccessControl>"
          "</DDSSecurity>"
        "</Domain>"
      "</"DDS_PROJECT_NAME">";


    dds_entity_t participant;

    /* Set up the trace sinks to detect the config parsing. */
    dds_set_log_mask(DDS_LC_FATAL|DDS_LC_ERROR|DDS_LC_WARNING|DDS_LC_CONFIG);
    dds_set_log_sink(&logger, (void*)log_expected);
    dds_set_trace_sink(&logger, (void*)log_expected);

    /* Create participant with security elements. */
    found = 0;
    ddsrt_setenv(URI_VARIABLE, sec_config);
    participant = dds_create_participant(DDS_DOMAIN_DEFAULT, NULL, NULL);
    ddsrt_setenv(URI_VARIABLE, "");
    dds_delete(participant);

    /* All traces should have been provided. */
#ifndef DDSI_INCLUDE_SECURITY
    CU_ASSERT_FATAL(found == 0x1);
#else
    CU_ASSERT_FATAL(found == 0x1fffff);
#endif
}

CU_Test(ddsc_config, security, .init = ddsrt_init, .fini = ddsrt_fini) {

    /* Expected traces when creating participant with the security elements. */
    const char *log_expected[] = {
#ifndef DDSI_INCLUDE_SECURITY
      "config: //CycloneDDS/Domain: DDSSecurity: unknown element*",
#else
      "config: Domain/DDSSecurity/Authentication/Library/#text: dds_security_auth*",
      "config: Domain/DDSSecurity/Authentication/Library[@path]: dds_security_auth*",
      "config: Domain/DDSSecurity/Authentication/Library[@initFunction]: init_authentication*",
      "config: Domain/DDSSecurity/Authentication/Library[@finalizeFunction]: finalize_authentication*",
      "config: Domain/DDSSecurity/Authentication/IdentityCertificate/#text: testtext_IdentityCertificate_testtext*",
      "config: Domain/DDSSecurity/Authentication/IdentityCA/#text: testtext_IdentityCA_testtext*",
      "config: Domain/DDSSecurity/Authentication/PrivateKey/#text: testtext_PrivateKey_testtext*",
      "config: Domain/DDSSecurity/Authentication/Password/#text:  {}*",
      "config: Domain/DDSSecurity/Authentication/TrustedCADirectory/#text:  {}*",
      "config: Domain/DDSSecurity/AccessControl/Library/#text: dds_security_ac*",
      "config: Domain/DDSSecurity/AccessControl/Library[@path]: dds_security_ac*",
      "config: Domain/DDSSecurity/AccessControl/Library[@initFunction]: init_ac*",
      "config: Domain/DDSSecurity/AccessControl/Library[@finalizeFunction]: finalize_ac*",
      "config: Domain/DDSSecurity/AccessControl/PermissionsCA/#text: file:Permissions_CA.pem*",
      "config: Domain/DDSSecurity/AccessControl/Governance/#text: file:Governance.p7s*",
      "config: Domain/DDSSecurity/AccessControl/Permissions/#text: file:Permissions.p7s*",
      "config: Domain/DDSSecurity/Cryptographic/Library/#text: dds_security_crypto*",
      "config: Domain/DDSSecurity/Cryptographic/Library[@path]: dds_security_crypto*",
      "config: Domain/DDSSecurity/Cryptographic/Library[@initFunction]: init_crypto*",
      "config: Domain/DDSSecurity/Cryptographic/Library[@finalizeFunction]: finalize_crypto*",
      /* The config should have been parsed into the participant QoS. */
      "PARTICIPANT * QOS={*property_list={value={{dds.sec.auth.identity_ca,testtext_IdentityCA_testtext,0},{dds.sec.auth.private_key,testtext_PrivateKey_testtext,0},{dds.sec.auth.identity_certificate,testtext_IdentityCertificate_testtext,0},{dds.sec.access.permissions_ca,file:Permissions_CA.pem,0},{dds.sec.access.governance,file:Governance.p7s,0},{dds.sec.access.permissions,file:Permissions.p7s,0}}binary_value={}}*}*",
#endif
      NULL
    };

    const char *sec_config =
      "<Tracing><Verbosity>finest</></>"
      "<DDSSecurity>"
        "<Authentication>"
          "<Library path=\"dds_security_auth\" initFunction=\"init_authentication\" finalizeFunction=\"finalize_authentication\" />"
          "<IdentityCertificate>testtext_IdentityCertificate_testtext</IdentityCertificate>"
          "<IdentityCA>testtext_IdentityCA_testtext</IdentityCA>"
          "<PrivateKey>testtext_PrivateKey_testtext</PrivateKey>"
        "</Authentication>"
          "<Cryptographic>"
            "<Library path=\"dds_security_crypto\" initFunction=\"init_crypto\" finalizeFunction=\"finalize_crypto\"/>"
          "</Cryptographic>"
        "<AccessControl>"
          "<Library path=\"dds_security_ac\" initFunction=\"init_ac\" finalizeFunction=\"finalize_ac\"/>"
          "<Governance>file:Governance.p7s</Governance>"
          "<PermissionsCA>file:Permissions_CA.pem</PermissionsCA>"
          "<Permissions>file:Permissions.p7s</Permissions>"
        "</AccessControl>"
      "</DDSSecurity>";


    dds_entity_t participant;

    /* Set up the trace sinks to detect the config parsing. */
    dds_set_log_mask(DDS_LC_FATAL|DDS_LC_ERROR|DDS_LC_WARNING|DDS_LC_CONFIG);
    dds_set_log_sink(&logger, (void*)log_expected);
    dds_set_trace_sink(&logger, (void*)log_expected);

    /* Create participant with security elements. */
    found = 0;
    ddsrt_setenv(URI_VARIABLE, sec_config);
    participant = dds_create_participant(DDS_DOMAIN_DEFAULT, NULL, NULL);
    ddsrt_setenv(URI_VARIABLE, "");
    dds_delete(participant);

    /* All traces should have been provided. */
#ifndef DDSI_INCLUDE_SECURITY
    CU_ASSERT_FATAL(found == 0x1);
#else
    CU_ASSERT_FATAL(found == 0x1fffff);
#endif
}

CU_Test(ddsc_config, security_deprecated, .init = ddsrt_init, .fini = ddsrt_fini) {

    /* Expected traces when creating participant with the security elements. */
    const char *log_expected[] = {
#ifndef DDSI_INCLUDE_SECURITY
      "config: //CycloneDDS/Domain: DDSSecurity: unknown element*",
#else
      "config: Domain/DDSSecurity/Authentication/Library/#text: dds_security_auth*",
      "config: Domain/DDSSecurity/Authentication/Library[@path]: dds_security_auth*",
      "config: Domain/DDSSecurity/Authentication/Library[@initFunction]: init_authentication*",
      "config: Domain/DDSSecurity/Authentication/Library[@finalizeFunction]: finalize_authentication*",
      "config: Domain/DDSSecurity/Authentication/IdentityCertificate/#text: testtext_IdentityCertificate_testtext*",
      "config: Domain/DDSSecurity/Authentication/IdentityCA/#text: testtext_IdentityCA_testtext*",
      "config: Domain/DDSSecurity/Authentication/PrivateKey/#text: testtext_PrivateKey_testtext*",
      "config: Domain/DDSSecurity/Authentication/Password/#text: testtext_Password_testtext*",
      "config: Domain/DDSSecurity/Authentication/TrustedCADirectory/#text: testtext_Dir_testtext*",
      "config: Domain/DDSSecurity/AccessControl/Library/#text: dds_security_ac*",
      "config: Domain/DDSSecurity/AccessControl/Library[@path]: dds_security_ac*",
      "config: Domain/DDSSecurity/AccessControl/Library[@initFunction]: init_ac*",
      "config: Domain/DDSSecurity/AccessControl/Library[@finalizeFunction]: finalize_ac*",
      "config: Domain/DDSSecurity/AccessControl/PermissionsCA/#text: file:Permissions_CA.pem*",
      "config: Domain/DDSSecurity/AccessControl/Governance/#text: file:Governance.p7s*",
      "config: Domain/DDSSecurity/AccessControl/Permissions/#text: file:Permissions.p7s*",
      "config: Domain/DDSSecurity/Cryptographic/Library/#text: dds_security_crypto*",
      "config: Domain/DDSSecurity/Cryptographic/Library[@path]: dds_security_crypto*",
      "config: Domain/DDSSecurity/Cryptographic/Library[@initFunction]: init_crypto*",
      "config: Domain/DDSSecurity/Cryptographic/Library[@finalizeFunction]: finalize_crypto*",
      /* The config should have been parsed into the participant QoS. */
      "PARTICIPANT * QOS={*property_list={value={{dds.sec.auth.identity_ca,testtext_IdentityCA_testtext,0},{dds.sec.auth.private_key,testtext_PrivateKey_testtext,0},{dds.sec.auth.identity_certificate,testtext_IdentityCertificate_testtext,0},{dds.sec.access.permissions_ca,file:Permissions_CA.pem,0},{dds.sec.access.governance,file:Governance.p7s,0},{dds.sec.access.permissions,file:Permissions.p7s,0},{dds.sec.auth.password,testtext_Password_testtext,0},{dds.sec.auth.trusted_ca_dir,testtext_Dir_testtext,0}}binary_value={}}*}*",
#endif
      NULL
    };

    const char *sec_config =
      "<"DDS_PROJECT_NAME">"
        "<Domain>"
          "<Id>any</Id>"
        "</Domain>"
        "<DDSI2E>"
          "<DDSSecurity>"
            "<Authentication>"
              "<Library path=\"dds_security_auth\" initFunction=\"init_authentication\" finalizeFunction=\"finalize_authentication\" />"
              "<IdentityCertificate>testtext_IdentityCertificate_testtext</IdentityCertificate>"
              "<IdentityCA>testtext_IdentityCA_testtext</IdentityCA>"
              "<PrivateKey>testtext_PrivateKey_testtext</PrivateKey>"
              "<Password>testtext_Password_testtext</Password>"
              "<TrustedCADirectory>testtext_Dir_testtext</TrustedCADirectory>"
            "</Authentication>"
            "<Cryptographic>"
              "<Library path=\"dds_security_crypto\" initFunction=\"init_crypto\" finalizeFunction=\"finalize_crypto\"/>"
            "</Cryptographic>"
            "<AccessControl>"
              "<Library path=\"dds_security_ac\" initFunction=\"init_ac\" finalizeFunction=\"finalize_ac\"/>"
              "<Governance>file:Governance.p7s</Governance>"
              "<PermissionsCA>file:Permissions_CA.pem</PermissionsCA>"
              "<Permissions>file:Permissions.p7s</Permissions>"
            "</AccessControl>"
          "</DDSSecurity>"
          "<Tracing><Verbosity>finest</></>"
        "</DDSI2E>"
      "</"DDS_PROJECT_NAME">";


    dds_entity_t participant;

    /* Set up the trace sinks to detect the config parsing. */
    dds_set_log_mask(DDS_LC_FATAL|DDS_LC_ERROR|DDS_LC_WARNING|DDS_LC_CONFIG);
    dds_set_log_sink(&logger, (void*)log_expected);
    dds_set_trace_sink(&logger, (void*)log_expected);

    /* Create participant with security elements. */
    found = 0;
    ddsrt_setenv(URI_VARIABLE, sec_config);
    participant = dds_create_participant(DDS_DOMAIN_DEFAULT, NULL, NULL);
    ddsrt_setenv(URI_VARIABLE, "");
    dds_delete(participant);

    /* All traces should have been provided. */
#ifndef DDSI_INCLUDE_SECURITY
    CU_ASSERT_FATAL(found == 0x1);
#else
    CU_ASSERT_FATAL(found == 0x1fffff);
#endif
}

CU_Test(ddsc_config, security_qos, .init = ddsrt_init, .fini = ddsrt_fini)
{
    /* Expected traces when creating participant with the security elements. */
    const char *log_expected[] = {
#ifdef DDSI_INCLUDE_SECURITY
      /* The config should have been parsed into the participant QoS. */
      "PARTICIPANT * QOS={*property_list={value={"
        "{dds.sec.auth.identity_ca,testtext_IdentityCA_testtext,0},"
        "{dds.sec.auth.private_key,testtext_PrivateKey_testtext,0},"
        "{dds.sec.auth.identity_certificate,testtext_IdentityCertificate_testtext,0},"
        "{dds.sec.access.permissions_ca,file:Permissions_CA.pem,0},"
        "{dds.sec.access.governance,file:Governance.p7s,0},"
        "{dds.sec.access.permissions,file:Permissions.p7s,0},"
        "{dds.sec.auth.password,testtext_Password_testtext,0},"
        "{dds.sec.auth.trusted_ca_dir,file:/test/dir,0}"
        "}binary_value={}}*}*",
#endif
      NULL
    };

    dds_entity_t participant;
    dds_qos_t * qos;

    /* Set up the trace sinks to detect the config parsing. */
    dds_set_log_mask(DDS_LC_FATAL|DDS_LC_ERROR|DDS_LC_WARNING|DDS_LC_CONFIG);
    dds_set_log_sink(&logger, (void*)log_expected);
    dds_set_trace_sink(&logger, (void*)log_expected);

    /* Create the qos */
    CU_ASSERT_FATAL ((qos = dds_create_qos()) != NULL);
    dds_qset_prop (qos, "dds.sec.auth.identity_ca", "testtext_IdentityCA_testtext");
    dds_qset_prop (qos, "dds.sec.auth.private_key", "testtext_PrivateKey_testtext");
    dds_qset_prop (qos, "dds.sec.auth.identity_certificate", "testtext_IdentityCertificate_testtext");
    dds_qset_prop (qos, "dds.sec.access.permissions_ca", "file:Permissions_CA.pem");
    dds_qset_prop (qos, "dds.sec.access.governance", "file:Governance.p7s");
    dds_qset_prop (qos, "dds.sec.access.permissions", "file:Permissions.p7s");
    dds_qset_prop (qos, "dds.sec.auth.password", "testtext_Password_testtext");
    dds_qset_prop (qos, "dds.sec.auth.trusted_ca_dir", "file:/test/dir");

    /* Create participant with security config in qos. */
    found = 0;
    ddsrt_setenv(URI_VARIABLE, "<Tracing><Verbosity>finest</></>");
    CU_ASSERT_FATAL ((participant = dds_create_participant(DDS_DOMAIN_DEFAULT, qos, NULL)) > 0);
    ddsrt_setenv(URI_VARIABLE, "");
    dds_delete(participant);
    dds_delete_qos(qos);

    /* All traces should have been provided. */
#ifndef DDSI_INCLUDE_SECURITY
    CU_ASSERT_FATAL(found == 0);
#else
    CU_ASSERT_FATAL(found == 0x1);
#endif
}

CU_Test(ddsc_config, security_qos_props, .init = ddsrt_init, .fini = ddsrt_fini)
{
    /* Expected traces when creating participant with the security elements. */
    const char *log_expected[] = {
#ifdef DDSI_INCLUDE_SECURITY
      /* The config should have been parsed into the participant QoS. */
      "PARTICIPANT * QOS={*property_list={value={"
        "{test.prop1,testtext_value1_testtext,0},"
        "{dds.sec.auth.identity_ca,testtext_IdentityCA_testtext,0},"
        "{dds.sec.auth.private_key,testtext_PrivateKey_testtext,0},"
        "{dds.sec.auth.identity_certificate,testtext_IdentityCertificate_testtext,0},"
        "{dds.sec.access.permissions_ca,file:Permissions_CA.pem,0},"
        "{dds.sec.access.governance,file:Governance.p7s,0},"
        "{dds.sec.access.permissions,file:Permissions.p7s,0},"
        "{dds.sec.auth.password,testtext_Password_testtext,0},"
        "{dds.sec.auth.trusted_ca_dir,file:/test/dir,0},"
        "{test.prop2,testtext_value2_testtext,0}}"
        "binary_value={{test.bprop1,(3,*),0}}}*}*",
#endif
      NULL
    };

    dds_entity_t participant;
    dds_qos_t * qos;

    /* Set up the trace sinks to detect the config parsing. */
    dds_set_log_mask(DDS_LC_FATAL|DDS_LC_ERROR|DDS_LC_WARNING|DDS_LC_CONFIG);
    dds_set_log_sink(&logger, (void*)log_expected);
    dds_set_trace_sink(&logger, (void*)log_expected);

    /* Create the qos */
    unsigned char bvalue[3] = { 0x01, 0x02, 0x03 };
    CU_ASSERT_FATAL ((qos = dds_create_qos()) != NULL);
    dds_qset_prop (qos, "test.prop1", "testtext_value1_testtext");
    dds_qset_prop (qos, "dds.sec.auth.identity_ca", "testtext_IdentityCA_testtext");
    dds_qset_prop (qos, "dds.sec.auth.private_key", "testtext_PrivateKey_testtext");
    dds_qset_prop (qos, "dds.sec.auth.identity_certificate", "testtext_IdentityCertificate_testtext");
    dds_qset_prop (qos, "dds.sec.access.permissions_ca", "file:Permissions_CA.pem");
    dds_qset_prop (qos, "dds.sec.access.governance", "file:Governance.p7s");
    dds_qset_prop (qos, "dds.sec.access.permissions", "file:Permissions.p7s");
    dds_qset_prop (qos, "dds.sec.auth.password", "testtext_Password_testtext");
    dds_qset_prop (qos, "dds.sec.auth.trusted_ca_dir", "file:/test/dir");
    dds_qset_prop (qos, "test.prop2", "testtext_value2_testtext");
    dds_qset_bprop (qos, "test.bprop1", bvalue, 3);

    /* Create participant with security config in qos. */
    found = 0;
    ddsrt_setenv(URI_VARIABLE, "<Tracing><Verbosity>finest</></>");
    CU_ASSERT_FATAL ((participant = dds_create_participant(DDS_DOMAIN_DEFAULT, qos, NULL)) > 0);
    ddsrt_setenv(URI_VARIABLE, "");
    dds_delete(participant);
    dds_delete_qos(qos);

    /* All traces should have been provided. */
#ifndef DDSI_INCLUDE_SECURITY
    CU_ASSERT_FATAL(found == 0);
#else
    CU_ASSERT_FATAL(found == 0x1);
#endif
}

CU_Test(ddsc_config, security_config_qos, .init = ddsrt_init, .fini = ddsrt_fini)
{
    /* Expect qos settings used when creating participant with config security elements and qos. */
    const char *log_expected[] = {
#ifndef DDSI_INCLUDE_SECURITY
      "config: //CycloneDDS/Domain: DDSSecurity: unknown element*",
#else
      /* The security settings from qos properties should have been parsed into the participant QoS. */
      "new_participant(*): using security settings from QoS, ignoring security configuration*",
      "PARTICIPANT * QOS={*property_list={value={"
        "{dds.sec.auth.identity_ca,testtext_QOS_IdentityCA_testtext,0},"
        "{dds.sec.auth.private_key,testtext_QOS_PrivateKey_testtext,0},"
        "{dds.sec.auth.identity_certificate,testtext_QOS_IdentityCertificate_testtext,0},"
        "{dds.sec.access.permissions_ca,file:QOS_Permissions_CA.pem,0},"
        "{dds.sec.access.governance,file:QOS_Governance.p7s,0},"
        "{dds.sec.access.permissions,file:QOS_Permissions.p7s,0}"
        "}binary_value={}}*}*",
#endif
      NULL
    };

    const char *sec_config =
      "<Tracing><Verbosity>finest</></>"
      "<DDSSecurity>"
        "<Authentication>"
          "<IdentityCertificate>testtext_IdentityCertificate_testtext</IdentityCertificate>"
          "<IdentityCA>testtext_IdentityCA_testtext</IdentityCA>"
          "<PrivateKey>testtext_PrivateKey_testtext</PrivateKey>"
        "</Authentication>"
        "<AccessControl>"
          "<Governance>file:Governance.p7s</Governance>"
          "<PermissionsCA>file:Permissions_CA.pem</PermissionsCA>"
          "<Permissions>file:Permissions.p7s</Permissions>"
        "</AccessControl>"
      "</DDSSecurity>";

    dds_entity_t participant;
    dds_qos_t * qos;

    CU_ASSERT_FATAL ((qos = dds_create_qos()) != NULL);
    dds_qset_prop (qos, "dds.sec.auth.identity_ca", "testtext_QOS_IdentityCA_testtext");
    dds_qset_prop (qos, "dds.sec.auth.private_key", "testtext_QOS_PrivateKey_testtext");
    dds_qset_prop (qos, "dds.sec.auth.identity_certificate", "testtext_QOS_IdentityCertificate_testtext");
    dds_qset_prop (qos, "dds.sec.access.permissions_ca", "file:QOS_Permissions_CA.pem");
    dds_qset_prop (qos, "dds.sec.access.governance", "file:QOS_Governance.p7s");
    dds_qset_prop (qos, "dds.sec.access.permissions", "file:QOS_Permissions.p7s");

    /* Set up the trace sinks to detect the config parsing. */
    dds_set_log_mask(DDS_LC_FATAL|DDS_LC_ERROR|DDS_LC_WARNING|DDS_LC_CONFIG);
    dds_set_log_sink(&logger, (void*)log_expected);
    dds_set_trace_sink(&logger, (void*)log_expected);

    /* Create participant with security elements. */
    found = 0;
    ddsrt_setenv(URI_VARIABLE, sec_config);
    participant = dds_create_participant(DDS_DOMAIN_DEFAULT, qos, NULL);
    ddsrt_setenv(URI_VARIABLE, "");
    dds_delete(participant);
    dds_delete_qos(qos);

    /* All traces should have been provided. */
#ifndef DDSI_INCLUDE_SECURITY
    CU_ASSERT_FATAL(found == 0x1);
#else
    CU_ASSERT_FATAL(found == 0x3);
#endif
}

CU_Test(ddsc_config, security_other_prop, .init = ddsrt_init, .fini = ddsrt_fini)
{
    /* Expect config used when creating participant with config security elements and
     * qos containing only non-security properties. */
    const char *log_expected[] = {
#ifndef DDSI_INCLUDE_SECURITY
      "config: //CycloneDDS/Domain: DDSSecurity: unknown element*",
#else
      /* The security settings from config should have been parsed into the participant QoS. */
      "PARTICIPANT * QOS={*property_list={value={"
        "{test.dds.sec.prop1,testtext_value1_testtext,0},"
        "{dds.sec.auth.identity_ca,testtext_IdentityCA_testtext,0},"
        "{dds.sec.auth.private_key,testtext_PrivateKey_testtext,0},"
        "{dds.sec.auth.identity_certificate,testtext_IdentityCertificate_testtext,0},"
        "{dds.sec.access.permissions_ca,file:Permissions_CA.pem,0},"
        "{dds.sec.access.governance,file:Governance.p7s,0},"
        "{dds.sec.access.permissions,file:Permissions.p7s,0}"
        "}binary_value={}}*}*",
#endif
      NULL
    };

    const char *sec_config =
      "<Tracing><Verbosity>finest</></>"
      "<DDSSecurity>"
        "<Authentication>"
          "<IdentityCertificate>testtext_IdentityCertificate_testtext</IdentityCertificate>"
          "<IdentityCA>testtext_IdentityCA_testtext</IdentityCA>"
          "<PrivateKey>testtext_PrivateKey_testtext</PrivateKey>"
        "</Authentication>"
        "<AccessControl>"
          "<Governance>file:Governance.p7s</Governance>"
          "<PermissionsCA>file:Permissions_CA.pem</PermissionsCA>"
          "<Permissions>file:Permissions.p7s</Permissions>"
        "</AccessControl>"
      "</DDSSecurity>";

    dds_entity_t participant;
    dds_qos_t * qos;

    CU_ASSERT_FATAL ((qos = dds_create_qos()) != NULL);
    dds_qset_prop (qos, "test.dds.sec.prop1", "testtext_value1_testtext");

    /* Set up the trace sinks to detect the config parsing. */
    dds_set_log_mask(DDS_LC_FATAL|DDS_LC_ERROR|DDS_LC_WARNING|DDS_LC_CONFIG);
    dds_set_log_sink(&logger, (void*)log_expected);
    dds_set_trace_sink(&logger, (void*)log_expected);

    /* Create participant with security elements. */
    found = 0;
    ddsrt_setenv(URI_VARIABLE, sec_config);
    participant = dds_create_participant(DDS_DOMAIN_DEFAULT, qos, NULL);
    ddsrt_setenv(URI_VARIABLE, "");
    dds_delete(participant);
    dds_delete_qos(qos);

    /* All traces should have been provided. */
#ifndef DDSI_INCLUDE_SECURITY
    CU_ASSERT_FATAL(found == 0x1);
#else
    CU_ASSERT_FATAL(found == 0x1);
#endif
}

CU_Test(ddsc_config, security_qos_invalid, .init = ddsrt_init, .fini = ddsrt_fini)
{
    /* Expected traces when creating participant with the security elements. */
    const char *log_expected[] = {
#ifndef DDSI_INCLUDE_SECURITY
      "config: //CycloneDDS/Domain: DDSSecurity: unknown element*",
#else
      /* The config should have been parsed into the participant QoS. */
      "PARTICIPANT * QOS={*property_list={value={"
        "{dds.sec.auth.identity_ca,testtext_IdentityCA_testtext,0},"
        "{dds.sec.auth.private_key,testtext_PrivateKey_testtext,0},"
        "{dds.sec.auth.identity_certificate,testtext_IdentityCertificate_testtext,0},"
        "{dds.sec.access.permissions_ca,file:Permissions_CA.pem,0},"
        "{dds.sec.access.governance,file:Governance.p7s,0},"
        "{dds.sec.access.permissions,file:Permissions.p7s,0}"
        "}binary_value={}}*}*",
      "new_participant(*): required security property "DDS_SEC_PROP_AUTH_IDENTITY_CA" missing in Property QoS*",
      "new_participant(*): required security property "DDS_SEC_PROP_AUTH_PRIV_KEY" missing in Property QoS*",
      "new_participant(*): required security property "DDS_SEC_PROP_AUTH_IDENTITY_CERT" missing in Property QoS*",
      "new_participant(*): required security property "DDS_SEC_PROP_ACCESS_PERMISSIONS_CA" missing in Property QoS*",
      "new_participant(*): required security property "DDS_SEC_PROP_ACCESS_GOVERNANCE" missing in Property QoS*",
      "new_participant(*): required security property "DDS_SEC_PROP_ACCESS_PERMISSIONS" missing in Property QoS*",
#endif
      NULL
    };

    const char *sec_config =
      "<Tracing><Verbosity>finest</></>"
      "<DDSSecurity>"
        "<Authentication>"
          "<IdentityCertificate>testtext_IdentityCertificate_testtext</IdentityCertificate>"
          "<IdentityCA>testtext_IdentityCA_testtext</IdentityCA>"
          "<PrivateKey>testtext_PrivateKey_testtext</PrivateKey>"
        "</Authentication>"
        "<AccessControl>"
          "<Governance>file:Governance.p7s</Governance>"
          "<PermissionsCA>file:Permissions_CA.pem</PermissionsCA>"
          "<Permissions>file:Permissions.p7s</Permissions>"
        "</AccessControl>"
      "</DDSSecurity>";

    dds_entity_t participant;
    dds_qos_t * qos;

    /* Set up the trace sinks to detect the config parsing. */
    dds_set_log_mask(DDS_LC_FATAL|DDS_LC_ERROR|DDS_LC_WARNING|DDS_LC_CONFIG);
    dds_set_log_sink(&logger, (void*)log_expected);
    dds_set_trace_sink(&logger, (void*)log_expected);

    /* Create the qos */
    CU_ASSERT_FATAL ((qos = dds_create_qos()) != NULL);
    dds_qset_prop (qos, "dds.sec.dummy", "testtext_dummy_testtext");

    /* Create participant with security config in qos. */
    found = 0;
    ddsrt_setenv(URI_VARIABLE, sec_config);
    participant = dds_create_participant(DDS_DOMAIN_DEFAULT, qos, NULL);
    dds_delete_qos(qos);
#ifdef DDSI_INCLUDE_SECURITY
    CU_ASSERT_EQUAL_FATAL (participant, DDS_RETCODE_ERROR);
#else
    dds_delete(participant);
#endif
    ddsrt_setenv(URI_VARIABLE, "");

    /* All traces should have been provided. */
#ifndef DDSI_INCLUDE_SECURITY
    CU_ASSERT_FATAL(found == 0x01);
#else
    CU_ASSERT_FATAL(found == 0x7e);
#endif
    dds_set_log_sink(NULL, NULL);
    dds_set_trace_sink(NULL, NULL);
}
=======
>>>>>>> fc8d8445
<|MERGE_RESOLUTION|>--- conflicted
+++ resolved
@@ -83,22 +83,6 @@
   CU_ASSERT(participant_3 < 0);
 
   dds_delete (domain);
-}
-<<<<<<< HEAD
-
-CU_Test(ddsc_config, incorrect_config, .init = ddsrt_init, .fini = ddsrt_fini) {
-
-    CU_ASSERT_FATAL(dds_create_domain(1, NULL) == DDS_RETCODE_BAD_PARAMETER);
-    CU_ASSERT_FATAL(dds_create_domain(1, "<CycloneDDS incorrect XML") != DDS_RETCODE_OK);
-    CU_ASSERT_FATAL(dds_create_domain(DDS_DOMAIN_DEFAULT,
-         "<"DDS_PROJECT_NAME"><Domain><Id>any</Id></Domain>"
-           "<DDSI2E><Internal><MaxParticipants>2</MaxParticipants></Internal></DDSI2E>"
-         "</"DDS_PROJECT_NAME">") == DDS_RETCODE_BAD_PARAMETER);
-    CU_ASSERT_FATAL(dds_create_domain(2,
-         "<"DDS_PROJECT_NAME"><Domain><Id>any</Id></Domain>"
-           "<DDSI2E><Internal><MaxParticipants>2</MaxParticipants></Internal></DDSI2E>"
-         "</"DDS_PROJECT_NAME">") == DDS_RETCODE_OK);
-    CU_ASSERT_FATAL(dds_create_domain(2, "") == DDS_RETCODE_PRECONDITION_NOT_MET);
 }
 
 /*
@@ -804,5 +788,3 @@
     dds_set_log_sink(NULL, NULL);
     dds_set_trace_sink(NULL, NULL);
 }
-=======
->>>>>>> fc8d8445
