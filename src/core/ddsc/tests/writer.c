--- conflicted
+++ resolved
@@ -83,11 +83,7 @@
     dds_delete(publisher);
 
     writer = dds_create_writer(publisher, topic, NULL, NULL);
-<<<<<<< HEAD
-    CU_ASSERT_EQUAL_FATAL(dds_err_nr(writer), DDS_RETCODE_BAD_PARAMETER);
-=======
     CU_ASSERT_EQUAL_FATAL(writer, DDS_RETCODE_BAD_PARAMETER);
->>>>>>> 1c8c2944
 }
 
 CU_Test(ddsc_create_writer, null_topic, .init = setup, .fini = teardown)
@@ -109,9 +105,5 @@
     dds_delete(topic);
 
     writer = dds_create_writer(publisher, topic, NULL, NULL);
-<<<<<<< HEAD
-    CU_ASSERT_EQUAL_FATAL(dds_err_nr(writer), DDS_RETCODE_BAD_PARAMETER);
-=======
     CU_ASSERT_EQUAL_FATAL(writer, DDS_RETCODE_BAD_PARAMETER);
->>>>>>> 1c8c2944
 }