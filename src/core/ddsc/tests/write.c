/*
 * Copyright(c) 2006 to 2018 ADLINK Technology Limited and others
 *
 * This program and the accompanying materials are made available under the
 * terms of the Eclipse Public License v. 2.0 which is available at
 * http://www.eclipse.org/legal/epl-2.0, or the Eclipse Distribution License
 * v. 1.0 which is available at
 * http://www.eclipse.org/org/documents/edl-v10.php.
 *
 * SPDX-License-Identifier: EPL-2.0 OR BSD-3-Clause
 */
#include <stdio.h>

#include "CUnit/Theory.h"
#include "dds/dds.h"
#include "RoundTrip.h"
#include "Space.h"
#include "dds/ddsrt/misc.h"

/* Tests in this file only concern themselves with very basic api tests of
   dds_write and dds_write_ts */

static const uint32_t payloadSize = 32;
static RoundTripModule_DataType data;

static dds_entity_t participant = 0;
static dds_entity_t topic = 0;
static dds_entity_t publisher = 0;
static dds_entity_t writer = 0;

static void
setup(void)
{
    participant = dds_create_participant(DDS_DOMAIN_DEFAULT, NULL, NULL);
    CU_ASSERT_FATAL(participant > 0);
    topic = dds_create_topic(participant, &RoundTripModule_DataType_desc, "RoundTrip", NULL, NULL);
    CU_ASSERT_FATAL(topic > 0);
    publisher = dds_create_publisher(participant, NULL, NULL);
    CU_ASSERT_FATAL(publisher > 0);
    writer = dds_create_writer(participant, topic, NULL, NULL);
    CU_ASSERT_FATAL(writer > 0);

    memset(&data, 0, sizeof(data));
    data.payload._length = payloadSize;
    data.payload._buffer = dds_alloc (payloadSize);
    memset(data.payload._buffer, 'a', payloadSize);
    data.payload._release = true;
    data.payload._maximum = 0;
}

static void
teardown(void)
{
    RoundTripModule_DataType_free (&data, DDS_FREE_CONTENTS);
    memset(&data, 0, sizeof(data));

    dds_delete(writer);
    dds_delete(publisher);
    dds_delete(topic);
    dds_delete(participant);
}

CU_Test(ddsc_write, basic, .init = setup, .fini = teardown)
{
    dds_return_t status;

    status = dds_write(writer, &data);
    CU_ASSERT_EQUAL_FATAL(status, DDS_RETCODE_OK);
}

CU_Test(ddsc_write, null_writer, .init = setup, .fini = teardown)
{
    dds_return_t status;

    /* Disable warning related to improper API usage by passing incompatible parameter. */
    DDSRT_WARNING_MSVC_OFF(28020);
    status = dds_write(0, &data);
    DDSRT_WARNING_MSVC_ON(28020);
    CU_ASSERT_EQUAL_FATAL(status, DDS_RETCODE_BAD_PARAMETER);
}

CU_Test(ddsc_write, bad_writer, .init = setup, .fini = teardown)
{
    dds_return_t status;

    status = dds_write(publisher, &data);
    CU_ASSERT_EQUAL_FATAL(status, DDS_RETCODE_ILLEGAL_OPERATION);
}

CU_Test(ddsc_write, closed_writer, .init = setup, .fini = teardown)
{
    dds_return_t status;

    status = dds_delete(writer);
    CU_ASSERT_EQUAL_FATAL(status, DDS_RETCODE_OK);
    status = dds_write(writer, &data);
    writer = 0;
<<<<<<< HEAD
    CU_ASSERT_EQUAL_FATAL(dds_err_nr(status), DDS_RETCODE_BAD_PARAMETER);
=======
    CU_ASSERT_EQUAL_FATAL(status, DDS_RETCODE_BAD_PARAMETER);
>>>>>>> 1c8c2944
}

CU_Test(ddsc_write, null_sample, .init = setup, .fini = teardown)
{
    dds_return_t status;

    /* Disable warning related to improper API usage by passing NULL to a non-NULL parameter. */
    DDSRT_WARNING_MSVC_OFF(6387);
    status = dds_write(writer, NULL);
    DDSRT_WARNING_MSVC_ON(6387);

    CU_ASSERT_EQUAL_FATAL(status, DDS_RETCODE_BAD_PARAMETER);
}

CU_Test(ddsc_write_ts, basic, .init = setup, .fini = teardown)
{
    dds_return_t status;

    status = dds_write_ts(writer, &data, dds_time());
    CU_ASSERT_EQUAL_FATAL(status, DDS_RETCODE_OK);
}

CU_Test(ddsc_write_ts, bad_timestamp, .init = setup, .fini = teardown)
{
    dds_return_t status;

    status = dds_write_ts(writer, &data, -1);
    CU_ASSERT_EQUAL_FATAL(status, DDS_RETCODE_BAD_PARAMETER);
}

CU_Test(ddsc_write, simpletypes)
{
    dds_return_t status;
    dds_entity_t par, top, wri;
    const Space_simpletypes st_data = {
        .l = -1,
        .ll = -1,
        .us = 1,
        .ul = 1,
        .ull = 1,
        .f = 1.0f,
        .d = 1.0f,
        .c = '1',
        .b = true,
        .o = 1,
        .s = "This string is exactly so long that it would previously trigger CHAM-405. If this string is shortened exactly one character, all is well. Since it is fixed now, there doesn't need to be any further investigation."
    };

    par = dds_create_participant(DDS_DOMAIN_DEFAULT, NULL, NULL);
    CU_ASSERT_FATAL(par > 0);
    top = dds_create_topic(par, &Space_simpletypes_desc, "SimpleTypes", NULL, NULL);
    CU_ASSERT_FATAL(top > 0);
    wri = dds_create_writer(par, top, NULL, NULL);
    CU_ASSERT_FATAL(wri > 0);

    status = dds_write(wri, &st_data);
    CU_ASSERT_EQUAL_FATAL(status, DDS_RETCODE_OK);

    dds_delete(wri);
    dds_delete(top);
    dds_delete(par);
}<|MERGE_RESOLUTION|>--- conflicted
+++ resolved
@@ -95,11 +95,7 @@
     CU_ASSERT_EQUAL_FATAL(status, DDS_RETCODE_OK);
     status = dds_write(writer, &data);
     writer = 0;
-<<<<<<< HEAD
-    CU_ASSERT_EQUAL_FATAL(dds_err_nr(status), DDS_RETCODE_BAD_PARAMETER);
-=======
     CU_ASSERT_EQUAL_FATAL(status, DDS_RETCODE_BAD_PARAMETER);
->>>>>>> 1c8c2944
 }
 
 CU_Test(ddsc_write, null_sample, .init = setup, .fini = teardown)
