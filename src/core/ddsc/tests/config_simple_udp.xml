--- conflicted
+++ resolved
@@ -13,28 +13,6 @@
 <CycloneDDS>
   <!-- Simple config-file for testing whether a config-file can be picked up
        correctly. -->
-<<<<<<< HEAD
-  <Domain>
-    <Id>3</Id>
-  </Domain>
-  <General>
-    <NetworkInterfaceAddress>127.0.0.1</NetworkInterfaceAddress>
-    <AllowMulticast>true</AllowMulticast>
-    <EnableMulticastLoopback>true</EnableMulticastLoopback>
-  </General>
-  <Compatibility>
-    <StandardsConformance>lax</StandardsConformance>
-  </Compatibility>
-  <Tracing>
-    <Verbosity>warning</Verbosity>
-    <OutputFile>&#118;&#x6F;rtexdds-<![CDATA[trace]]>.${NON_EXISTENT_ENV_VARIABLE:-l}${CYCLONEDDS_URI:+o}g </OutputFile>
-  </Tracing>
-  <Internal>
-    <MaxParticipants>${MAX_PARTICIPANTS}</MaxParticipants>
-    <HeartbeatInterval max="10 s"> 100 ms </HeartbeatInterval>
-    <RediscoveryBlacklistDuration></RediscoveryBlacklistDuration>
-  </Internal>
-=======
   <Domain id="3">
     <General>
       <NetworkInterfaceAddress>127.0.0.1</NetworkInterfaceAddress>
@@ -54,5 +32,4 @@
       <RediscoveryBlacklistDuration></RediscoveryBlacklistDuration>
     </Internal>
   </Domain>
->>>>>>> 1c8c2944
 </CycloneDDS>