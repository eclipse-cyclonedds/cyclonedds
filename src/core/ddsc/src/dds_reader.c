--- conflicted
+++ resolved
@@ -500,10 +500,6 @@
   .invoke_cbs_for_pending_events = dds_reader_invoke_cbs_for_pending_events
 };
 
-<<<<<<< HEAD
-=======
-
->>>>>>> 5842d131
 dds_return_t dds_reader_store_historical_serdata (dds_entity_t reader, dds_guid_t guid, bool autodispose, struct ddsi_serdata *serdata)
 {
   dds_return_t ret;
@@ -580,11 +576,8 @@
   return ret;
 }
 
-<<<<<<< HEAD
+
 static dds_entity_t dds_create_reader_int (dds_entity_t participant_or_subscriber, dds_entity_t topic, dds_guid_t *guid, const dds_qos_t *qos, const dds_listener_t *listener, struct dds_rhc *rhc)
-=======
-static dds_entity_t dds_create_reader_int (dds_entity_t participant_or_subscriber, dds_entity_t topic, const dds_qos_t *qos, const dds_listener_t *listener, struct dds_rhc *rhc)
->>>>>>> 5842d131
 {
   dds_subscriber *sub = NULL;
   dds_entity_t subscriber;
