--- conflicted
+++ resolved
@@ -122,11 +122,7 @@
 static void whc_delete_one (struct whc_impl *whc, struct whc_node *whcn);
 static int compare_seq (const void *va, const void *vb);
 static void free_deferred_free_list (struct whc_node *deferred_free_list);
-<<<<<<< HEAD
-static void get_state_locked(const struct whc_impl *whc, struct whc_state *st);
-=======
 static void get_state_locked (const struct whc_impl *whc, struct whc_state *st);
->>>>>>> 1c8c2944
 
 static uint32_t whc_default_remove_acked_messages_full (struct whc_impl *whc, seqno_t max_drop_seq, struct whc_node **deferred_free_list);
 static uint32_t whc_default_remove_acked_messages (struct whc *whc, seqno_t max_drop_seq, struct whc_state *whcst, struct whc_node **deferred_free_list);
@@ -160,15 +156,6 @@
   .free = whc_default_free
 };
 
-<<<<<<< HEAD
-/* Number of instantiated WHCs and a global freelist for WHC nodes that gets
-   initialized lazily and cleaned up automatically when the last WHC is freed.
-   Protected by dds_global.m_mutex.
-
-   sizeof (whc_node) on 64-bit machines ~ 100 bytes, so this is ~1MB
-   8k entries seems to be roughly the amount needed for minimum samples,
-   maximum message size and a short round-trip time */
-=======
 #define TRACE(...) DDS_CLOG (DDS_LC_WHC, &whc->gv->logconfig, __VA_ARGS__)
 
 /* Number of instantiated WHCs and a global freelist for WHC nodes that gets
@@ -178,7 +165,6 @@
  sizeof (whc_node) on 64-bit machines ~ 100 bytes, so this is ~1MB
  8k entries seems to be roughly the amount needed for minimum samples,
  maximum message size and a short round-trip time */
->>>>>>> 1c8c2944
 #define MAX_FREELIST_SIZE 8192
 static uint32_t whc_count;
 static struct nn_freelist whc_node_freelist;
@@ -309,17 +295,10 @@
 #if USE_EHH
   struct whc_seq_entry e = { .seq = whcn->seq, .whcn = whcn };
   if (!ddsrt_ehh_add (whc->seq_hash, &e))
-<<<<<<< HEAD
-    assert(0);
-#else
-  if (!ddsrt_hh_add (whc->seq_hash, whcn))
-    assert(0);
-=======
     assert (0);
 #else
   if (!ddsrt_hh_add (whc->seq_hash, whcn))
     assert (0);
->>>>>>> 1c8c2944
 #endif
 }
 
@@ -328,19 +307,11 @@
   /* precondition: whcn is in hash */
 #if USE_EHH
   struct whc_seq_entry e = { .seq = whcn->seq };
-<<<<<<< HEAD
-  if (!ddsrt_ehh_remove(whc->seq_hash, &e))
-    assert(0);
-#else
-  if (!ddsrt_hh_remove(whc->seq_hash, whcn))
-    assert(0);
-=======
   if (!ddsrt_ehh_remove (whc->seq_hash, &e))
     assert (0);
 #else
   if (!ddsrt_hh_remove (whc->seq_hash, whcn))
     assert (0);
->>>>>>> 1c8c2944
 #endif
 }
 
@@ -348,22 +319,14 @@
 {
 #if USE_EHH
   struct whc_seq_entry e = { .seq = seq }, *r;
-<<<<<<< HEAD
-  if ((r = ddsrt_ehh_lookup(whc->seq_hash, &e)) != NULL)
-=======
   if ((r = ddsrt_ehh_lookup (whc->seq_hash, &e)) != NULL)
->>>>>>> 1c8c2944
     return r->whcn;
   else
     return NULL;
 #else
   struct whc_node template;
   template.seq = seq;
-<<<<<<< HEAD
-  return ddsrt_hh_lookup(whc->seq_hash, &template);
-=======
   return ddsrt_hh_lookup (whc->seq_hash, &template);
->>>>>>> 1c8c2944
 #endif
 }
 
@@ -375,11 +338,7 @@
   } template;
   struct whc_idxnode *n;
   check_whc (whc);
-<<<<<<< HEAD
-  template.idxn.iid = ddsi_tkmap_lookup(gv.m_tkmap, serdata_key);
-=======
   template.idxn.iid = ddsi_tkmap_lookup (whc->tkmap, serdata_key);
->>>>>>> 1c8c2944
   n = ddsrt_hh_lookup (whc->idx_hash, &template.idxn);
   if (n == NULL)
     return NULL;
@@ -417,19 +376,11 @@
 #if USE_EHH
   whc->seq_hash = ddsrt_ehh_new (sizeof (struct whc_seq_entry), 32, whc_seq_entry_hash, whc_seq_entry_eq);
 #else
-<<<<<<< HEAD
-  whc->seq_hash = ddsrt_hh_new(32, whc_node_hash, whc_node_eq);
-#endif
-
-  if (whc->idxdepth > 0)
-    whc->idx_hash = ddsrt_hh_new(32, whc_idxnode_hash_key, whc_idxnode_eq_key);
-=======
   whc->seq_hash = ddsrt_hh_new (1, whc_node_hash, whc_node_eq);
 #endif
 
   if (whc->idxdepth > 0)
     whc->idx_hash = ddsrt_hh_new (1, whc_idxnode_hash_key, whc_idxnode_eq_key);
->>>>>>> 1c8c2944
   else
     whc->idx_hash = NULL;
 
@@ -470,15 +421,9 @@
   {
     struct ddsrt_hh_iter it;
     struct whc_idxnode *n;
-<<<<<<< HEAD
-    for (n = ddsrt_hh_iter_first(whc->idx_hash, &it); n != NULL; n = ddsrt_hh_iter_next(&it))
-      ddsrt_free(n);
-    ddsrt_hh_free(whc->idx_hash);
-=======
     for (n = ddsrt_hh_iter_first (whc->idx_hash, &it); n != NULL; n = ddsrt_hh_iter_next (&it))
       ddsrt_free (n);
     ddsrt_hh_free (whc->idx_hash);
->>>>>>> 1c8c2944
   }
 
   {
@@ -688,15 +633,9 @@
     {
       struct ddsrt_hh_iter it;
       struct whc_idxnode *n;
-<<<<<<< HEAD
-      for (n = ddsrt_hh_iter_first(whc->idx_hash, &it); n != NULL; n = ddsrt_hh_iter_next(&it))
-        free_one_instance_from_idx (whc, 0, n);
-      ddsrt_hh_free(whc->idx_hash);
-=======
       for (n = ddsrt_hh_iter_first (whc->idx_hash, &it); n != NULL; n = ddsrt_hh_iter_next (&it))
         free_one_instance_from_idx (whc, 0, n);
       ddsrt_hh_free (whc->idx_hash);
->>>>>>> 1c8c2944
       whc->idxdepth = 0;
       whc->idx_hash = NULL;
     }
@@ -809,11 +748,7 @@
     assert (new_intv->min < new_intv->maxp1);
 
     /* insert new node & continue the loop with intv set to the
-<<<<<<< HEAD
-       new interval */
-=======
-     new interval */
->>>>>>> 1c8c2944
+    new interval */
     if (ddsrt_avl_lookup_ipath (&whc_seq_treedef, &whc->seq, &new_intv->min, &path) != NULL)
       assert (0);
     ddsrt_avl_insert_ipath (&whc_seq_treedef, &whc->seq, new_intv, &path);
@@ -1059,13 +994,8 @@
           TRACE (" del %p %"PRId64, (void *) oldn, oldn->seq);
           whc_delete_one (whc, oldn);
 #ifndef NDEBUG
-<<<<<<< HEAD
-          assert(ddsrt_hh_lookup(whc->idx_hash, &template) == idxn);
-          ddsi_serdata_unref(whcn_template.serdata);
-=======
           assert (ddsrt_hh_lookup (whc->idx_hash, &template) == idxn);
           ddsi_serdata_unref (whcn_template.serdata);
->>>>>>> 1c8c2944
 #endif
         }
       }
