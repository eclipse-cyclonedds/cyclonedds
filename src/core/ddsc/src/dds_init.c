/*
 * Copyright(c) 2006 to 2018 ADLINK Technology Limited and others
 *
 * This program and the accompanying materials are made available under the
 * terms of the Eclipse Public License v. 2.0 which is available at
 * http://www.eclipse.org/legal/epl-2.0, or the Eclipse Distribution License
 * v. 1.0 which is available at
 * http://www.eclipse.org/org/documents/edl-v10.php.
 *
 * SPDX-License-Identifier: EPL-2.0 OR BSD-3-Clause
 */
#include <string.h>
#include <stdlib.h>
#include <assert.h>

#include "dds/ddsrt/cdtors.h"
#include "dds/ddsrt/environ.h"
#include "dds/ddsrt/process.h"
#include "dds/ddsrt/heap.h"
#include "dds__init.h"
#include "dds__rhc.h"
#include "dds__domain.h"
#include "dds__builtin.h"
#include "dds__whc_builtintopic.h"
#include "dds/ddsi/ddsi_iid.h"
#include "dds/ddsi/ddsi_tkmap.h"
#include "dds/ddsi/ddsi_serdata.h"
#include "dds/ddsi/ddsi_threadmon.h"
#include "dds/ddsi/q_entity.h"
#include "dds/ddsi/q_config.h"
#include "dds/ddsi/q_gc.h"
#include "dds/ddsi/q_globals.h"
#include "dds/version.h"

#define DOMAIN_ID_MIN 0
#define DOMAIN_ID_MAX 230

dds_globals dds_global;

<<<<<<< HEAD
dds_globals dds_global = { .m_default_domain = DDS_DOMAIN_DEFAULT };
static struct cfgst * dds_cfgst = NULL;

static void free_via_gc_cb (struct gcreq *gcreq)
{
  void *bs = gcreq->arg;
  gcreq_free (gcreq);
  ddsrt_free (bs);
}

static void free_via_gc (void *bs)
{
  struct gcreq *gcreq = gcreq_new (gv.gcreq_queue, free_via_gc_cb);
  gcreq->arg = bs;
  gcreq_enqueue (gcreq);
}

dds_return_t
dds_init(dds_domainid_t domain)
=======
dds_return_t dds_init (void)
>>>>>>> 1c8c2944
{
  dds_return_t ret;

<<<<<<< HEAD
  gv.tstart = now ();
  gv.exception = false;
=======
  ddsrt_init ();
  ddsrt_mutex_t * const init_mutex = ddsrt_get_singleton_mutex ();
  ddsrt_mutex_lock (init_mutex);
  if (dds_global.m_init_count++ != 0)
  {
    ddsrt_mutex_unlock (init_mutex);
    return DDS_RETCODE_OK;
  }

>>>>>>> 1c8c2944
  ddsrt_mutex_init (&dds_global.m_mutex);
  ddsi_iid_init ();
  thread_states_init_static ();
  thread_states_init (64);
  upgrade_main_thread ();

  if (dds_handle_server_init () != DDS_RETCODE_OK)
  {
<<<<<<< HEAD
    DDS_LOG(DDS_LC_CONFIG, "Failed to parse configuration XML file %s\n", uri);
    ret = DDS_ERRNO(DDS_RETCODE_ERROR);
    goto fail_config;
  }

  /* if a domain id was explicitly given, check & fix up the configuration */
  if (domain != DDS_DOMAIN_DEFAULT)
  {
    if (domain < 0 || domain > 230)
    {
      DDS_ERROR("requested domain id %"PRId32" is out of range\n", domain);
      ret = DDS_ERRNO(DDS_RETCODE_ERROR);
      goto fail_config_domainid;
    }
    else if (config.domainId.isdefault)
    {
      config.domainId.value = domain;
    }
    else if (domain != config.domainId.value)
    {
      DDS_ERROR("requested domain id %"PRId32" is inconsistent with configured value %"PRId32"\n", domain, config.domainId.value);
      ret = DDS_ERRNO(DDS_RETCODE_ERROR);
      goto fail_config_domainid;
    }
  }

  /* The config.domainId can change internally in DDSI. So, remember what the
   * main configured domain id is. */
  dds_global.m_default_domain = config.domainId.value;

  if (rtps_config_prep(dds_cfgst) != 0)
  {
    DDS_LOG(DDS_LC_CONFIG, "Failed to configure RTPS\n");
    ret = DDS_ERRNO(DDS_RETCODE_ERROR);
    goto fail_rtps_config;
  }

  upgrade_main_thread();
  ddsrt_avl_init(&dds_domaintree_def, &dds_global.m_domains);

  /* Start monitoring the liveliness of all threads. */
  if (!config.liveliness_monitoring)
    gv.threadmon = NULL;
  else
  {
    gv.threadmon = ddsi_threadmon_new ();
    if (gv.threadmon == NULL)
    {
      DDS_ERROR("Failed to create a thread monitor\n");
      ret = DDS_ERRNO(DDS_RETCODE_OUT_OF_RESOURCES);
      goto fail_threadmon_new;
    }
  }

  if (rtps_init () < 0)
  {
    DDS_LOG(DDS_LC_CONFIG, "Failed to initialize RTPS\n");
    ret = DDS_ERRNO(DDS_RETCODE_ERROR);
    goto fail_rtps_init;
  }

  if (dds_handle_server_init (free_via_gc) != DDS_RETCODE_OK)
  {
    DDS_ERROR("Failed to initialize internal handle server\n");
    ret = DDS_ERRNO(DDS_RETCODE_ERROR);
    goto fail_handleserver;
  }

  dds__builtin_init ();

  if (rtps_start () < 0)
  {
    DDS_LOG(DDS_LC_CONFIG, "Failed to start RTPS\n");
    ret = DDS_ERRNO(DDS_RETCODE_ERROR);
    goto fail_rtps_start;
  }

  if (gv.threadmon && ddsi_threadmon_start(gv.threadmon) < 0)
  {
    DDS_ERROR("Failed to start the servicelease\n");
    ret = DDS_ERRNO(DDS_RETCODE_ERROR);
    goto fail_threadmon_start;
  }

  /* Set additional default participant properties */

  gv.default_plist_pp.process_id = (unsigned)ddsrt_getpid();
  gv.default_plist_pp.present |= PP_PRISMTECH_PROCESS_ID;
  gv.default_plist_pp.exec_name = dds_string_alloc(32);
  (void) snprintf(gv.default_plist_pp.exec_name, 32, "%s: %u", DDS_PROJECT_NAME, gv.default_plist_pp.process_id);
  len = (uint32_t) (13 + strlen(gv.default_plist_pp.exec_name));
  gv.default_plist_pp.present |= PP_PRISMTECH_EXEC_NAME;
  if (ddsrt_gethostname(hostname, sizeof(hostname)) == DDS_RETCODE_OK)
  {
    gv.default_plist_pp.node_name = dds_string_dup(hostname);
    gv.default_plist_pp.present |= PP_PRISMTECH_NODE_NAME;
=======
    DDS_ERROR ("Failed to initialize internal handle server\n");
    ret = DDS_RETCODE_ERROR;
    goto fail_handleserver;
>>>>>>> 1c8c2944
  }

  ddsrt_mutex_unlock (init_mutex);
  return DDS_RETCODE_OK;

<<<<<<< HEAD
fail_threadmon_start:
  if (gv.threadmon)
    ddsi_threadmon_stop (gv.threadmon);
  dds_handle_server_fini();
fail_handleserver:
  rtps_stop ();
fail_rtps_start:
  dds__builtin_fini ();
  rtps_fini ();
fail_rtps_init:
  if (gv.threadmon)
  {
    ddsi_threadmon_free (gv.threadmon);
    gv.threadmon = NULL;
  }
fail_threadmon_new:
  downgrade_main_thread ();
  thread_states_fini();
fail_rtps_config:
fail_config_domainid:
  dds_global.m_default_domain = DDS_DOMAIN_DEFAULT;
  config_fini (dds_cfgst);
  dds_cfgst = NULL;
fail_config:
=======
fail_handleserver:
>>>>>>> 1c8c2944
  ddsrt_mutex_destroy (&dds_global.m_mutex);
  dds_global.m_init_count--;
  ddsrt_mutex_unlock (init_mutex);
  ddsrt_fini ();
  return ret;
}

extern void dds_fini (void)
{
  ddsrt_mutex_t * const init_mutex = ddsrt_get_singleton_mutex ();
  ddsrt_mutex_lock (init_mutex);
  assert (dds_global.m_init_count > 0);
  if (--dds_global.m_init_count == 0)
  {
<<<<<<< HEAD
    if (gv.threadmon)
      ddsi_threadmon_stop (gv.threadmon);
    dds_handle_server_fini();
    rtps_stop ();
    dds__builtin_fini ();
    rtps_fini ();
    if (gv.threadmon)
      ddsi_threadmon_free (gv.threadmon);
    gv.threadmon = NULL;
=======
    dds_handle_server_fini ();
>>>>>>> 1c8c2944
    downgrade_main_thread ();
    thread_states_fini ();
    ddsi_iid_fini ();
    ddsrt_mutex_destroy (&dds_global.m_mutex);
<<<<<<< HEAD
    dds_global.m_default_domain = DDS_DOMAIN_DEFAULT;
  }
  ddsrt_mutex_unlock(init_mutex);
  ddsrt_fini();
}

static int dds__init_plugin (void)
{
  if (dds_global.m_dur_init) (dds_global.m_dur_init) ();
  return 0;
}

static void dds__fini_plugin (void)
{
  if (dds_global.m_dur_fini) (dds_global.m_dur_fini) ();
}

void ddsi_plugin_init (void)
{
  ddsi_plugin.init_fn = dds__init_plugin;
  ddsi_plugin.fini_fn = dds__fini_plugin;

  ddsi_plugin.builtintopic_is_visible = dds__builtin_is_visible;
  ddsi_plugin.builtintopic_get_tkmap_entry = dds__builtin_get_tkmap_entry;
  ddsi_plugin.builtintopic_write = dds__builtin_write;

  ddsi_plugin.rhc_plugin.rhc_free_fn = dds_rhc_free;
  ddsi_plugin.rhc_plugin.rhc_store_fn = dds_rhc_store;
  ddsi_plugin.rhc_plugin.rhc_unregister_wr_fn = dds_rhc_unregister_wr;
  ddsi_plugin.rhc_plugin.rhc_relinquish_ownership_fn = dds_rhc_relinquish_ownership;
  ddsi_plugin.rhc_plugin.rhc_set_qos_fn = dds_rhc_set_qos;
}

//provides explicit default domain id.
dds_domainid_t dds_domain_default (void)
{
  return dds_global.m_default_domain;
}

dds_return_t
dds__check_domain(
  dds_domainid_t domain)
{
  dds_return_t ret = DDS_RETCODE_OK;
  /* If domain is default: use configured id. */
  if (domain != DDS_DOMAIN_DEFAULT)
  {
    /* Specific domain has to be the same as the configured domain. */
    if (domain != dds_global.m_default_domain)
    {
      DDS_ERROR("Inconsistent domain configuration detected: domain on "
                "configuration: %"PRId32", domain %"PRId32"\n", dds_global.m_default_domain, domain);
      ret = DDS_ERRNO(DDS_RETCODE_ERROR);
    }
=======
>>>>>>> 1c8c2944
  }
  ddsrt_mutex_unlock (init_mutex);
  ddsrt_fini ();
}<|MERGE_RESOLUTION|>--- conflicted
+++ resolved
@@ -37,36 +37,10 @@
 
 dds_globals dds_global;
 
-<<<<<<< HEAD
-dds_globals dds_global = { .m_default_domain = DDS_DOMAIN_DEFAULT };
-static struct cfgst * dds_cfgst = NULL;
-
-static void free_via_gc_cb (struct gcreq *gcreq)
-{
-  void *bs = gcreq->arg;
-  gcreq_free (gcreq);
-  ddsrt_free (bs);
-}
-
-static void free_via_gc (void *bs)
-{
-  struct gcreq *gcreq = gcreq_new (gv.gcreq_queue, free_via_gc_cb);
-  gcreq->arg = bs;
-  gcreq_enqueue (gcreq);
-}
-
-dds_return_t
-dds_init(dds_domainid_t domain)
-=======
 dds_return_t dds_init (void)
->>>>>>> 1c8c2944
 {
   dds_return_t ret;
 
-<<<<<<< HEAD
-  gv.tstart = now ();
-  gv.exception = false;
-=======
   ddsrt_init ();
   ddsrt_mutex_t * const init_mutex = ddsrt_get_singleton_mutex ();
   ddsrt_mutex_lock (init_mutex);
@@ -76,7 +50,6 @@
     return DDS_RETCODE_OK;
   }
 
->>>>>>> 1c8c2944
   ddsrt_mutex_init (&dds_global.m_mutex);
   ddsi_iid_init ();
   thread_states_init_static ();
@@ -85,141 +58,15 @@
 
   if (dds_handle_server_init () != DDS_RETCODE_OK)
   {
-<<<<<<< HEAD
-    DDS_LOG(DDS_LC_CONFIG, "Failed to parse configuration XML file %s\n", uri);
-    ret = DDS_ERRNO(DDS_RETCODE_ERROR);
-    goto fail_config;
-  }
-
-  /* if a domain id was explicitly given, check & fix up the configuration */
-  if (domain != DDS_DOMAIN_DEFAULT)
-  {
-    if (domain < 0 || domain > 230)
-    {
-      DDS_ERROR("requested domain id %"PRId32" is out of range\n", domain);
-      ret = DDS_ERRNO(DDS_RETCODE_ERROR);
-      goto fail_config_domainid;
-    }
-    else if (config.domainId.isdefault)
-    {
-      config.domainId.value = domain;
-    }
-    else if (domain != config.domainId.value)
-    {
-      DDS_ERROR("requested domain id %"PRId32" is inconsistent with configured value %"PRId32"\n", domain, config.domainId.value);
-      ret = DDS_ERRNO(DDS_RETCODE_ERROR);
-      goto fail_config_domainid;
-    }
-  }
-
-  /* The config.domainId can change internally in DDSI. So, remember what the
-   * main configured domain id is. */
-  dds_global.m_default_domain = config.domainId.value;
-
-  if (rtps_config_prep(dds_cfgst) != 0)
-  {
-    DDS_LOG(DDS_LC_CONFIG, "Failed to configure RTPS\n");
-    ret = DDS_ERRNO(DDS_RETCODE_ERROR);
-    goto fail_rtps_config;
-  }
-
-  upgrade_main_thread();
-  ddsrt_avl_init(&dds_domaintree_def, &dds_global.m_domains);
-
-  /* Start monitoring the liveliness of all threads. */
-  if (!config.liveliness_monitoring)
-    gv.threadmon = NULL;
-  else
-  {
-    gv.threadmon = ddsi_threadmon_new ();
-    if (gv.threadmon == NULL)
-    {
-      DDS_ERROR("Failed to create a thread monitor\n");
-      ret = DDS_ERRNO(DDS_RETCODE_OUT_OF_RESOURCES);
-      goto fail_threadmon_new;
-    }
-  }
-
-  if (rtps_init () < 0)
-  {
-    DDS_LOG(DDS_LC_CONFIG, "Failed to initialize RTPS\n");
-    ret = DDS_ERRNO(DDS_RETCODE_ERROR);
-    goto fail_rtps_init;
-  }
-
-  if (dds_handle_server_init (free_via_gc) != DDS_RETCODE_OK)
-  {
-    DDS_ERROR("Failed to initialize internal handle server\n");
-    ret = DDS_ERRNO(DDS_RETCODE_ERROR);
-    goto fail_handleserver;
-  }
-
-  dds__builtin_init ();
-
-  if (rtps_start () < 0)
-  {
-    DDS_LOG(DDS_LC_CONFIG, "Failed to start RTPS\n");
-    ret = DDS_ERRNO(DDS_RETCODE_ERROR);
-    goto fail_rtps_start;
-  }
-
-  if (gv.threadmon && ddsi_threadmon_start(gv.threadmon) < 0)
-  {
-    DDS_ERROR("Failed to start the servicelease\n");
-    ret = DDS_ERRNO(DDS_RETCODE_ERROR);
-    goto fail_threadmon_start;
-  }
-
-  /* Set additional default participant properties */
-
-  gv.default_plist_pp.process_id = (unsigned)ddsrt_getpid();
-  gv.default_plist_pp.present |= PP_PRISMTECH_PROCESS_ID;
-  gv.default_plist_pp.exec_name = dds_string_alloc(32);
-  (void) snprintf(gv.default_plist_pp.exec_name, 32, "%s: %u", DDS_PROJECT_NAME, gv.default_plist_pp.process_id);
-  len = (uint32_t) (13 + strlen(gv.default_plist_pp.exec_name));
-  gv.default_plist_pp.present |= PP_PRISMTECH_EXEC_NAME;
-  if (ddsrt_gethostname(hostname, sizeof(hostname)) == DDS_RETCODE_OK)
-  {
-    gv.default_plist_pp.node_name = dds_string_dup(hostname);
-    gv.default_plist_pp.present |= PP_PRISMTECH_NODE_NAME;
-=======
     DDS_ERROR ("Failed to initialize internal handle server\n");
     ret = DDS_RETCODE_ERROR;
     goto fail_handleserver;
->>>>>>> 1c8c2944
   }
 
   ddsrt_mutex_unlock (init_mutex);
   return DDS_RETCODE_OK;
 
-<<<<<<< HEAD
-fail_threadmon_start:
-  if (gv.threadmon)
-    ddsi_threadmon_stop (gv.threadmon);
-  dds_handle_server_fini();
 fail_handleserver:
-  rtps_stop ();
-fail_rtps_start:
-  dds__builtin_fini ();
-  rtps_fini ();
-fail_rtps_init:
-  if (gv.threadmon)
-  {
-    ddsi_threadmon_free (gv.threadmon);
-    gv.threadmon = NULL;
-  }
-fail_threadmon_new:
-  downgrade_main_thread ();
-  thread_states_fini();
-fail_rtps_config:
-fail_config_domainid:
-  dds_global.m_default_domain = DDS_DOMAIN_DEFAULT;
-  config_fini (dds_cfgst);
-  dds_cfgst = NULL;
-fail_config:
-=======
-fail_handleserver:
->>>>>>> 1c8c2944
   ddsrt_mutex_destroy (&dds_global.m_mutex);
   dds_global.m_init_count--;
   ddsrt_mutex_unlock (init_mutex);
@@ -234,80 +81,11 @@
   assert (dds_global.m_init_count > 0);
   if (--dds_global.m_init_count == 0)
   {
-<<<<<<< HEAD
-    if (gv.threadmon)
-      ddsi_threadmon_stop (gv.threadmon);
-    dds_handle_server_fini();
-    rtps_stop ();
-    dds__builtin_fini ();
-    rtps_fini ();
-    if (gv.threadmon)
-      ddsi_threadmon_free (gv.threadmon);
-    gv.threadmon = NULL;
-=======
     dds_handle_server_fini ();
->>>>>>> 1c8c2944
     downgrade_main_thread ();
     thread_states_fini ();
     ddsi_iid_fini ();
     ddsrt_mutex_destroy (&dds_global.m_mutex);
-<<<<<<< HEAD
-    dds_global.m_default_domain = DDS_DOMAIN_DEFAULT;
-  }
-  ddsrt_mutex_unlock(init_mutex);
-  ddsrt_fini();
-}
-
-static int dds__init_plugin (void)
-{
-  if (dds_global.m_dur_init) (dds_global.m_dur_init) ();
-  return 0;
-}
-
-static void dds__fini_plugin (void)
-{
-  if (dds_global.m_dur_fini) (dds_global.m_dur_fini) ();
-}
-
-void ddsi_plugin_init (void)
-{
-  ddsi_plugin.init_fn = dds__init_plugin;
-  ddsi_plugin.fini_fn = dds__fini_plugin;
-
-  ddsi_plugin.builtintopic_is_visible = dds__builtin_is_visible;
-  ddsi_plugin.builtintopic_get_tkmap_entry = dds__builtin_get_tkmap_entry;
-  ddsi_plugin.builtintopic_write = dds__builtin_write;
-
-  ddsi_plugin.rhc_plugin.rhc_free_fn = dds_rhc_free;
-  ddsi_plugin.rhc_plugin.rhc_store_fn = dds_rhc_store;
-  ddsi_plugin.rhc_plugin.rhc_unregister_wr_fn = dds_rhc_unregister_wr;
-  ddsi_plugin.rhc_plugin.rhc_relinquish_ownership_fn = dds_rhc_relinquish_ownership;
-  ddsi_plugin.rhc_plugin.rhc_set_qos_fn = dds_rhc_set_qos;
-}
-
-//provides explicit default domain id.
-dds_domainid_t dds_domain_default (void)
-{
-  return dds_global.m_default_domain;
-}
-
-dds_return_t
-dds__check_domain(
-  dds_domainid_t domain)
-{
-  dds_return_t ret = DDS_RETCODE_OK;
-  /* If domain is default: use configured id. */
-  if (domain != DDS_DOMAIN_DEFAULT)
-  {
-    /* Specific domain has to be the same as the configured domain. */
-    if (domain != dds_global.m_default_domain)
-    {
-      DDS_ERROR("Inconsistent domain configuration detected: domain on "
-                "configuration: %"PRId32", domain %"PRId32"\n", dds_global.m_default_domain, domain);
-      ret = DDS_ERRNO(DDS_RETCODE_ERROR);
-    }
-=======
->>>>>>> 1c8c2944
   }
   ddsrt_mutex_unlock (init_mutex);
   ddsrt_fini ();
