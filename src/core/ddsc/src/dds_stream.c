--- conflicted
+++ resolved
@@ -14,29 +14,11 @@
 
 #include "dds/ddsrt/endian.h"
 #include "dds/ddsrt/md5.h"
-<<<<<<< HEAD
-=======
 #include "dds/ddsrt/heap.h"
->>>>>>> 1c8c2944
 #include "dds/ddsi/q_bswap.h"
 #include "dds/ddsi/q_config.h"
 #include "dds__stream.h"
 #include "dds__alloc.h"
-<<<<<<< HEAD
-
-//#define OP_DEBUG_READ 1
-//#define OP_DEBUG_WRITE 1
-//#define OP_DEBUG_KEY 1
-
-#if defined OP_DEBUG_WRITE || defined OP_DEBUG_READ || defined OP_DEBUG_KEY
-static const char * stream_op_type[11] =
-{
-  NULL, "1Byte", "2Byte", "4Byte", "8Byte", "String",
-  "BString", "Sequence", "Array", "Union", "Struct"
-};
-#endif
-=======
->>>>>>> 1c8c2944
 
 #if DDSRT_ENDIAN == DDSRT_LITTLE_ENDIAN
 #define DDS_ENDIAN true
@@ -1611,18 +1593,6 @@
   }
   else
   {
-<<<<<<< HEAD
-    dds_stream_t os;
-    ddsrt_md5_state_t md5st;
-    kh->m_iskey = 0;
-    dds_stream_init (&os, 0);
-    os.m_endian = 0;
-    dds_stream_extract_key (is, &os, desc->m_ops, just_key);
-    ddsrt_md5_init (&md5st);
-    ddsrt_md5_append (&md5st, os.m_buffer.p8, os.m_index);
-    ddsrt_md5_finish (&md5st, (unsigned char *) kh->m_hash);
-    dds_stream_fini (&os);
-=======
     dds_ostreamBE_t os;
     ddsrt_md5_state_t md5st;
     kh->m_iskey = 0;
@@ -1635,7 +1605,6 @@
     ddsrt_md5_append (&md5st, os.x.m_buffer, os.x.m_index);
     ddsrt_md5_finish (&md5st, kh->m_hash);
     dds_ostreamBE_fini (&os);
->>>>>>> 1c8c2944
   }
 }
 
