/*
 * Copyright(c) 2006 to 2018 ADLINK Technology Limited and others
 *
 * This program and the accompanying materials are made available under the
 * terms of the Eclipse Public License v. 2.0 which is available at
 * http://www.eclipse.org/legal/epl-2.0, or the Eclipse Distribution License
 * v. 1.0 which is available at
 * http://www.eclipse.org/org/documents/edl-v10.php.
 *
 * SPDX-License-Identifier: EPL-2.0 OR BSD-3-Clause
 */
#include <assert.h>
#include <string.h>
#include <ctype.h>

#include "dds/ddsrt/atomics.h"
#include "dds/ddsrt/heap.h"
#include "dds/ddsrt/string.h"
#include "dds__topic.h"
#include "dds__listener.h"
#include "dds__participant.h"
#include "dds__stream.h"
#include "dds__init.h"
#include "dds__domain.h"
#include "dds__get_status.h"
#include "dds__qos.h"
#include "dds/ddsi/q_entity.h"
#include "dds/ddsi/q_thread.h"
#include "dds/ddsi/ddsi_sertopic.h"
#include "dds/ddsi/q_ddsi_discovery.h"
#include "dds/ddsi/ddsi_iid.h"
#include "dds/ddsi/q_plist.h"
#include "dds/ddsi/q_globals.h"

DECL_ENTITY_LOCK_UNLOCK (extern inline, dds_topic)

#define DDS_TOPIC_STATUS_MASK                                    \
<<<<<<< HEAD
                        DDS_INCONSISTENT_TOPIC_STATUS

const ddsrt_avl_treedef_t dds_topictree_def = DDSRT_AVL_TREEDEF_INITIALIZER_INDKEY
(
  offsetof (struct ddsi_sertopic, avlnode),
  offsetof (struct ddsi_sertopic, name_type_name),
  (int (*) (const void *, const void *)) strcmp,
  0
);

static bool
is_valid_name(
    const char *name)
{
    bool valid = false;
    /* DDS Spec:
     *  |  TOPICNAME - A topic name is an identifier for a topic, and is defined as any series of characters
     *  |     'a', ..., 'z',
     *  |     'A', ..., 'Z',
     *  |     '0', ..., '9',
     *  |     '-' but may not start with a digit.
     * It is considered that '-' is an error in the spec and should say '_'. So, that's what we'll check for.
     *  |     '/' got added for ROS2
     */
    assert(name);
    if ((name[0] != '\0') && (!isdigit((unsigned char)name[0]))) {
        while (isalnum((unsigned char)*name) || (*name == '_') || (*name == '/')) {
            name++;
        }
        if (*name == '\0') {
            valid = true;
        }
    }
=======
                        (DDS_INCONSISTENT_TOPIC_STATUS)
>>>>>>> 1c8c2944

struct topic_sertopic_node {
  ddsrt_avl_node_t avlnode;
  uint32_t refc;
  const struct ddsi_sertopic *st;
};

static int topic_sertopic_node_cmp (const void *va, const void *vb)
{
  const struct ddsi_sertopic *a = va;
  const struct ddsi_sertopic *b = vb;
  return strcmp (a->name, b->name);
}

const ddsrt_avl_treedef_t dds_topictree_def = DDSRT_AVL_TREEDEF_INITIALIZER_INDKEY (offsetof (struct topic_sertopic_node, avlnode), offsetof (struct topic_sertopic_node, st), topic_sertopic_node_cmp, 0);

static bool is_valid_name (const char *name) ddsrt_nonnull_all;

static bool is_valid_name (const char *name)
{
  /* DDS Spec:
   *  |  TOPICNAME - A topic name is an identifier for a topic, and is defined as any series of characters
   *  |     'a', ..., 'z',
   *  |     'A', ..., 'Z',
   *  |     '0', ..., '9',
   *  |     '-' but may not start with a digit.
   * It is considered that '-' is an error in the spec and should say '_'. So, that's what we'll check for.
   *  |     '/' got added for ROS2
   */
  if (name[0] == '\0' || isdigit ((unsigned char) name[0]))
    return false;
  for (size_t i = 0; name[i]; i++)
    if (!(isalnum ((unsigned char) name[i]) || name[i] == '_' || name[i] == '/'))
      return false;
  return true;
}

static dds_return_t dds_topic_status_validate (uint32_t mask)
{
  return (mask & ~DDS_TOPIC_STATUS_MASK) ? DDS_RETCODE_BAD_PARAMETER : DDS_RETCODE_OK;
}

/*
  Topic status change callback handler. Supports INCONSISTENT_TOPIC
  status (only defined status on a topic).  Irrelevant until inconsistent topic
  definitions can be detected, so until topic discovery is added.
*/
#if 0
static void dds_topic_status_cb (struct dds_topic *tp)
{
  struct dds_listener const * const lst = &tp->m_entity.m_listener;

  ddsrt_mutex_lock (&tp->m_entity.m_observers_lock);
  while (tp->m_entity.m_cb_count > 0)
    ddsrt_cond_wait (&tp->m_entity.m_observers_cond, &tp->m_entity.m_observers_lock);
  tp->m_entity.m_cb_count++;

  tp->m_inconsistent_topic_status.total_count++;
  tp->m_inconsistent_topic_status.total_count_change++;
  if (lst->on_inconsistent_topic)
  {
    ddsrt_mutex_unlock (&tp->m_entity.m_observers_lock);
    dds_entity_invoke_listener (&tp->m_entity, DDS_INCONSISTENT_TOPIC_STATUS_ID, &tp->m_inconsistent_topic_status);
    ddsrt_mutex_lock (&tp->m_entity.m_observers_lock);
    tp->m_inconsistent_topic_status.total_count_change = 0;
  }

  dds_entity_status_set (&tp->m_entity, DDS_INCONSISTENT_TOPIC_STATUS);
  tp->m_entity.m_cb_count--;
  ddsrt_cond_broadcast (&tp->m_entity.m_observers_cond);
  ddsrt_mutex_unlock (&tp->m_entity.m_observers_lock);
}
#endif

struct ddsi_sertopic *dds_topic_lookup (dds_domain *domain, const char *name)
{
<<<<<<< HEAD
    struct ddsi_sertopic *st = NULL;
    ddsrt_avl_iter_t iter;

    assert (domain);
    assert (name);

    st = ddsrt_avl_iter_first (&dds_topictree_def, &domain->m_topics, &iter);
    while (st) {
        if (strcmp (st->name, name) == 0) {
            break;
        }
        st = ddsrt_avl_iter_next (&iter);
    }
    return st;
=======
  const struct ddsi_sertopic key = { .name = (char *) name };
  struct ddsi_sertopic *st;
  struct topic_sertopic_node *nst;
  ddsrt_mutex_lock (&dds_global.m_mutex);
  if ((nst = ddsrt_avl_lookup (&dds_topictree_def, &domain->m_topics, &key)) == NULL)
    st = NULL;
  else
    st = ddsi_sertopic_ref (nst->st);
  ddsrt_mutex_unlock (&dds_global.m_mutex);
  return st;
>>>>>>> 1c8c2944
}

static bool dds_find_topic_check_and_add_ref (dds_entity_t participant, dds_entity_t topic, const char *name)
{
  dds_topic *tp;
  if (dds_topic_lock (topic, &tp) != DDS_RETCODE_OK)
    return false;

  bool ret;
  if (tp->m_entity.m_participant->m_hdllink.hdl != participant || strcmp (tp->m_stopic->name, name) != 0)
    ret = false;
  else
  {
    /* FIXME: calling addref is wrong because the Cyclone library has no
       knowledge of the reference and hence simply deleting the participant
       won't make the ref count drop to 0.  On the other hand, the DDS spec
       says find_topic (and a second call to create_topic) return a new
       proxy that must separately be deleted.  */
    dds_entity_add_ref_locked (&tp->m_entity);
    ret = true;
  }
  dds_topic_unlock (tp);
  return ret;
}

dds_entity_t dds_find_topic (dds_entity_t participant, const char *name)
{
  dds_entity *pe;
  dds_return_t ret;
  dds_entity_t topic;

  if (name == NULL)
    return DDS_RETCODE_BAD_PARAMETER;

<<<<<<< HEAD
    ddsrt_mutex_lock (&dds_global.m_mutex);
    domain = ddsrt_avl_lookup (&dds_domaintree_def, &dds_global.m_domains, &domainid);
    if (domain != NULL) {
        ddsrt_avl_delete (&dds_topictree_def, &domain->m_topics, st);
    }
    ddsrt_mutex_unlock (&dds_global.m_mutex);
    st->status_cb_entity = NULL;
    ddsi_sertopic_unref (st);
}

static void
dds_topic_add_locked(
        dds_domainid_t id,
        struct ddsi_sertopic *st)
{
    dds_domain * dom;
    dom = dds_domain_find_locked (id);
    assert (dom);
    ddsrt_avl_insert (&dds_topictree_def, &dom->m_topics, st);
}

DDS_EXPORT dds_entity_t
dds_find_topic(
    dds_entity_t participant,
    const char *name)
{
    dds_entity_t tp;
    dds_entity *p = NULL;
    struct ddsi_sertopic *st;
    dds_retcode_t rc;

    if (name) {
        rc = dds_entity_lock(participant, DDS_KIND_PARTICIPANT, &p);
        if (rc == DDS_RETCODE_OK) {
            ddsrt_mutex_lock (&dds_global.m_mutex);
            st = dds_topic_lookup_locked (p->m_domain, name);
            if (st) {
                /* FIXME: calling addref is wrong because the Cyclone library has no
                   knowledge of the reference and hence simply deleting the participant
                   won't make the ref count drop to 0.  On the other hand, the DDS spec
                   says find_topic (and a second call to create_topic) return a new
                   proxy that must separately be deleted.  */
                dds_entity_add_ref (&st->status_cb_entity->m_entity);
                tp = st->status_cb_entity->m_entity.m_hdllink.hdl;
            } else {
                DDS_ERROR("Topic is not being created yet\n");
                tp = DDS_ERRNO(DDS_RETCODE_PRECONDITION_NOT_MET);
            }
            ddsrt_mutex_unlock (&dds_global.m_mutex);
            dds_entity_unlock(p);
        } else {
            tp = DDS_ERRNO(rc);
=======
  /* claim participant handle to guarantee the handle remains valid after
     unlocking the participant prior to verifying the found topic still
     exists */
  if ((ret = dds_entity_pin (participant, &pe)) < 0)
    return ret;
  if (dds_entity_kind (pe) != DDS_KIND_PARTICIPANT)
  {
    dds_entity_unpin (pe);
    return DDS_RETCODE_ILLEGAL_OPERATION;
  }

  do {
    dds_participant *p;
    topic = DDS_RETCODE_PRECONDITION_NOT_MET;
    if ((ret = dds_participant_lock (participant, &p)) == DDS_RETCODE_OK)
    {
      ddsrt_avl_iter_t it;
      for (dds_entity *e = ddsrt_avl_iter_first (&dds_entity_children_td, &p->m_entity.m_children, &it); e != NULL; e = ddsrt_avl_iter_next (&it))
      {
        if (dds_entity_kind (e) == DDS_KIND_TOPIC && strcmp (((dds_topic *) e)->m_stopic->name, name) == 0)
        {
          topic = e->m_hdllink.hdl;
          break;
>>>>>>> 1c8c2944
        }
      }
      dds_participant_unlock (p);
    }
  } while (topic > 0 && !dds_find_topic_check_and_add_ref (participant, topic, name));

  dds_entity_unpin (pe);
  return topic;
}

static dds_return_t dds_topic_delete (dds_entity *e) ddsrt_nonnull_all;

static dds_return_t dds_topic_delete (dds_entity *e)
{
  dds_topic *tp = (dds_topic *) e;
  dds_domain *domain = tp->m_entity.m_domain;
  ddsrt_avl_dpath_t dp;
  struct topic_sertopic_node *stn;

  ddsrt_mutex_lock (&dds_global.m_mutex);

  stn = ddsrt_avl_lookup_dpath (&dds_topictree_def, &domain->m_topics, tp->m_stopic, &dp);
  assert (stn != NULL);
  if (--stn->refc == 0)
  {
    ddsrt_avl_delete_dpath (&dds_topictree_def, &domain->m_topics, stn, &dp);
    ddsrt_free (stn);
  }

  ddsi_sertopic_unref (tp->m_stopic);
  ddsrt_mutex_unlock (&dds_global.m_mutex);
  return DDS_RETCODE_OK;
}

static dds_return_t dds_topic_qos_set (dds_entity *e, const dds_qos_t *qos, bool enabled)
{
  /* note: e->m_qos is still the old one to allow for failure here */
  (void) e; (void) qos; (void) enabled;
  return DDS_RETCODE_OK;
}

static bool dupdef_qos_ok (const dds_qos_t *qos, const dds_topic *tp)
{
  if ((qos == NULL) != (tp->m_entity.m_qos == NULL))
    return false;
  else if (qos == NULL)
    return true;
  else
    return dds_qos_equal (tp->m_entity.m_qos, qos);
}

static bool sertopic_equivalent (const struct ddsi_sertopic *a, const struct ddsi_sertopic *b)
{
  if (strcmp (a->name_type_name, b->name_type_name) != 0)
    return false;
  if (a->serdata_basehash != b->serdata_basehash)
    return false;
  if (a->ops != b->ops)
    return false;
  if (a->serdata_ops != b->serdata_ops)
    return false;
  return true;
}

<<<<<<< HEAD
DDS_EXPORT dds_entity_t
dds_create_topic_arbitrary (
        dds_entity_t participant,
        struct ddsi_sertopic *sertopic,
        const dds_qos_t *qos,
        const dds_listener_t *listener,
        const nn_plist_t *sedp_plist)
{
    struct ddsi_sertopic *stgeneric;
    dds_retcode_t rc;
    dds_entity *par;
    dds_topic *top;
    dds_qos_t *new_qos = NULL;
    dds_entity_t hdl;
    struct participant *ddsi_pp;

    if (sertopic == NULL){
        DDS_ERROR("Topic description is NULL\n");
        hdl = DDS_ERRNO(DDS_RETCODE_BAD_PARAMETER);
        goto bad_param_err;
    }

    rc = dds_entity_lock(participant, DDS_KIND_PARTICIPANT, &par);
    if (rc != DDS_RETCODE_OK) {
        hdl = DDS_ERRNO(rc);
        goto lock_err;
    }
=======
static dds_return_t create_topic_topic_arbirary_check_sertopic (dds_entity_t participant, dds_entity_t topic, struct ddsi_sertopic *sertopic, const dds_qos_t *qos)
{
  dds_topic *tp;
  dds_return_t ret;

  if (dds_topic_lock (topic, &tp) < 0)
    return DDS_RETCODE_NOT_FOUND;

  if (tp->m_entity.m_participant->m_hdllink.hdl != participant)
    ret = DDS_RETCODE_NOT_FOUND;
  else if (!sertopic_equivalent (tp->m_stopic, sertopic))
    ret = DDS_RETCODE_PRECONDITION_NOT_MET;
  else if (!dupdef_qos_ok (qos, tp))
    ret = DDS_RETCODE_INCONSISTENT_POLICY;
  else
  {
    /* FIXME: calling addref is wrong because the Cyclone library has no
       knowledge of the reference and hence simply deleting the participant
       won't make the ref count drop to 0.  On the other hand, the DDS spec
       says find_topic (and a second call to create_topic) return a new
       proxy that must separately be deleted.  */
    dds_entity_add_ref_locked (&tp->m_entity);
    ret = DDS_RETCODE_OK;
  }
  dds_topic_unlock (tp);
  return ret;
}

const struct dds_entity_deriver dds_entity_deriver_topic = {
  .close = dds_entity_deriver_dummy_close,
  .delete = dds_topic_delete,
  .set_qos = dds_topic_qos_set,
  .validate_status = dds_topic_status_validate
};
>>>>>>> 1c8c2944

dds_entity_t dds_create_topic_arbitrary (dds_entity_t participant, struct ddsi_sertopic *sertopic, const dds_qos_t *qos, const dds_listener_t *listener, const nn_plist_t *sedp_plist)
{
  dds_return_t rc;
  dds_participant *par;
  dds_entity *par_ent;
  dds_topic *top;
  dds_qos_t *new_qos = NULL;
  dds_entity_t hdl;
  struct participant *ddsi_pp;

  if (sertopic == NULL)
    return DDS_RETCODE_BAD_PARAMETER;

  /* Claim participant handle so we can be sure the handle will not be
     reused if we temporarily unlock the participant to check the an
     existing topic's compatibility */
  if ((rc = dds_entity_pin (participant, &par_ent)) < 0)
    return rc;

  new_qos = dds_create_qos ();
  if (qos)
    nn_xqos_mergein_missing (new_qos, qos, DDS_TOPIC_QOS_MASK);
  /* One would expect this:
   *
   *   nn_xqos_mergein_missing (new_qos, &gv.default_xqos_tp, ~(uint64_t)0);
   *
   * but the crazy defaults of the DDS specification has a default settings
   * for reliability that are dependent on the entity type: readers and
   * topics default to best-effort, but writers to reliable.
   *
   * Leaving the topic QoS sparse means a default-default topic QoS of
   * best-effort will do "the right thing" and let a writer still default to
   * reliable ... (and keep behaviour unchanged) */
  if ((rc = nn_xqos_valid (&par_ent->m_domain->gv.logconfig, new_qos)) != DDS_RETCODE_OK)
    goto err_invalid_qos;

  /* FIXME: just mutex_lock ought to be good enough, but there is the
     pesky "closed" check still ... */
  if ((rc = dds_participant_lock (participant, &par)) != DDS_RETCODE_OK)
    goto err_lock_participant;

  bool retry_lookup;
  do {
    dds_entity_t topic;

    /* claim participant handle to guarantee the handle remains valid after
        unlocking the participant prior to verifying the found topic still
        exists */
    topic = DDS_RETCODE_PRECONDITION_NOT_MET;
    ddsrt_avl_iter_t it;
    for (dds_entity *e = ddsrt_avl_iter_first (&dds_entity_children_td, &par->m_entity.m_children, &it); e != NULL; e = ddsrt_avl_iter_next (&it))
    {
      if (dds_entity_kind (e) == DDS_KIND_TOPIC && strcmp (((dds_topic *) e)->m_stopic->name, sertopic->name) == 0)
      {
        topic = e->m_hdllink.hdl;
        break;
      }
    }
    if (topic < 0)
    {
      /* no topic with the name exists; we have locked the participant, and
         so we can proceed with creating the topic */
      retry_lookup = false;
    }
    else
    {
      /* some topic with the same name exists; need to lock the topic to
         perform the checks, but locking the topic while holding the
         participant lock violates the lock order (child -> parent).  So
         unlock that participant and check the topic while accounting
         for the various scary cases. */
      dds_participant_unlock (par);

      rc = create_topic_topic_arbirary_check_sertopic (participant, topic, sertopic, new_qos);
      switch (rc)
      {
        case DDS_RETCODE_OK: /* duplicate definition */
          dds_entity_unpin (par_ent);
          dds_delete_qos (new_qos);
          return topic;

        case DDS_RETCODE_NOT_FOUND:
          /* either participant is now being deleted, topic was deleted, or
             topic was deleted & the handle reused for something else -- so */
          retry_lookup = true;
          break;

        case DDS_RETCODE_PRECONDITION_NOT_MET: /* incompatible sertopic */
        case DDS_RETCODE_INCONSISTENT_POLICY: /* different QoS */
          /* inconsistent definition */
          dds_entity_unpin (par_ent);
          dds_delete_qos (new_qos);
          return rc;

        default:
          abort ();
      }

      if ((rc = dds_participant_lock (participant, &par)) != DDS_RETCODE_OK)
        goto err_lock_participant;
    }
  } while (retry_lookup);

  /* FIXME: make this a function
     Add sertopic to domain -- but note that it may have been created by another thread
     on another participant that is attached to the same domain */
  {
    struct dds_domain *domain = par->m_entity.m_domain;

    ddsrt_avl_ipath_t ip;
    struct topic_sertopic_node *stn;

    ddsrt_mutex_lock (&dds_global.m_mutex);
<<<<<<< HEAD
    if ((stgeneric = dds_topic_lookup_locked (par->m_domain, sertopic->name)) != NULL) {
        if (!sertopic_equivalent (stgeneric, sertopic)) {
            /* FIXME: should copy the type, perhaps? but then the pointers will no longer be the same */
            DDS_ERROR("Create topic with mismatching type\n");
            hdl = DDS_ERRNO(DDS_RETCODE_PRECONDITION_NOT_MET);
        } else if (!dupdef_qos_ok(qos, stgeneric)) {
            /* FIXME: should copy the type, perhaps? but then the pointers will no longer be the same */
            DDS_ERROR("Create topic with mismatching qos\n");
            hdl = DDS_ERRNO(DDS_RETCODE_INCONSISTENT_POLICY);
        } else {
            /* FIXME: calling addref is wrong because the Cyclone library has no
               knowledge of the reference and hence simply deleting the participant
               won't make the ref count drop to 0.  On the other hand, the DDS spec
               says find_topic (and a second call to create_topic) return a new
               proxy that must separately be deleted.  */
            dds_entity_add_ref (&stgeneric->status_cb_entity->m_entity);
            hdl = stgeneric->status_cb_entity->m_entity.m_hdllink.hdl;
        }
        ddsrt_mutex_unlock (&dds_global.m_mutex);
    } else {
        if (qos) {
            new_qos = dds_create_qos();
            /* Only returns failure when one of the qos args is NULL, which
             * is not the case here. */
            (void)dds_copy_qos(new_qos, qos);
        }

        /* Create topic */
        top = dds_alloc (sizeof (*top));
        hdl = dds_entity_init (&top->m_entity, par, DDS_KIND_TOPIC, new_qos, listener, DDS_TOPIC_STATUS_MASK);
        top->m_entity.m_deriver.delete = dds_topic_delete;
        top->m_entity.m_deriver.set_qos = dds_topic_qos_set;
        top->m_entity.m_deriver.validate_status = dds_topic_status_validate;
        top->m_stopic = ddsi_sertopic_ref (sertopic);
        sertopic->status_cb_entity = top;

        /* Add topic to extent */
        dds_topic_add_locked (par->m_domainid, sertopic);
        ddsrt_mutex_unlock (&dds_global.m_mutex);

        /* Publish Topic */
        thread_state_awake (lookup_thread_state ());
        ddsi_pp = ephash_lookup_participant_guid (&par->m_guid);
        assert (ddsi_pp);
        if (sedp_plist) {
            sedp_write_topic (ddsi_pp, sedp_plist);
        }
        thread_state_asleep (lookup_thread_state ());
=======

    stn = ddsrt_avl_lookup_ipath (&dds_topictree_def, &domain->m_topics, sertopic, &ip);
    if (stn == NULL)
    {
      /* no existing definition: use new */
      stn = ddsrt_malloc (sizeof (*stn));
      stn->refc = 1;
      stn->st = ddsi_sertopic_ref (sertopic);
      ddsrt_avl_insert (&dds_topictree_def, &domain->m_topics, stn);
      ddsrt_mutex_unlock (&dds_global.m_mutex);
    }
    else if (sertopic_equivalent (stn->st, sertopic))
    {
      /* ok -- same definition, so use existing one instead */
      sertopic = ddsi_sertopic_ref (stn->st);
      stn->refc++;
      ddsrt_mutex_unlock (&dds_global.m_mutex);
    }
    else
    {
      /* bummer, delete */
      ddsrt_mutex_unlock (&dds_global.m_mutex);
      rc = DDS_RETCODE_PRECONDITION_NOT_MET;
      goto err_sertopic_reuse;
>>>>>>> 1c8c2944
    }
  }

  /* Create topic */
  top = dds_alloc (sizeof (*top));
  hdl = dds_entity_init (&top->m_entity, &par->m_entity, DDS_KIND_TOPIC, new_qos, listener, DDS_TOPIC_STATUS_MASK);
  top->m_entity.m_iid = ddsi_iid_gen ();
  dds_entity_register_child (&par->m_entity, &top->m_entity);
  top->m_stopic = sertopic;

  /* Publish Topic */
  thread_state_awake (lookup_thread_state (), &par->m_entity.m_domain->gv);
  ddsi_pp = ephash_lookup_participant_guid (par->m_entity.m_domain->gv.guid_hash, &par->m_entity.m_guid);
  assert (ddsi_pp);
  if (sedp_plist)
  {
    nn_plist_t plist;
    nn_plist_init_empty (&plist);
    nn_plist_mergein_missing (&plist, sedp_plist, ~(uint64_t)0, ~(uint64_t)0);
    nn_xqos_mergein_missing (&plist.qos, new_qos, ~(uint64_t)0);
    sedp_write_topic (ddsi_pp, &plist);
    nn_plist_fini (&plist);
  }
  thread_state_asleep (lookup_thread_state ());
  dds_participant_unlock (par);
  dds_entity_unpin (par_ent);
  return hdl;

err_sertopic_reuse:
  dds_participant_unlock (par);
err_lock_participant:
err_invalid_qos:
  dds_delete_qos (new_qos);
  dds_entity_unpin (par_ent);
  return rc;
}

dds_entity_t dds_create_topic (dds_entity_t participant, const dds_topic_descriptor_t *desc, const char *name, const dds_qos_t *qos, const dds_listener_t *listener)
{
  struct ddsi_sertopic_default *st;
  nn_plist_t plist;
  dds_entity_t hdl;
  struct dds_entity *ppent;
  dds_return_t ret;

  if (desc == NULL || name == NULL || !is_valid_name (name))
    return DDS_RETCODE_BAD_PARAMETER;

  if ((ret = dds_entity_pin (participant, &ppent)) < 0)
    return ret;

<<<<<<< HEAD
    typename = desc->m_typename;
    keysz = strlen (name) + strlen (typename) + 2;
    key = (char*) dds_alloc (keysz);
    (void) snprintf(key, keysz, "%s/%s", name, typename);

    st = dds_alloc (sizeof (*st));

    ddsrt_atomic_st32 (&st->c.refc, 1);
    st->c.iid = ddsi_iid_gen ();
    st->c.status_cb = dds_topic_status_cb;
    st->c.status_cb_entity = NULL; /* set by dds_create_topic_arbitrary */
    st->c.name_type_name = key;
    st->c.name = dds_string_dup (name);
    st->c.type_name = dds_string_dup (typename);
    st->c.ops = &ddsi_sertopic_ops_default;
    st->c.serdata_ops = desc->m_nkeys ? &ddsi_serdata_ops_cdr : &ddsi_serdata_ops_cdr_nokey;
    st->c.serdata_basehash = ddsi_sertopic_compute_serdata_basehash (st->c.serdata_ops);
    st->native_encoding_identifier = (DDSRT_ENDIAN == DDSRT_LITTLE_ENDIAN ? CDR_LE : CDR_BE);

    st->type = (void*) desc;
    st->nkeys = desc->m_nkeys;
    st->keys = desc->m_keys;

    /* Check if topic cannot be optimised (memcpy marshal) */
    if ((desc->m_flagset & DDS_TOPIC_NO_OPTIMIZE) == 0) {
        st->opt_size = dds_stream_check_optimize (desc);
    }
=======
  st = dds_alloc (sizeof (*st));
>>>>>>> 1c8c2944

  ddsi_sertopic_init (&st->c, name, desc->m_typename, &ddsi_sertopic_ops_default, desc->m_nkeys ? &ddsi_serdata_ops_cdr : &ddsi_serdata_ops_cdr_nokey, (desc->m_nkeys == 0));
  st->native_encoding_identifier = (DDSRT_ENDIAN == DDSRT_LITTLE_ENDIAN ? CDR_LE : CDR_BE);
  st->serpool = ppent->m_domain->gv.serpool;
  st->type = (void*) desc;
  st->nkeys = desc->m_nkeys;
  st->keys = desc->m_keys;

<<<<<<< HEAD
    /* Set Topic meta data (for SEDP publication) */
    plist.qos.topic_name = dds_string_dup (st->c.name);
    plist.qos.type_name = dds_string_dup (st->c.type_name);
    plist.qos.present |= (QP_TOPIC_NAME | QP_TYPE_NAME);
    if (desc->m_meta) {
        plist.type_description = dds_string_dup (desc->m_meta);
        plist.present |= PP_PRISMTECH_TYPE_DESCRIPTION;
    }
    if (desc->m_nkeys) {
        plist.qos.present |= QP_PRISMTECH_SUBSCRIPTION_KEYS;
        plist.qos.subscription_keys.use_key_list = 1;
        plist.qos.subscription_keys.key_list.n = desc->m_nkeys;
        plist.qos.subscription_keys.key_list.strs = dds_alloc (desc->m_nkeys * sizeof (char*));
        for (index = 0; index < desc->m_nkeys; index++) {
            plist.qos.subscription_keys.key_list.strs[index] = dds_string_dup (desc->m_keys[index].m_name);
        }
    }

    hdl = dds_create_topic_arbitrary(participant, &st->c, qos, listener, &plist);
    ddsi_sertopic_unref (&st->c);
    nn_plist_fini (&plist);
=======
  /* Check if topic cannot be optimised (memcpy marshal) */
  if (!(desc->m_flagset & DDS_TOPIC_NO_OPTIMIZE)) {
    st->opt_size = dds_stream_check_optimize (desc);
    DDS_CTRACE (&ppent->m_domain->gv.logconfig, "Marshalling for type: %s is %soptimised\n", desc->m_typename, st->opt_size ? "" : "not ");
  }

  nn_plist_init_empty (&plist);
  /* Set Topic meta data (for SEDP publication) */
  plist.qos.topic_name = ddsrt_strdup (st->c.name);
  plist.qos.type_name = ddsrt_strdup (st->c.type_name);
  plist.qos.present |= (QP_TOPIC_NAME | QP_TYPE_NAME);
  if (desc->m_meta)
  {
    plist.type_description = dds_string_dup (desc->m_meta);
    plist.present |= PP_PRISMTECH_TYPE_DESCRIPTION;
  }
  if (desc->m_nkeys)
  {
    plist.qos.present |= QP_PRISMTECH_SUBSCRIPTION_KEYS;
    plist.qos.subscription_keys.use_key_list = 1;
    plist.qos.subscription_keys.key_list.n = desc->m_nkeys;
    plist.qos.subscription_keys.key_list.strs = dds_alloc (desc->m_nkeys * sizeof (char*));
    for (uint32_t index = 0; index < desc->m_nkeys; index++)
      plist.qos.subscription_keys.key_list.strs[index] = dds_string_dup (desc->m_keys[index].m_name);
  }
>>>>>>> 1c8c2944

  hdl = dds_create_topic_arbitrary (participant, &st->c, qos, listener, &plist);
  ddsi_sertopic_unref (&st->c);
  dds_entity_unpin (ppent);
  nn_plist_fini (&plist);
  return hdl;
}

static bool dds_topic_chaining_filter (const void *sample, void *ctx)
{
  dds_topic_filter_fn realf = (dds_topic_filter_fn) ctx;
  return realf (sample);
}

static void dds_topic_mod_filter (dds_entity_t topic, dds_topic_intern_filter_fn *filter, void **ctx, bool set)
{
  dds_topic *t;
  if (dds_topic_lock (topic, &t) == DDS_RETCODE_OK)
  {
    if (set) {
      t->filter_fn = *filter;
      t->filter_ctx = *ctx;
    } else {
      *filter = t->filter_fn;
      *ctx = t->filter_ctx;
    }
    dds_topic_unlock (t);
  }
  else
  {
    *filter = 0;
    *ctx = NULL;
  }
}

void dds_set_topic_filter (dds_entity_t topic, dds_topic_filter_fn filter)
{
  dds_topic_intern_filter_fn chaining = dds_topic_chaining_filter;
  void *realf = (void *) filter;
  dds_topic_mod_filter (topic, &chaining, &realf, true);
}

void dds_topic_set_filter (dds_entity_t topic, dds_topic_filter_fn filter)
{
  dds_set_topic_filter (topic, filter);
}

dds_topic_filter_fn dds_get_topic_filter (dds_entity_t topic)
{
  dds_topic_intern_filter_fn filter;
  void *ctx;
  dds_topic_mod_filter (topic, &filter, &ctx, false);
  return (filter == dds_topic_chaining_filter) ? (dds_topic_filter_fn) ctx : 0;
}

dds_topic_filter_fn dds_topic_get_filter (dds_entity_t topic)
{
  return dds_get_topic_filter (topic);
}

void dds_topic_set_filter_with_ctx (dds_entity_t topic, dds_topic_intern_filter_fn filter, void *ctx)
{
  dds_topic_mod_filter (topic, &filter, &ctx, true);
}

dds_topic_intern_filter_fn dds_topic_get_filter_with_ctx (dds_entity_t topic)
{
  dds_topic_intern_filter_fn filter;
  void *ctx;
  dds_topic_mod_filter (topic, &filter, &ctx, false);
  return (filter == dds_topic_chaining_filter) ? 0 : filter;
}

dds_return_t dds_get_name (dds_entity_t topic, char *name, size_t size)
{
  dds_topic *t;
  dds_return_t ret;
  if (size <= 0 || name == NULL)
    return DDS_RETCODE_BAD_PARAMETER;
  name[0] = '\0';
  if ((ret = dds_topic_lock (topic, &t)) != DDS_RETCODE_OK)
    return ret;
  (void) snprintf (name, size, "%s", t->m_stopic->name);
  dds_topic_unlock (t);
  return DDS_RETCODE_OK;
}

dds_return_t dds_get_type_name (dds_entity_t topic, char *name, size_t size)
{
<<<<<<< HEAD
    dds_topic *t;
    dds_retcode_t rc;
    dds_return_t ret;

    if(size <= 0){
        DDS_ERROR("Argument size is smaller than 0\n");
        ret = DDS_ERRNO(DDS_RETCODE_BAD_PARAMETER);
        goto fail;
    }
    if(name == NULL){
        DDS_ERROR("Argument name is NULL\n");
        ret = DDS_ERRNO(DDS_RETCODE_BAD_PARAMETER);
        goto fail;
    }
    name[0] = '\0';
    rc = dds_topic_lock(topic, &t);
    if (rc != DDS_RETCODE_OK) {
        DDS_ERROR("Error occurred on locking topic\n");
        ret = DDS_ERRNO(rc);
        goto fail;
    }
    (void)snprintf(name, size, "%s", t->m_stopic->type_name);
    dds_topic_unlock(t);
    ret = DDS_RETCODE_OK;
fail:
=======
  dds_topic *t;
  dds_return_t ret;
  if (size <= 0 || name == NULL)
    return DDS_RETCODE_BAD_PARAMETER;
  name[0] = '\0';
  if ((ret = dds_topic_lock (topic, &t)) != DDS_RETCODE_OK)
>>>>>>> 1c8c2944
    return ret;
  (void) snprintf (name, size, "%s", t->m_stopic->type_name);
  dds_topic_unlock (t);
  return DDS_RETCODE_OK;
}

<<<<<<< HEAD
dds_return_t
dds_get_inconsistent_topic_status(
        dds_entity_t topic,
        dds_inconsistent_topic_status_t *status)
{
    dds_retcode_t rc;
    dds_topic *t;
    dds_return_t ret = DDS_RETCODE_OK;

    rc = dds_topic_lock(topic, &t);
    if (rc != DDS_RETCODE_OK) {
        DDS_ERROR("Error occurred on locking topic\n");
        ret = DDS_ERRNO(rc);
        goto fail;
    }
    /* status = NULL, application do not need the status, but reset the counter & triggered bit */
    if (status) {
        *status = t->m_inconsistent_topic_status;
    }
    ddsrt_mutex_lock (&t->m_entity.m_observers_lock);
    if (t->m_entity.m_status_enable & DDS_INCONSISTENT_TOPIC_STATUS) {
        t->m_inconsistent_topic_status.total_count_change = 0;
        dds_entity_status_reset(&t->m_entity, DDS_INCONSISTENT_TOPIC_STATUS);
    }
    ddsrt_mutex_unlock (&t->m_entity.m_observers_lock);
    dds_topic_unlock(t);
fail:
    return ret;
}
=======
DDS_GET_STATUS(topic, inconsistent_topic, INCONSISTENT_TOPIC, total_count_change)
>>>>>>> 1c8c2944
<|MERGE_RESOLUTION|>--- conflicted
+++ resolved
@@ -35,43 +35,7 @@
 DECL_ENTITY_LOCK_UNLOCK (extern inline, dds_topic)
 
 #define DDS_TOPIC_STATUS_MASK                                    \
-<<<<<<< HEAD
-                        DDS_INCONSISTENT_TOPIC_STATUS
-
-const ddsrt_avl_treedef_t dds_topictree_def = DDSRT_AVL_TREEDEF_INITIALIZER_INDKEY
-(
-  offsetof (struct ddsi_sertopic, avlnode),
-  offsetof (struct ddsi_sertopic, name_type_name),
-  (int (*) (const void *, const void *)) strcmp,
-  0
-);
-
-static bool
-is_valid_name(
-    const char *name)
-{
-    bool valid = false;
-    /* DDS Spec:
-     *  |  TOPICNAME - A topic name is an identifier for a topic, and is defined as any series of characters
-     *  |     'a', ..., 'z',
-     *  |     'A', ..., 'Z',
-     *  |     '0', ..., '9',
-     *  |     '-' but may not start with a digit.
-     * It is considered that '-' is an error in the spec and should say '_'. So, that's what we'll check for.
-     *  |     '/' got added for ROS2
-     */
-    assert(name);
-    if ((name[0] != '\0') && (!isdigit((unsigned char)name[0]))) {
-        while (isalnum((unsigned char)*name) || (*name == '_') || (*name == '/')) {
-            name++;
-        }
-        if (*name == '\0') {
-            valid = true;
-        }
-    }
-=======
                         (DDS_INCONSISTENT_TOPIC_STATUS)
->>>>>>> 1c8c2944
 
 struct topic_sertopic_node {
   ddsrt_avl_node_t avlnode;
@@ -148,22 +112,6 @@
 
 struct ddsi_sertopic *dds_topic_lookup (dds_domain *domain, const char *name)
 {
-<<<<<<< HEAD
-    struct ddsi_sertopic *st = NULL;
-    ddsrt_avl_iter_t iter;
-
-    assert (domain);
-    assert (name);
-
-    st = ddsrt_avl_iter_first (&dds_topictree_def, &domain->m_topics, &iter);
-    while (st) {
-        if (strcmp (st->name, name) == 0) {
-            break;
-        }
-        st = ddsrt_avl_iter_next (&iter);
-    }
-    return st;
-=======
   const struct ddsi_sertopic key = { .name = (char *) name };
   struct ddsi_sertopic *st;
   struct topic_sertopic_node *nst;
@@ -174,7 +122,6 @@
     st = ddsi_sertopic_ref (nst->st);
   ddsrt_mutex_unlock (&dds_global.m_mutex);
   return st;
->>>>>>> 1c8c2944
 }
 
 static bool dds_find_topic_check_and_add_ref (dds_entity_t participant, dds_entity_t topic, const char *name)
@@ -209,60 +156,6 @@
   if (name == NULL)
     return DDS_RETCODE_BAD_PARAMETER;
 
-<<<<<<< HEAD
-    ddsrt_mutex_lock (&dds_global.m_mutex);
-    domain = ddsrt_avl_lookup (&dds_domaintree_def, &dds_global.m_domains, &domainid);
-    if (domain != NULL) {
-        ddsrt_avl_delete (&dds_topictree_def, &domain->m_topics, st);
-    }
-    ddsrt_mutex_unlock (&dds_global.m_mutex);
-    st->status_cb_entity = NULL;
-    ddsi_sertopic_unref (st);
-}
-
-static void
-dds_topic_add_locked(
-        dds_domainid_t id,
-        struct ddsi_sertopic *st)
-{
-    dds_domain * dom;
-    dom = dds_domain_find_locked (id);
-    assert (dom);
-    ddsrt_avl_insert (&dds_topictree_def, &dom->m_topics, st);
-}
-
-DDS_EXPORT dds_entity_t
-dds_find_topic(
-    dds_entity_t participant,
-    const char *name)
-{
-    dds_entity_t tp;
-    dds_entity *p = NULL;
-    struct ddsi_sertopic *st;
-    dds_retcode_t rc;
-
-    if (name) {
-        rc = dds_entity_lock(participant, DDS_KIND_PARTICIPANT, &p);
-        if (rc == DDS_RETCODE_OK) {
-            ddsrt_mutex_lock (&dds_global.m_mutex);
-            st = dds_topic_lookup_locked (p->m_domain, name);
-            if (st) {
-                /* FIXME: calling addref is wrong because the Cyclone library has no
-                   knowledge of the reference and hence simply deleting the participant
-                   won't make the ref count drop to 0.  On the other hand, the DDS spec
-                   says find_topic (and a second call to create_topic) return a new
-                   proxy that must separately be deleted.  */
-                dds_entity_add_ref (&st->status_cb_entity->m_entity);
-                tp = st->status_cb_entity->m_entity.m_hdllink.hdl;
-            } else {
-                DDS_ERROR("Topic is not being created yet\n");
-                tp = DDS_ERRNO(DDS_RETCODE_PRECONDITION_NOT_MET);
-            }
-            ddsrt_mutex_unlock (&dds_global.m_mutex);
-            dds_entity_unlock(p);
-        } else {
-            tp = DDS_ERRNO(rc);
-=======
   /* claim participant handle to guarantee the handle remains valid after
      unlocking the participant prior to verifying the found topic still
      exists */
@@ -286,7 +179,6 @@
         {
           topic = e->m_hdllink.hdl;
           break;
->>>>>>> 1c8c2944
         }
       }
       dds_participant_unlock (p);
@@ -351,35 +243,6 @@
   return true;
 }
 
-<<<<<<< HEAD
-DDS_EXPORT dds_entity_t
-dds_create_topic_arbitrary (
-        dds_entity_t participant,
-        struct ddsi_sertopic *sertopic,
-        const dds_qos_t *qos,
-        const dds_listener_t *listener,
-        const nn_plist_t *sedp_plist)
-{
-    struct ddsi_sertopic *stgeneric;
-    dds_retcode_t rc;
-    dds_entity *par;
-    dds_topic *top;
-    dds_qos_t *new_qos = NULL;
-    dds_entity_t hdl;
-    struct participant *ddsi_pp;
-
-    if (sertopic == NULL){
-        DDS_ERROR("Topic description is NULL\n");
-        hdl = DDS_ERRNO(DDS_RETCODE_BAD_PARAMETER);
-        goto bad_param_err;
-    }
-
-    rc = dds_entity_lock(participant, DDS_KIND_PARTICIPANT, &par);
-    if (rc != DDS_RETCODE_OK) {
-        hdl = DDS_ERRNO(rc);
-        goto lock_err;
-    }
-=======
 static dds_return_t create_topic_topic_arbirary_check_sertopic (dds_entity_t participant, dds_entity_t topic, struct ddsi_sertopic *sertopic, const dds_qos_t *qos)
 {
   dds_topic *tp;
@@ -414,7 +277,6 @@
   .set_qos = dds_topic_qos_set,
   .validate_status = dds_topic_status_validate
 };
->>>>>>> 1c8c2944
 
 dds_entity_t dds_create_topic_arbitrary (dds_entity_t participant, struct ddsi_sertopic *sertopic, const dds_qos_t *qos, const dds_listener_t *listener, const nn_plist_t *sedp_plist)
 {
@@ -529,56 +391,6 @@
     struct topic_sertopic_node *stn;
 
     ddsrt_mutex_lock (&dds_global.m_mutex);
-<<<<<<< HEAD
-    if ((stgeneric = dds_topic_lookup_locked (par->m_domain, sertopic->name)) != NULL) {
-        if (!sertopic_equivalent (stgeneric, sertopic)) {
-            /* FIXME: should copy the type, perhaps? but then the pointers will no longer be the same */
-            DDS_ERROR("Create topic with mismatching type\n");
-            hdl = DDS_ERRNO(DDS_RETCODE_PRECONDITION_NOT_MET);
-        } else if (!dupdef_qos_ok(qos, stgeneric)) {
-            /* FIXME: should copy the type, perhaps? but then the pointers will no longer be the same */
-            DDS_ERROR("Create topic with mismatching qos\n");
-            hdl = DDS_ERRNO(DDS_RETCODE_INCONSISTENT_POLICY);
-        } else {
-            /* FIXME: calling addref is wrong because the Cyclone library has no
-               knowledge of the reference and hence simply deleting the participant
-               won't make the ref count drop to 0.  On the other hand, the DDS spec
-               says find_topic (and a second call to create_topic) return a new
-               proxy that must separately be deleted.  */
-            dds_entity_add_ref (&stgeneric->status_cb_entity->m_entity);
-            hdl = stgeneric->status_cb_entity->m_entity.m_hdllink.hdl;
-        }
-        ddsrt_mutex_unlock (&dds_global.m_mutex);
-    } else {
-        if (qos) {
-            new_qos = dds_create_qos();
-            /* Only returns failure when one of the qos args is NULL, which
-             * is not the case here. */
-            (void)dds_copy_qos(new_qos, qos);
-        }
-
-        /* Create topic */
-        top = dds_alloc (sizeof (*top));
-        hdl = dds_entity_init (&top->m_entity, par, DDS_KIND_TOPIC, new_qos, listener, DDS_TOPIC_STATUS_MASK);
-        top->m_entity.m_deriver.delete = dds_topic_delete;
-        top->m_entity.m_deriver.set_qos = dds_topic_qos_set;
-        top->m_entity.m_deriver.validate_status = dds_topic_status_validate;
-        top->m_stopic = ddsi_sertopic_ref (sertopic);
-        sertopic->status_cb_entity = top;
-
-        /* Add topic to extent */
-        dds_topic_add_locked (par->m_domainid, sertopic);
-        ddsrt_mutex_unlock (&dds_global.m_mutex);
-
-        /* Publish Topic */
-        thread_state_awake (lookup_thread_state ());
-        ddsi_pp = ephash_lookup_participant_guid (&par->m_guid);
-        assert (ddsi_pp);
-        if (sedp_plist) {
-            sedp_write_topic (ddsi_pp, sedp_plist);
-        }
-        thread_state_asleep (lookup_thread_state ());
-=======
 
     stn = ddsrt_avl_lookup_ipath (&dds_topictree_def, &domain->m_topics, sertopic, &ip);
     if (stn == NULL)
@@ -603,7 +415,6 @@
       ddsrt_mutex_unlock (&dds_global.m_mutex);
       rc = DDS_RETCODE_PRECONDITION_NOT_MET;
       goto err_sertopic_reuse;
->>>>>>> 1c8c2944
     }
   }
 
@@ -655,37 +466,7 @@
   if ((ret = dds_entity_pin (participant, &ppent)) < 0)
     return ret;
 
-<<<<<<< HEAD
-    typename = desc->m_typename;
-    keysz = strlen (name) + strlen (typename) + 2;
-    key = (char*) dds_alloc (keysz);
-    (void) snprintf(key, keysz, "%s/%s", name, typename);
-
-    st = dds_alloc (sizeof (*st));
-
-    ddsrt_atomic_st32 (&st->c.refc, 1);
-    st->c.iid = ddsi_iid_gen ();
-    st->c.status_cb = dds_topic_status_cb;
-    st->c.status_cb_entity = NULL; /* set by dds_create_topic_arbitrary */
-    st->c.name_type_name = key;
-    st->c.name = dds_string_dup (name);
-    st->c.type_name = dds_string_dup (typename);
-    st->c.ops = &ddsi_sertopic_ops_default;
-    st->c.serdata_ops = desc->m_nkeys ? &ddsi_serdata_ops_cdr : &ddsi_serdata_ops_cdr_nokey;
-    st->c.serdata_basehash = ddsi_sertopic_compute_serdata_basehash (st->c.serdata_ops);
-    st->native_encoding_identifier = (DDSRT_ENDIAN == DDSRT_LITTLE_ENDIAN ? CDR_LE : CDR_BE);
-
-    st->type = (void*) desc;
-    st->nkeys = desc->m_nkeys;
-    st->keys = desc->m_keys;
-
-    /* Check if topic cannot be optimised (memcpy marshal) */
-    if ((desc->m_flagset & DDS_TOPIC_NO_OPTIMIZE) == 0) {
-        st->opt_size = dds_stream_check_optimize (desc);
-    }
-=======
   st = dds_alloc (sizeof (*st));
->>>>>>> 1c8c2944
 
   ddsi_sertopic_init (&st->c, name, desc->m_typename, &ddsi_sertopic_ops_default, desc->m_nkeys ? &ddsi_serdata_ops_cdr : &ddsi_serdata_ops_cdr_nokey, (desc->m_nkeys == 0));
   st->native_encoding_identifier = (DDSRT_ENDIAN == DDSRT_LITTLE_ENDIAN ? CDR_LE : CDR_BE);
@@ -694,29 +475,6 @@
   st->nkeys = desc->m_nkeys;
   st->keys = desc->m_keys;
 
-<<<<<<< HEAD
-    /* Set Topic meta data (for SEDP publication) */
-    plist.qos.topic_name = dds_string_dup (st->c.name);
-    plist.qos.type_name = dds_string_dup (st->c.type_name);
-    plist.qos.present |= (QP_TOPIC_NAME | QP_TYPE_NAME);
-    if (desc->m_meta) {
-        plist.type_description = dds_string_dup (desc->m_meta);
-        plist.present |= PP_PRISMTECH_TYPE_DESCRIPTION;
-    }
-    if (desc->m_nkeys) {
-        plist.qos.present |= QP_PRISMTECH_SUBSCRIPTION_KEYS;
-        plist.qos.subscription_keys.use_key_list = 1;
-        plist.qos.subscription_keys.key_list.n = desc->m_nkeys;
-        plist.qos.subscription_keys.key_list.strs = dds_alloc (desc->m_nkeys * sizeof (char*));
-        for (index = 0; index < desc->m_nkeys; index++) {
-            plist.qos.subscription_keys.key_list.strs[index] = dds_string_dup (desc->m_keys[index].m_name);
-        }
-    }
-
-    hdl = dds_create_topic_arbitrary(participant, &st->c, qos, listener, &plist);
-    ddsi_sertopic_unref (&st->c);
-    nn_plist_fini (&plist);
-=======
   /* Check if topic cannot be optimised (memcpy marshal) */
   if (!(desc->m_flagset & DDS_TOPIC_NO_OPTIMIZE)) {
     st->opt_size = dds_stream_check_optimize (desc);
@@ -742,7 +500,6 @@
     for (uint32_t index = 0; index < desc->m_nkeys; index++)
       plist.qos.subscription_keys.key_list.strs[index] = dds_string_dup (desc->m_keys[index].m_name);
   }
->>>>>>> 1c8c2944
 
   hdl = dds_create_topic_arbitrary (participant, &st->c, qos, listener, &plist);
   ddsi_sertopic_unref (&st->c);
@@ -832,76 +589,16 @@
 
 dds_return_t dds_get_type_name (dds_entity_t topic, char *name, size_t size)
 {
-<<<<<<< HEAD
-    dds_topic *t;
-    dds_retcode_t rc;
-    dds_return_t ret;
-
-    if(size <= 0){
-        DDS_ERROR("Argument size is smaller than 0\n");
-        ret = DDS_ERRNO(DDS_RETCODE_BAD_PARAMETER);
-        goto fail;
-    }
-    if(name == NULL){
-        DDS_ERROR("Argument name is NULL\n");
-        ret = DDS_ERRNO(DDS_RETCODE_BAD_PARAMETER);
-        goto fail;
-    }
-    name[0] = '\0';
-    rc = dds_topic_lock(topic, &t);
-    if (rc != DDS_RETCODE_OK) {
-        DDS_ERROR("Error occurred on locking topic\n");
-        ret = DDS_ERRNO(rc);
-        goto fail;
-    }
-    (void)snprintf(name, size, "%s", t->m_stopic->type_name);
-    dds_topic_unlock(t);
-    ret = DDS_RETCODE_OK;
-fail:
-=======
   dds_topic *t;
   dds_return_t ret;
   if (size <= 0 || name == NULL)
     return DDS_RETCODE_BAD_PARAMETER;
   name[0] = '\0';
   if ((ret = dds_topic_lock (topic, &t)) != DDS_RETCODE_OK)
->>>>>>> 1c8c2944
     return ret;
   (void) snprintf (name, size, "%s", t->m_stopic->type_name);
   dds_topic_unlock (t);
   return DDS_RETCODE_OK;
 }
 
-<<<<<<< HEAD
-dds_return_t
-dds_get_inconsistent_topic_status(
-        dds_entity_t topic,
-        dds_inconsistent_topic_status_t *status)
-{
-    dds_retcode_t rc;
-    dds_topic *t;
-    dds_return_t ret = DDS_RETCODE_OK;
-
-    rc = dds_topic_lock(topic, &t);
-    if (rc != DDS_RETCODE_OK) {
-        DDS_ERROR("Error occurred on locking topic\n");
-        ret = DDS_ERRNO(rc);
-        goto fail;
-    }
-    /* status = NULL, application do not need the status, but reset the counter & triggered bit */
-    if (status) {
-        *status = t->m_inconsistent_topic_status;
-    }
-    ddsrt_mutex_lock (&t->m_entity.m_observers_lock);
-    if (t->m_entity.m_status_enable & DDS_INCONSISTENT_TOPIC_STATUS) {
-        t->m_inconsistent_topic_status.total_count_change = 0;
-        dds_entity_status_reset(&t->m_entity, DDS_INCONSISTENT_TOPIC_STATUS);
-    }
-    ddsrt_mutex_unlock (&t->m_entity.m_observers_lock);
-    dds_topic_unlock(t);
-fail:
-    return ret;
-}
-=======
-DDS_GET_STATUS(topic, inconsistent_topic, INCONSISTENT_TOPIC, total_count_change)
->>>>>>> 1c8c2944
+DDS_GET_STATUS(topic, inconsistent_topic, INCONSISTENT_TOPIC, total_count_change)