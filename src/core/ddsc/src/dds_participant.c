/*
 * Copyright(c) 2006 to 2018 ADLINK Technology Limited and others
 *
 * This program and the accompanying materials are made available under the
 * terms of the Eclipse Public License v. 2.0 which is available at
 * http://www.eclipse.org/legal/epl-2.0, or the Eclipse Distribution License
 * v. 1.0 which is available at
 * http://www.eclipse.org/org/documents/edl-v10.php.
 *
 * SPDX-License-Identifier: EPL-2.0 OR BSD-3-Clause
 */
#include <assert.h>

#include "dds/ddsrt/cdtors.h"
#include "dds/ddsi/q_entity.h"
#include "dds/ddsi/q_thread.h"
#include "dds/ddsi/q_config.h"
#include "dds/ddsi/q_plist.h"
#include "dds/ddsi/q_globals.h"
#include "dds__init.h"
#include "dds__domain.h"
#include "dds__participant.h"
#include "dds__builtin.h"
#include "dds__qos.h"

DECL_ENTITY_LOCK_UNLOCK (extern inline, dds_participant)

#define DDS_PARTICIPANT_STATUS_MASK    (0u)

static dds_return_t dds_participant_status_validate (uint32_t mask)
{
<<<<<<< HEAD
    dds_return_t ret = DDS_RETCODE_OK;

    if (mask & ~(DDS_PARTICIPANT_STATUS_MASK)) {
        ret = DDS_ERRNO(DDS_RETCODE_BAD_PARAMETER);
    }

    return ret;
}

static dds_return_t
dds_participant_delete(
    dds_entity *e)
{
    dds_entity *prev = NULL;
    dds_entity *iter;

    assert(e);
    assert(dds_entity_kind(e) == DDS_KIND_PARTICIPANT);

    thread_state_awake (lookup_thread_state ());

    dds_domain_free (e->m_domain);

    ddsrt_mutex_lock (&dds_global.m_mutex);
    iter = dds_pp_head;
    while (iter) {
        if (iter == e) {
            if (prev) {
                prev->m_next = iter->m_next;
            } else {
                  dds_pp_head = iter->m_next;
            }
            break;
        }
        prev = iter;
        iter = iter->m_next;
    }
    ddsrt_mutex_unlock (&dds_global.m_mutex);

    assert (iter);

    thread_state_asleep (lookup_thread_state ());

    /* Every dds_init needs a dds_fini. */
    dds_fini();

    return DDS_RETCODE_OK;
}
=======
  return (mask & ~DDS_PARTICIPANT_STATUS_MASK) ? DDS_RETCODE_BAD_PARAMETER : DDS_RETCODE_OK;
}

static dds_return_t dds_participant_delete (dds_entity *e) ddsrt_nonnull_all;
>>>>>>> 1c8c2944

static dds_return_t dds_participant_delete (dds_entity *e)
{
  dds_return_t ret;
  assert (dds_entity_kind (e) == DDS_KIND_PARTICIPANT);

  thread_state_awake (lookup_thread_state (), &e->m_domain->gv);
  if ((ret = delete_participant (&e->m_domain->gv, &e->m_guid)) < 0)
    DDS_CERROR (&e->m_domain->gv.logconfig, "dds_participant_delete: internal error %"PRId32"\n", ret);
  ddsrt_mutex_lock (&dds_global.m_mutex);
  ddsrt_avl_delete (&dds_entity_children_td, &e->m_domain->m_ppants, e);
  ddsrt_mutex_unlock (&dds_global.m_mutex);
  thread_state_asleep (lookup_thread_state ());

  /* Every dds_init needs a dds_fini. */
  dds_domain_free (e->m_domain);
  dds_fini ();
  return DDS_RETCODE_OK;
}

static dds_return_t dds_participant_qos_set (dds_entity *e, const dds_qos_t *qos, bool enabled)
{
  /* note: e->m_qos is still the old one to allow for failure here */
  if (enabled)
  {
    struct participant *pp;
    thread_state_awake (lookup_thread_state (), &e->m_domain->gv);
    if ((pp = ephash_lookup_participant_guid (e->m_domain->gv.guid_hash, &e->m_guid)) != NULL)
    {
      nn_plist_t plist;
      nn_plist_init_empty (&plist);
      plist.qos.present = plist.qos.aliased = qos->present;
      plist.qos = *qos;
      update_participant_plist (pp, &plist);
    }
    thread_state_asleep (lookup_thread_state ());
  }
  return DDS_RETCODE_OK;
}

const struct dds_entity_deriver dds_entity_deriver_participant = {
  .close = dds_entity_deriver_dummy_close,
  .delete = dds_participant_delete,
  .set_qos = dds_participant_qos_set,
  .validate_status = dds_participant_status_validate
};

dds_entity_t dds_create_participant (const dds_domainid_t domain, const dds_qos_t *qos, const dds_listener_t *listener)
{
  dds_domain *dom;
  dds_entity_t ret;
  nn_guid_t guid;
  dds_participant * pp;
  nn_plist_t plist;
  dds_qos_t *new_qos = NULL;

  /* Make sure DDS instance is initialized. */
  if ((ret = dds_init ()) < 0)
    goto err_dds_init;

  if ((ret = dds_domain_create (&dom, domain)) < 0)
    goto err_domain_create;

  new_qos = dds_create_qos ();
  if (qos != NULL)
    nn_xqos_mergein_missing (new_qos, qos, DDS_PARTICIPANT_QOS_MASK);
  nn_xqos_mergein_missing (new_qos, &dom->gv.default_local_plist_pp.qos, ~(uint64_t)0);
  if ((ret = nn_xqos_valid (&dom->gv.logconfig, new_qos)) < 0)
    goto err_qos_validation;

  /* Translate qos */
  nn_plist_init_empty (&plist);
  dds_merge_qos (&plist.qos, new_qos);

  thread_state_awake (lookup_thread_state (), &dom->gv);
  ret = new_participant (&guid, &dom->gv, 0, &plist);
  thread_state_asleep (lookup_thread_state ());
  nn_plist_fini (&plist);
  if (ret < 0)
  {
    ret = DDS_RETCODE_ERROR;
    goto err_new_participant;
  }

  pp = dds_alloc (sizeof (*pp));
  if ((ret = dds_entity_init (&pp->m_entity, NULL, DDS_KIND_PARTICIPANT, new_qos, listener, DDS_PARTICIPANT_STATUS_MASK)) < 0)
    goto err_entity_init;

  pp->m_entity.m_guid = guid;
  pp->m_entity.m_iid = get_entity_instance_id (&dom->gv, &guid);
  pp->m_entity.m_domain = dom;
  pp->m_builtin_subscriber = 0;

  /* Add participant to extent */
  ddsrt_mutex_lock (&dds_global.m_mutex);
  ddsrt_avl_insert (&dds_entity_children_td, &dom->m_ppants, &pp->m_entity);
  ddsrt_mutex_unlock (&dds_global.m_mutex);
  return ret;

err_entity_init:
  dds_free (pp);
err_new_participant:
err_qos_validation:
  dds_delete_qos (new_qos);
  dds_domain_free (dom);
err_domain_create:
  dds_fini ();
err_dds_init:
  return ret;
}

dds_entity_t dds_lookup_participant (dds_domainid_t domain_id, dds_entity_t *participants, size_t size)
{
<<<<<<< HEAD
    int q_rc;
    dds_return_t ret;
    dds_entity_t e;
    nn_guid_t guid;
    dds_participant * pp;
    nn_plist_t plist;
    dds_qos_t * new_qos = NULL;
=======
  if ((participants != NULL && (size <= 0 || size >= INT32_MAX)) || (participants == NULL && size != 0))
    return DDS_RETCODE_BAD_PARAMETER;
>>>>>>> 1c8c2944

  ddsrt_init ();
  ddsrt_mutex_t * const init_mutex = ddsrt_get_singleton_mutex ();

  if (participants)
    participants[0] = 0;

<<<<<<< HEAD
    /* Validate qos */
    if (qos) {
        ret = dds_participant_qos_validate (qos, false);
        if (ret != DDS_RETCODE_OK) {
            e = (dds_entity_t)ret;
            goto fail_qos_validation;
        }
        new_qos = dds_create_qos ();
        /* Only returns failure when one of the qos args is NULL, which
         * is not the case here. */
        (void)dds_copy_qos(new_qos, qos);
    } else {
        /* Use default qos. */
        new_qos = dds_create_qos ();
    }

    /* Translate qos */
    nn_plist_init_empty(&plist);
    dds_merge_qos (&plist.qos, new_qos);

    thread_state_awake (lookup_thread_state ());
    q_rc = new_participant (&guid, 0, &plist);
    thread_state_asleep (lookup_thread_state ());
    nn_plist_fini (&plist);
    if (q_rc != 0) {
        DDS_ERROR("Internal error");
        e = DDS_ERRNO(DDS_RETCODE_ERROR);
        goto fail_new_participant;
    }

    pp = dds_alloc (sizeof (*pp));
    e = dds_entity_init (&pp->m_entity, NULL, DDS_KIND_PARTICIPANT, new_qos, listener, DDS_PARTICIPANT_STATUS_MASK);
    if (e < 0) {
        goto fail_entity_init;
    }

    pp->m_entity.m_guid = guid;
    pp->m_entity.m_domain = dds_domain_create (dds_domain_default());
    pp->m_entity.m_domainid = dds_domain_default();
    pp->m_entity.m_deriver.delete = dds_participant_delete;
    pp->m_entity.m_deriver.set_qos = dds_participant_qos_set;
    pp->m_entity.m_deriver.get_instance_hdl = dds_participant_instance_hdl;
    pp->m_entity.m_deriver.validate_status = dds_participant_status_validate;
    pp->m_builtin_subscriber = 0;

    /* Add participant to extent */
=======
  dds_return_t ret = 0;
  ddsrt_mutex_lock (init_mutex);
  if (dds_global.m_init_count > 0)
  {
    struct dds_domain *dom;
>>>>>>> 1c8c2944
    ddsrt_mutex_lock (&dds_global.m_mutex);
    if ((dom = dds_domain_find_locked (domain_id)) != NULL)
    {
      ddsrt_avl_iter_t it;
      for (dds_entity *e = ddsrt_avl_iter_first (&dds_entity_children_td, &dom->m_ppants, &it); e != NULL; e = ddsrt_avl_iter_next (&it))
      {
        if ((size_t) ret < size)
          participants[ret] = e->m_hdllink.hdl;
        ret++;
      }
    }
<<<<<<< HEAD

    ddsrt_mutex_lock (init_mutex);

    /* Check if dds is intialized. */
    if (dds_global.m_init_count > 0) {
        dds_entity* iter;
        ddsrt_mutex_lock (&dds_global.m_mutex);
        iter = dds_pp_head;
        while (iter) {
            if (iter->m_domainid == domain_id) {
                if ((size_t)ret < size) {
                    participants[ret] = iter->m_hdllink.hdl;
                }
                ret++;
            }
            iter = iter->m_next;
        }
        ddsrt_mutex_unlock (&dds_global.m_mutex);
    }

    ddsrt_mutex_unlock (init_mutex);

err:
    ddsrt_fini();
    return ret;
=======
    ddsrt_mutex_unlock (&dds_global.m_mutex);
  }
  ddsrt_mutex_unlock (init_mutex);
  ddsrt_fini ();
  return ret;
>>>>>>> 1c8c2944
}<|MERGE_RESOLUTION|>--- conflicted
+++ resolved
@@ -29,61 +29,10 @@
 
 static dds_return_t dds_participant_status_validate (uint32_t mask)
 {
-<<<<<<< HEAD
-    dds_return_t ret = DDS_RETCODE_OK;
-
-    if (mask & ~(DDS_PARTICIPANT_STATUS_MASK)) {
-        ret = DDS_ERRNO(DDS_RETCODE_BAD_PARAMETER);
-    }
-
-    return ret;
-}
-
-static dds_return_t
-dds_participant_delete(
-    dds_entity *e)
-{
-    dds_entity *prev = NULL;
-    dds_entity *iter;
-
-    assert(e);
-    assert(dds_entity_kind(e) == DDS_KIND_PARTICIPANT);
-
-    thread_state_awake (lookup_thread_state ());
-
-    dds_domain_free (e->m_domain);
-
-    ddsrt_mutex_lock (&dds_global.m_mutex);
-    iter = dds_pp_head;
-    while (iter) {
-        if (iter == e) {
-            if (prev) {
-                prev->m_next = iter->m_next;
-            } else {
-                  dds_pp_head = iter->m_next;
-            }
-            break;
-        }
-        prev = iter;
-        iter = iter->m_next;
-    }
-    ddsrt_mutex_unlock (&dds_global.m_mutex);
-
-    assert (iter);
-
-    thread_state_asleep (lookup_thread_state ());
-
-    /* Every dds_init needs a dds_fini. */
-    dds_fini();
-
-    return DDS_RETCODE_OK;
-}
-=======
   return (mask & ~DDS_PARTICIPANT_STATUS_MASK) ? DDS_RETCODE_BAD_PARAMETER : DDS_RETCODE_OK;
 }
 
 static dds_return_t dds_participant_delete (dds_entity *e) ddsrt_nonnull_all;
->>>>>>> 1c8c2944
 
 static dds_return_t dds_participant_delete (dds_entity *e)
 {
@@ -197,18 +146,8 @@
 
 dds_entity_t dds_lookup_participant (dds_domainid_t domain_id, dds_entity_t *participants, size_t size)
 {
-<<<<<<< HEAD
-    int q_rc;
-    dds_return_t ret;
-    dds_entity_t e;
-    nn_guid_t guid;
-    dds_participant * pp;
-    nn_plist_t plist;
-    dds_qos_t * new_qos = NULL;
-=======
   if ((participants != NULL && (size <= 0 || size >= INT32_MAX)) || (participants == NULL && size != 0))
     return DDS_RETCODE_BAD_PARAMETER;
->>>>>>> 1c8c2944
 
   ddsrt_init ();
   ddsrt_mutex_t * const init_mutex = ddsrt_get_singleton_mutex ();
@@ -216,60 +155,11 @@
   if (participants)
     participants[0] = 0;
 
-<<<<<<< HEAD
-    /* Validate qos */
-    if (qos) {
-        ret = dds_participant_qos_validate (qos, false);
-        if (ret != DDS_RETCODE_OK) {
-            e = (dds_entity_t)ret;
-            goto fail_qos_validation;
-        }
-        new_qos = dds_create_qos ();
-        /* Only returns failure when one of the qos args is NULL, which
-         * is not the case here. */
-        (void)dds_copy_qos(new_qos, qos);
-    } else {
-        /* Use default qos. */
-        new_qos = dds_create_qos ();
-    }
-
-    /* Translate qos */
-    nn_plist_init_empty(&plist);
-    dds_merge_qos (&plist.qos, new_qos);
-
-    thread_state_awake (lookup_thread_state ());
-    q_rc = new_participant (&guid, 0, &plist);
-    thread_state_asleep (lookup_thread_state ());
-    nn_plist_fini (&plist);
-    if (q_rc != 0) {
-        DDS_ERROR("Internal error");
-        e = DDS_ERRNO(DDS_RETCODE_ERROR);
-        goto fail_new_participant;
-    }
-
-    pp = dds_alloc (sizeof (*pp));
-    e = dds_entity_init (&pp->m_entity, NULL, DDS_KIND_PARTICIPANT, new_qos, listener, DDS_PARTICIPANT_STATUS_MASK);
-    if (e < 0) {
-        goto fail_entity_init;
-    }
-
-    pp->m_entity.m_guid = guid;
-    pp->m_entity.m_domain = dds_domain_create (dds_domain_default());
-    pp->m_entity.m_domainid = dds_domain_default();
-    pp->m_entity.m_deriver.delete = dds_participant_delete;
-    pp->m_entity.m_deriver.set_qos = dds_participant_qos_set;
-    pp->m_entity.m_deriver.get_instance_hdl = dds_participant_instance_hdl;
-    pp->m_entity.m_deriver.validate_status = dds_participant_status_validate;
-    pp->m_builtin_subscriber = 0;
-
-    /* Add participant to extent */
-=======
   dds_return_t ret = 0;
   ddsrt_mutex_lock (init_mutex);
   if (dds_global.m_init_count > 0)
   {
     struct dds_domain *dom;
->>>>>>> 1c8c2944
     ddsrt_mutex_lock (&dds_global.m_mutex);
     if ((dom = dds_domain_find_locked (domain_id)) != NULL)
     {
@@ -281,37 +171,9 @@
         ret++;
       }
     }
-<<<<<<< HEAD
-
-    ddsrt_mutex_lock (init_mutex);
-
-    /* Check if dds is intialized. */
-    if (dds_global.m_init_count > 0) {
-        dds_entity* iter;
-        ddsrt_mutex_lock (&dds_global.m_mutex);
-        iter = dds_pp_head;
-        while (iter) {
-            if (iter->m_domainid == domain_id) {
-                if ((size_t)ret < size) {
-                    participants[ret] = iter->m_hdllink.hdl;
-                }
-                ret++;
-            }
-            iter = iter->m_next;
-        }
-        ddsrt_mutex_unlock (&dds_global.m_mutex);
-    }
-
-    ddsrt_mutex_unlock (init_mutex);
-
-err:
-    ddsrt_fini();
-    return ret;
-=======
     ddsrt_mutex_unlock (&dds_global.m_mutex);
   }
   ddsrt_mutex_unlock (init_mutex);
   ddsrt_fini ();
   return ret;
->>>>>>> 1c8c2944
 }