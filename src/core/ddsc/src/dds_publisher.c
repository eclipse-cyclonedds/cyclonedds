--- conflicted
+++ resolved
@@ -13,10 +13,7 @@
 #include <string.h>
 #include "dds/ddsrt/misc.h"
 #include "dds__listener.h"
-<<<<<<< HEAD
-=======
 #include "dds__participant.h"
->>>>>>> 1c8c2944
 #include "dds__publisher.h"
 #include "dds__qos.h"
 #include "dds/ddsi/ddsi_iid.h"
@@ -24,13 +21,7 @@
 #include "dds/ddsi/q_globals.h"
 #include "dds/version.h"
 
-<<<<<<< HEAD
-DECL_ENTITY_LOCK_UNLOCK(extern inline, dds_publisher)
-
-#define DDS_PUBLISHER_STATUS_MASK   0u
-=======
 DECL_ENTITY_LOCK_UNLOCK (extern inline, dds_publisher)
->>>>>>> 1c8c2944
 
 #define DDS_PUBLISHER_STATUS_MASK   (0u)
 
@@ -95,11 +86,7 @@
 dds_return_t dds_wait_for_acks (dds_entity_t publisher_or_writer, dds_duration_t timeout)
 {
   if (timeout < 0)
-<<<<<<< HEAD
-    return DDS_ERRNO (DDS_RETCODE_BAD_PARAMETER);
-=======
     return DDS_RETCODE_BAD_PARAMETER;
->>>>>>> 1c8c2944
   static const dds_entity_kind_t kinds[] = { DDS_KIND_WRITER, DDS_KIND_PUBLISHER };
   return dds_generic_unimplemented_operation_manykinds (publisher_or_writer, sizeof (kinds) / sizeof (kinds[0]), kinds);
 }
