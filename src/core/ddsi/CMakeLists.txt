--- conflicted
+++ resolved
@@ -16,87 +16,7 @@
   COMMAND ddsconf -f defconfig -o ${defconfig_src}
   DEPENDS ddsconf)
 
-<<<<<<< HEAD
-PREPEND(srcs_ddsi "${CMAKE_CURRENT_LIST_DIR}/src"
-    ddsi_eth.c
-    ddsi_ssl.c
-    ddsi_tcp.c
-    ddsi_tran.c
-    ddsi_udp.c
-    ddsi_raweth.c
-    ddsi_ipaddr.c
-    ddsi_mcgroup.c
-    ddsi_security_util.c
-    ddsi_security_omg.c
-    ddsi_portmapping.c
-    ddsi_handshake.c
-    ddsi_serdata.c
-    ddsi_serdata_default.c
-    ddsi_serdata_pserop.c
-    ddsi_serdata_plist.c
-    ddsi_sertype.c
-    ddsi_sertype_default.c
-    ddsi_sertype_pserop.c
-    ddsi_sertype_plist.c
-    ddsi_sertopic.c
-    ddsi_statistics.c
-    ddsi_iid.c
-    ddsi_tkmap.c
-    ddsi_vendor.c
-    ddsi_threadmon.c
-    ddsi_rhc.c
-    ddsi_pmd.c
-    ddsi_entity_index.c
-    ddsi_deadline.c
-    ddsi_deliver_locally.c
-    ddsi_plist.c
-    ddsi_cdrstream.c
-    ddsi_time.c
-    ddsi_ownip.c
-    ddsi_acknack.c
-    q_addrset.c
-    q_bitset_inlines.c
-    q_bswap.c
-    q_config.c
-    q_ddsi_discovery.c
-    q_debmon.c
-    q_entity.c
-    q_gc.c
-    q_init.c
-    q_lat_estim.c
-    q_lease.c
-    q_misc.c
-    q_pcap.c
-    q_qosmatch.c
-    q_radmin.c
-    q_receive.c
-    q_sockwaitset.c
-    q_thread.c
-    q_transmit.c
-    q_inverse_uint32_set.c
-    q_whc.c
-    q_xevent.c
-    q_xmsg.c
-    q_freelist.c
-    sysdeps.c
-)
-if(ENABLE_LIFESPAN)
-  list(APPEND srcs_ddsi "${CMAKE_CURRENT_LIST_DIR}/src/ddsi_lifespan.c")
-endif()
-if(ENABLE_DEADLINE_MISSED)
-  list(APPEND srcs_ddsi "${CMAKE_CURRENT_LIST_DIR}/src/ddsi_deadline.c")
-endif()
-if(ENABLE_TYPE_DISCOVERY)
-  list(APPEND srcs_ddsi
-  "${CMAKE_CURRENT_LIST_DIR}/src/ddsi_typeid.c"
-  "${CMAKE_CURRENT_LIST_DIR}/src/ddsi_typelookup.c")
-endif()
-if (ENABLE_SHM)
-  list(APPEND srcs_ddsi 
-  "${CMAKE_CURRENT_LIST_DIR}/src/shm_init.c")
-endif()
-=======
-  set(srcs_ddsi
+set(srcs_ddsi
   ddsi_eth.c
   ddsi_ssl.c
   ddsi_tcp.c
@@ -234,7 +154,6 @@
   q_xevent.h
   q_xmsg.h
   sysdeps.h)
->>>>>>> 68aa69e1
 
 if(ENABLE_LIFESPAN)
   list(APPEND srcs_ddsi ddsi_lifespan.c)
@@ -252,6 +171,9 @@
   list(APPEND srcs_ddsi ddsi_security_msg.c ddsi_security_exchange.c)
   list(APPEND hdrs_private_ddsi ddsi_security_msg.h ddsi_security_exchange.h)
 endif()
+if(ENABLE_SHM)
+  list(APPEND srcs_ddsi shm_init.c)
+endif()
 
 prepend(hdrs_private_ddsi "${CMAKE_CURRENT_LIST_DIR}/include/dds/ddsi/" ${hdrs_private_ddsi})
 prepend(srcs_ddsi "${CMAKE_CURRENT_LIST_DIR}/src/" ${srcs_ddsi})
