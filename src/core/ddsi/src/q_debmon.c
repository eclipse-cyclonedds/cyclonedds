/*
 * Copyright(c) 2006 to 2018 ADLINK Technology Limited and others
 *
 * This program and the accompanying materials are made available under the
 * terms of the Eclipse Public License v. 2.0 which is available at
 * http://www.eclipse.org/legal/epl-2.0, or the Eclipse Distribution License
 * v. 1.0 which is available at
 * http://www.eclipse.org/org/documents/edl-v10.php.
 *
 * SPDX-License-Identifier: EPL-2.0 OR BSD-3-Clause
 */
#include <assert.h>
#include <string.h>
#include <stddef.h>

#include "dds/ddsrt/heap.h"
#include "dds/ddsrt/log.h"
#include "dds/ddsrt/sync.h"
#include "dds/ddsrt/misc.h"

#include "dds/ddsrt/avl.h"

#include "dds/ddsi/q_entity.h"
#include "dds/ddsi/q_config.h"
#include "dds/ddsi/q_time.h"
#include "dds/ddsi/q_misc.h"
#include "dds/ddsi/q_log.h"
#include "dds/ddsi/q_plist.h"
#include "dds/ddsi/q_ephash.h"
#include "dds/ddsi/q_globals.h"
#include "dds/ddsi/q_addrset.h"
#include "dds/ddsi/q_radmin.h"
#include "dds/ddsi/q_ddsi_discovery.h"
#include "dds/ddsi/q_protocol.h" /* NN_ENTITYID_... */
#include "dds/ddsi/q_unused.h"
#include "dds/ddsi/q_debmon.h"
#include "dds/ddsi/ddsi_serdata.h"
#include "dds/ddsi/ddsi_tran.h"
#include "dds/ddsi/ddsi_tcp.h"

#include "dds__whc.h"

struct plugin {
  debug_monitor_plugin_t fn;
  void *arg;
  struct plugin *next;
};

struct debug_monitor {
  struct thread_state1 *servts;
  ddsi_tran_factory_t tran_factory;
  ddsi_tran_listener_t servsock;
  ddsrt_mutex_t lock;
  ddsrt_cond_t cond;
  struct q_globals *gv;
  struct plugin *plugins;
  int stop;
};

static int cpf (ddsi_tran_conn_t conn, const char *fmt, ...)
{
  nn_locator_t loc;
  if (!ddsi_conn_peer_locator (conn, &loc))
    return 0;
  else
  {
    va_list ap;
    ddsrt_iovec_t iov;
    char buf[4096];
    int n;
    va_start (ap, fmt);
    n = vsnprintf (buf, sizeof (buf), fmt, ap);
    va_end (ap);
    iov.iov_base = buf;
    iov.iov_len = (size_t) n;
    return ddsi_conn_write (conn, &loc, 1, &iov, 0) < 0 ? -1 : 0;
  }
}

struct print_address_arg {
  ddsi_tran_conn_t conn;
  int count;
};

static void print_address (const nn_locator_t *n, void *varg)
{
  struct print_address_arg *arg = varg;
  char buf[DDSI_LOCSTRLEN];
  arg->count += cpf (arg->conn, " %s", ddsi_locator_to_string (arg->conn->m_base.gv, buf, sizeof(buf), n));
}

static int print_addrset (ddsi_tran_conn_t conn, const char *prefix, struct addrset *as, const char *suffix)
{
  struct print_address_arg pa_arg;
  pa_arg.conn = conn;
  pa_arg.count = cpf (conn, "%s", prefix);
  addrset_forall(as, print_address, &pa_arg);
  pa_arg.count += cpf (conn, "%s", suffix);
  return pa_arg.count;
}

static int print_addrset_if_notempty (ddsi_tran_conn_t conn, const char *prefix, struct addrset *as, const char *suffix)
{
  if (addrset_empty(as))
    return 0;
  else
    return print_addrset (conn, prefix, as, suffix);
}

static int print_any_endpoint_common (ddsi_tran_conn_t conn, const char *label, const struct entity_common *e,
                                      const struct dds_qos *xqos, const struct ddsi_sertopic *topic)
{
  int x = 0;
  x += cpf (conn, "  %s %x:%x:%x:%x ", label, PGUID (e->guid));
  if (xqos->present & QP_PARTITION)
  {
    if (xqos->partition.n > 1) cpf (conn, "{");
    for (uint32_t i = 0; i < xqos->partition.n; i++)
      x += cpf (conn, "%s%s", i == 0 ? "" : ",", xqos->partition.strs[i]);
    if (xqos->partition.n > 1) cpf (conn, "}");
    x += cpf (conn, ".%s/%s",
              topic && topic->name ? topic->name : (xqos->present & QP_TOPIC_NAME) ? xqos->topic_name : "(null)",
              topic && topic->type_name ? topic->type_name : (xqos->present & QP_TYPE_NAME) ? xqos->type_name : "(null)");
  }
  cpf (conn, "\n");
  return x;
}

static int print_endpoint_common (ddsi_tran_conn_t conn, const char *label, const struct entity_common *e, const struct endpoint_common *c, const struct dds_qos *xqos, const struct ddsi_sertopic *topic)
{
  DDSRT_UNUSED_ARG (c);
  return print_any_endpoint_common (conn, label, e, xqos, topic);
}

static int print_proxy_endpoint_common (ddsi_tran_conn_t conn, const char *label, const struct entity_common *e, const struct proxy_endpoint_common *c)
{
  int x = 0;
  x += print_any_endpoint_common (conn, label, e, c->xqos, c->topic);
  x += print_addrset_if_notempty (conn, "    as", c->as, "\n");
  return x;
}


<<<<<<< HEAD
static int print_participants (struct thread_state1 * const ts1, ddsi_tran_conn_t conn)
=======
static int print_participants (struct thread_state1 * const ts1, struct q_globals *gv, ddsi_tran_conn_t conn)
>>>>>>> 1c8c2944
{
  struct ephash_enum_participant e;
  struct participant *p;
  int x = 0;
<<<<<<< HEAD
  thread_state_awake (ts1);
  ephash_enum_participant_init (&e);
=======
  thread_state_awake_fixed_domain (ts1);
  ephash_enum_participant_init (&e, gv->guid_hash);
>>>>>>> 1c8c2944
  while ((p = ephash_enum_participant_next (&e)) != NULL)
  {
    ddsrt_mutex_lock (&p->e.lock);
    x += cpf (conn, "pp %x:%x:%x:%x %s%s\n", PGUID (p->e.guid), p->e.name, p->is_ddsi2_pp ? " [ddsi2]" : "");
    ddsrt_mutex_unlock (&p->e.lock);

    {
      struct ephash_enum_reader er;
      struct reader *r;
      ephash_enum_reader_init (&er, gv->guid_hash);
      while ((r = ephash_enum_reader_next (&er)) != NULL)
      {
        ddsrt_avl_iter_t writ;
        struct rd_pwr_match *m;
        if (r->c.pp != p)
          continue;
        ddsrt_mutex_lock (&r->e.lock);
        print_endpoint_common (conn, "rd", &r->e, &r->c, r->xqos, r->topic);
#ifdef DDSI_INCLUDE_NETWORK_PARTITIONS
        x += print_addrset_if_notempty (conn, "    as", r->as, "\n");
#endif
        for (m = ddsrt_avl_iter_first (&rd_writers_treedef, &r->writers, &writ); m; m = ddsrt_avl_iter_next (&writ))
          x += cpf (conn, "    pwr %x:%x:%x:%x\n", PGUID (m->pwr_guid));
        ddsrt_mutex_unlock (&r->e.lock);
      }
      ephash_enum_reader_fini (&er);
    }

    {
      struct ephash_enum_writer ew;
      struct writer *w;
      ephash_enum_writer_init (&ew, gv->guid_hash);
      while ((w = ephash_enum_writer_next (&ew)) != NULL)
      {
        ddsrt_avl_iter_t rdit;
        struct wr_prd_match *m;
        struct whc_state whcst;
        if (w->c.pp != p)
          continue;
        ddsrt_mutex_lock (&w->e.lock);
        print_endpoint_common (conn, "wr", &w->e, &w->c, w->xqos, w->topic);
        whc_get_state(w->whc, &whcst);
        x += cpf (conn, "    whc [%lld,%lld] unacked %"PRIuSIZE"%s [%u,%u] seq %lld seq_xmit %lld cs_seq %lld\n",
                  whcst.min_seq, whcst.max_seq, whcst.unacked_bytes,
                  w->throttling ? " THROTTLING" : "",
                  w->whc_low, w->whc_high,
                  w->seq, READ_SEQ_XMIT(w), w->cs_seq);
        if (w->reliable)
        {
          x += cpf (conn, "    hb %u ackhb %lld hb %lld wr %lld sched %lld #rel %d\n",
                    w->hbcontrol.hbs_since_last_write, w->hbcontrol.t_of_last_ackhb,
                    w->hbcontrol.t_of_last_hb, w->hbcontrol.t_of_last_write,
                    w->hbcontrol.tsched, w->num_reliable_readers);
          x += cpf (conn, "    #acks %u #nacks %u #rexmit %u #lost %u #throttle %u\n",
                    w->num_acks_received, w->num_nacks_received, w->rexmit_count, w->rexmit_lost_count, w->throttle_count);
          x += cpf (conn, "    max-drop-seq %lld\n", writer_max_drop_seq (w));
        }
        x += print_addrset_if_notempty (conn, "    as", w->as, "\n");
        for (m = ddsrt_avl_iter_first (&wr_readers_treedef, &w->readers, &rdit); m; m = ddsrt_avl_iter_next (&rdit))
        {
          char wr_prd_flags[4];
          wr_prd_flags[0] = m->is_reliable ? 'R' : 'U';
          wr_prd_flags[1] = m->assumed_in_sync ? 's' : '.';
          wr_prd_flags[2] = m->has_replied_to_hb ? 'a' : '.'; /* a = ack seen */
          wr_prd_flags[3] = 0;
          x += cpf (conn, "    prd %x:%x:%x:%x %s @ %lld [%lld,%lld] #nacks %u\n",
                    PGUID (m->prd_guid), wr_prd_flags, m->seq, m->min_seq, m->max_seq, m->rexmit_requests);
        }
        ddsrt_mutex_unlock (&w->e.lock);
      }
      ephash_enum_writer_fini (&ew);
    }
  }
  ephash_enum_participant_fini (&e);
  thread_state_asleep (ts1);
  return x;
}

<<<<<<< HEAD
static int print_proxy_participants (struct thread_state1 * const ts1, ddsi_tran_conn_t conn)
=======
static int print_proxy_participants (struct thread_state1 * const ts1, struct q_globals *gv, ddsi_tran_conn_t conn)
>>>>>>> 1c8c2944
{
  struct ephash_enum_proxy_participant e;
  struct proxy_participant *p;
  int x = 0;
<<<<<<< HEAD
  thread_state_awake (ts1);
  ephash_enum_proxy_participant_init (&e);
=======
  thread_state_awake_fixed_domain (ts1);
  ephash_enum_proxy_participant_init (&e, gv->guid_hash);
>>>>>>> 1c8c2944
  while ((p = ephash_enum_proxy_participant_next (&e)) != NULL)
  {
    ddsrt_mutex_lock (&p->e.lock);
    x += cpf (conn, "proxypp %x:%x:%x:%x%s\n", PGUID (p->e.guid), p->is_ddsi2_pp ? " [ddsi2]" : "");
    ddsrt_mutex_unlock (&p->e.lock);
    x += print_addrset (conn, "  as data", p->as_default, "");
    x += print_addrset (conn, " meta", p->as_default, "\n");

    {
      struct ephash_enum_proxy_reader er;
      struct proxy_reader *r;
      ephash_enum_proxy_reader_init (&er, gv->guid_hash);
      while ((r = ephash_enum_proxy_reader_next (&er)) != NULL)
      {
        ddsrt_avl_iter_t writ;
        struct prd_wr_match *m;
        if (r->c.proxypp != p)
          continue;
        ddsrt_mutex_lock (&r->e.lock);
        print_proxy_endpoint_common (conn, "prd", &r->e, &r->c);
        for (m = ddsrt_avl_iter_first (&rd_writers_treedef, &r->writers, &writ); m; m = ddsrt_avl_iter_next (&writ))
          x += cpf (conn, "    wr %x:%x:%x:%x\n", PGUID (m->wr_guid));
        ddsrt_mutex_unlock (&r->e.lock);
      }
      ephash_enum_proxy_reader_fini (&er);
    }

    {
      struct ephash_enum_proxy_writer ew;
      struct proxy_writer *w;
      ephash_enum_proxy_writer_init (&ew, gv->guid_hash);
      while ((w = ephash_enum_proxy_writer_next (&ew)) != NULL)
      {
        ddsrt_avl_iter_t rdit;
        struct pwr_rd_match *m;
        if (w->c.proxypp != p)
          continue;
        ddsrt_mutex_lock (&w->e.lock);
        print_proxy_endpoint_common (conn, "pwr", &w->e, &w->c);
        x += cpf (conn, "    last_seq %lld last_fragnum %u\n", w->last_seq, w->last_fragnum);
        for (m = ddsrt_avl_iter_first (&wr_readers_treedef, &w->readers, &rdit); m; m = ddsrt_avl_iter_next (&rdit))
        {
          x += cpf (conn, "    rd %x:%x:%x:%x (nack %lld %lld)\n",
                    PGUID (m->rd_guid), m->seq_last_nack, m->t_last_nack);
          switch (m->in_sync)
          {
            case PRMSS_SYNC:
              break;
            case PRMSS_TLCATCHUP:
              x += cpf (conn, "      tl-catchup end_of_tl_seq %lld\n", m->u.not_in_sync.end_of_tl_seq);
              break;
            case PRMSS_OUT_OF_SYNC:
              x += cpf (conn, "      out-of-sync end_of_tl_seq %lld\n", m->u.not_in_sync.end_of_tl_seq);
              break;
          }
        }
        ddsrt_mutex_unlock (&w->e.lock);
      }
      ephash_enum_proxy_writer_fini (&ew);
    }
  }
  ephash_enum_proxy_participant_fini (&e);
  thread_state_asleep (ts1);
  return x;
}

static void debmon_handle_connection (struct debug_monitor *dm, ddsi_tran_conn_t conn)
{
  struct thread_state1 * const ts1 = lookup_thread_state ();
  struct plugin *p;
  int r = 0;
<<<<<<< HEAD
  r += print_participants (ts1, conn);
  if (r == 0)
    r += print_proxy_participants (ts1, conn);
=======
  r += print_participants (ts1, dm->gv, conn);
  if (r == 0)
    r += print_proxy_participants (ts1, dm->gv, conn);
>>>>>>> 1c8c2944

  /* Note: can only add plugins (at the tail) */
  ddsrt_mutex_lock (&dm->lock);
  p = dm->plugins;
  while (r == 0 && p != NULL)
  {
    ddsrt_mutex_unlock (&dm->lock);
    r += p->fn (conn, cpf, p->arg);
    ddsrt_mutex_lock (&dm->lock);
    p = p->next;
  }
  ddsrt_mutex_unlock (&dm->lock);
}

static uint32_t debmon_main (void *vdm)
{
  struct debug_monitor *dm = vdm;
  ddsrt_mutex_lock (&dm->lock);
  while (!dm->stop)
  {
    ddsrt_mutex_unlock (&dm->lock);
    ddsi_tran_conn_t conn = ddsi_listener_accept (dm->servsock);
    ddsrt_mutex_lock (&dm->lock);
    if (conn != NULL && !dm->stop)
    {
      ddsrt_mutex_unlock (&dm->lock);
      debmon_handle_connection (dm, conn);
      ddsrt_mutex_lock (&dm->lock);
    }
    if (conn != NULL)
    {
      ddsi_conn_free (conn);
    }
  }
  ddsrt_mutex_unlock (&dm->lock);
  return 0;
}

struct debug_monitor *new_debug_monitor (struct q_globals *gv, int port)
{
  struct debug_monitor *dm;

  if (gv->config.monitor_port < 0)
    return NULL;

  if (ddsi_tcp_init (gv) < 0)
    return NULL;

  dm = ddsrt_malloc (sizeof (*dm));

  dm->gv = gv;
  dm->plugins = NULL;
  if ((dm->tran_factory = ddsi_factory_find (gv, "tcp")) == NULL)
    dm->tran_factory = ddsi_factory_find (gv, "tcp6");
  dm->servsock = ddsi_factory_create_listener (dm->tran_factory, port, NULL);
  if (dm->servsock == NULL)
  {
    GVWARNING ("debmon: can't create socket\n");
    goto err_servsock;
  }

  {
    nn_locator_t loc;
    char buf[DDSI_LOCSTRLEN];
    (void) ddsi_listener_locator(dm->servsock, &loc);
    GVLOG (DDS_LC_CONFIG, "debmon at %s\n", ddsi_locator_to_string (gv, buf, sizeof(buf), &loc));
  }

  ddsrt_mutex_init (&dm->lock);
  ddsrt_cond_init (&dm->cond);
  if (ddsi_listener_listen (dm->servsock) < 0)
    goto err_listen;
  dm->stop = 0;
<<<<<<< HEAD
  create_thread(&dm->servts, "debmon", debmon_main, dm);
=======
  create_thread (&dm->servts, gv, "debmon", debmon_main, dm);
>>>>>>> 1c8c2944
  return dm;

err_listen:
  ddsrt_cond_destroy(&dm->cond);
  ddsrt_mutex_destroy(&dm->lock);
  ddsi_listener_free(dm->servsock);
err_servsock:
  ddsrt_free(dm);
  return NULL;
}

void add_debug_monitor_plugin (struct debug_monitor *dm, debug_monitor_plugin_t fn, void *arg)
{
  struct plugin *p, **pp;
  if (dm != NULL && (p = ddsrt_malloc (sizeof (*p))) != NULL)
  {
    p->fn = fn;
    p->arg = arg;
    p->next = NULL;
    ddsrt_mutex_lock (&dm->lock);
    pp = &dm->plugins;
    while (*pp)
      pp = &(*pp)->next;
    *pp = p;
    ddsrt_mutex_unlock (&dm->lock);
  }
}

void free_debug_monitor (struct debug_monitor *dm)
{
  if (dm == NULL)
    return;

  ddsrt_mutex_lock (&dm->lock);
  dm->stop = 1;
  ddsrt_cond_broadcast (&dm->cond);
  ddsrt_mutex_unlock (&dm->lock);
  ddsi_listener_unblock (dm->servsock);
  join_thread (dm->servts);
  ddsi_listener_free (dm->servsock);
  ddsrt_cond_destroy (&dm->cond);
  ddsrt_mutex_destroy (&dm->lock);

  while (dm->plugins) {
    struct plugin *p = dm->plugins;
    dm->plugins = p->next;
    ddsrt_free (p);
  }
  ddsrt_free (dm);
}
<|MERGE_RESOLUTION|>--- conflicted
+++ resolved
@@ -141,22 +141,13 @@
 }
 
 
-<<<<<<< HEAD
-static int print_participants (struct thread_state1 * const ts1, ddsi_tran_conn_t conn)
-=======
 static int print_participants (struct thread_state1 * const ts1, struct q_globals *gv, ddsi_tran_conn_t conn)
->>>>>>> 1c8c2944
 {
   struct ephash_enum_participant e;
   struct participant *p;
   int x = 0;
-<<<<<<< HEAD
-  thread_state_awake (ts1);
-  ephash_enum_participant_init (&e);
-=======
   thread_state_awake_fixed_domain (ts1);
   ephash_enum_participant_init (&e, gv->guid_hash);
->>>>>>> 1c8c2944
   while ((p = ephash_enum_participant_next (&e)) != NULL)
   {
     ddsrt_mutex_lock (&p->e.lock);
@@ -235,22 +226,13 @@
   return x;
 }
 
-<<<<<<< HEAD
-static int print_proxy_participants (struct thread_state1 * const ts1, ddsi_tran_conn_t conn)
-=======
 static int print_proxy_participants (struct thread_state1 * const ts1, struct q_globals *gv, ddsi_tran_conn_t conn)
->>>>>>> 1c8c2944
 {
   struct ephash_enum_proxy_participant e;
   struct proxy_participant *p;
   int x = 0;
-<<<<<<< HEAD
-  thread_state_awake (ts1);
-  ephash_enum_proxy_participant_init (&e);
-=======
   thread_state_awake_fixed_domain (ts1);
   ephash_enum_proxy_participant_init (&e, gv->guid_hash);
->>>>>>> 1c8c2944
   while ((p = ephash_enum_proxy_participant_next (&e)) != NULL)
   {
     ddsrt_mutex_lock (&p->e.lock);
@@ -322,15 +304,9 @@
   struct thread_state1 * const ts1 = lookup_thread_state ();
   struct plugin *p;
   int r = 0;
-<<<<<<< HEAD
-  r += print_participants (ts1, conn);
-  if (r == 0)
-    r += print_proxy_participants (ts1, conn);
-=======
   r += print_participants (ts1, dm->gv, conn);
   if (r == 0)
     r += print_proxy_participants (ts1, dm->gv, conn);
->>>>>>> 1c8c2944
 
   /* Note: can only add plugins (at the tail) */
   ddsrt_mutex_lock (&dm->lock);
@@ -404,11 +380,7 @@
   if (ddsi_listener_listen (dm->servsock) < 0)
     goto err_listen;
   dm->stop = 0;
-<<<<<<< HEAD
-  create_thread(&dm->servts, "debmon", debmon_main, dm);
-=======
   create_thread (&dm->servts, gv, "debmon", debmon_main, dm);
->>>>>>> 1c8c2944
   return dm;
 
 err_listen:
