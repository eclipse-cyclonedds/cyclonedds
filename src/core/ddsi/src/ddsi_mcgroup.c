/*
 * Copyright(c) 2006 to 2018 ADLINK Technology Limited and others
 *
 * This program and the accompanying materials are made available under the
 * terms of the Eclipse Public License v. 2.0 which is available at
 * http://www.eclipse.org/legal/epl-2.0, or the Eclipse Distribution License
 * v. 1.0 which is available at
 * http://www.eclipse.org/org/documents/edl-v10.php.
 *
 * SPDX-License-Identifier: EPL-2.0 OR BSD-3-Clause
 */
#include <ctype.h>
#include <assert.h>
#include <string.h>
#include "dds/ddsrt/log.h"
#include "dds/ddsrt/heap.h"
#include "dds/ddsrt/sync.h"
#include "dds/ddsrt/atomics.h"
#include "dds/ddsi/ddsi_tran.h"
#include "dds/ddsi/ddsi_mcgroup.h"
#include "dds/ddsi/q_config.h"
#include "dds/ddsi/q_log.h"
#include "dds/ddsi/q_globals.h"
#include "dds/ddsrt/avl.h"

struct nn_group_membership_node {
  ddsrt_avl_node_t avlnode;
  ddsi_tran_conn_t conn;
  nn_locator_t srcloc;
  nn_locator_t mcloc;
  unsigned count;
};

struct nn_group_membership {
  ddsrt_mutex_t lock;
  ddsrt_avl_tree_t mships;
};

static int locator_compare_no_port (const nn_locator_t *as, const nn_locator_t *bs)
{
  if (as->kind != bs->kind)
    return (as->kind < bs->kind) ? -1 : 1;
  else
    return memcmp (as->address, bs->address, 16);
}

static int cmp_group_membership (const void *va, const void *vb)
{
  const struct nn_group_membership_node *a = va;
  const struct nn_group_membership_node *b = vb;
  int c;
  if (a->conn < b->conn)
    return -1;
  else if (a->conn > b->conn)
    return 1;
  else if ((c = locator_compare_no_port (&a->srcloc, &b->srcloc)) != 0)
    return c;
  else if ((c = locator_compare_no_port (&a->mcloc, &b->mcloc)) != 0)
    return c;
  else
    return 0;
}

static ddsrt_avl_treedef_t mship_td = DDSRT_AVL_TREEDEF_INITIALIZER(offsetof (struct nn_group_membership_node, avlnode), 0, cmp_group_membership, 0);

struct nn_group_membership *new_group_membership (void)
{
  struct nn_group_membership *mship = ddsrt_malloc (sizeof (*mship));
  ddsrt_mutex_init (&mship->lock);
  ddsrt_avl_init (&mship_td, &mship->mships);
  return mship;
}

void free_group_membership (struct nn_group_membership *mship)
{
  ddsrt_avl_free (&mship_td, &mship->mships, ddsrt_free);
  ddsrt_mutex_destroy (&mship->lock);
  ddsrt_free (mship);
}

static int reg_group_membership (struct nn_group_membership *mship, ddsi_tran_conn_t conn, const nn_locator_t *srcloc, const nn_locator_t *mcloc)
{
  struct nn_group_membership_node key, *n;
  ddsrt_avl_ipath_t ip;
  int isnew;
  key.conn = conn;
  if (srcloc)
    key.srcloc = *srcloc;
  else
    memset (&key.srcloc, 0, sizeof (key.srcloc));
  key.mcloc = *mcloc;
  if ((n = ddsrt_avl_lookup_ipath (&mship_td, &mship->mships, &key, &ip)) != NULL) {
    isnew = 0;
    n->count++;
  } else {
    isnew = 1;
    n = ddsrt_malloc (sizeof (*n));
    n->conn = conn;
    n->srcloc = key.srcloc;
    n->mcloc = key.mcloc;
    n->count = 1;
    ddsrt_avl_insert_ipath (&mship_td, &mship->mships, n, &ip);
  }
  return isnew;
}

static int unreg_group_membership (struct nn_group_membership *mship, ddsi_tran_conn_t conn, const nn_locator_t *srcloc, const nn_locator_t *mcloc)
{
  struct nn_group_membership_node key, *n;
  ddsrt_avl_dpath_t dp;
  int mustdel;
  key.conn = conn;
  if (srcloc)
    key.srcloc = *srcloc;
  else
    memset (&key.srcloc, 0, sizeof (key.srcloc));
  key.mcloc = *mcloc;
  n = ddsrt_avl_lookup_dpath (&mship_td, &mship->mships, &key, &dp);
  assert (n != NULL);
  assert (n->count > 0);
  if (--n->count > 0)
    mustdel = 0;
  else
  {
    mustdel = 1;
    ddsrt_avl_delete_dpath (&mship_td, &mship->mships, n, &dp);
    ddsrt_free (n);
  }
  return mustdel;
}

static char *make_joinleave_msg (char *buf, size_t bufsz, ddsi_tran_conn_t conn, int join, const nn_locator_t *srcloc, const nn_locator_t *mcloc, const struct nn_interface *interf, int err)
{
  char mcstr[DDSI_LOCSTRLEN], interfstr[DDSI_LOCSTRLEN];
  char srcstr[DDSI_LOCSTRLEN] = { '*', '\0' };
  int n;
#ifdef DDSI_INCLUDE_SSM
  if (srcloc) {
    ddsi_locator_to_string_no_port(conn->m_base.gv, srcstr, sizeof(srcstr), srcloc);
  }
#else
  DDSRT_UNUSED_ARG (srcloc);
#endif
  ddsi_locator_to_string_no_port (conn->m_base.gv, mcstr, sizeof(mcstr), mcloc);
  if (interf)
    ddsi_locator_to_string_no_port(conn->m_base.gv, interfstr, sizeof(interfstr), &interf->loc);
  else
    (void) snprintf (interfstr, sizeof (interfstr), "(default)");
  n = err ? snprintf (buf, bufsz, "error %d in ", err) : 0;
  if ((size_t) n  < bufsz)
    snprintf (buf + n, bufsz - (size_t) n, "%s conn %p for (%s, %s) interface %s", join ? "join" : "leave", (void *) conn, mcstr, srcstr, interfstr);
  return buf;
}

static int joinleave_mcgroup (ddsi_tran_conn_t conn, int join, const nn_locator_t *srcloc, const nn_locator_t *mcloc, const struct nn_interface *interf)
{
  char buf[256];
  int err;
  DDS_CTRACE(&conn->m_base.gv->logconfig, "%s\n", make_joinleave_msg (buf, sizeof(buf), conn, join, srcloc, mcloc, interf, 0));
  if (join)
    err = ddsi_conn_join_mc(conn, srcloc, mcloc, interf);
  else
    err = ddsi_conn_leave_mc(conn, srcloc, mcloc, interf);
  if (err)
    DDS_CWARNING(&conn->m_base.gv->logconfig, "%s\n", make_joinleave_msg (buf, sizeof(buf), conn, join, srcloc, mcloc, interf, err));
  return err ? -1 : 0;
}

static int interface_in_recvips_p (const struct config_in_addr_node *recvips, const struct nn_interface *interf)
{
  const struct config_in_addr_node *nodeaddr;
  for (nodeaddr = recvips; nodeaddr; nodeaddr = nodeaddr->next)
  {
    if (locator_compare_no_port(&nodeaddr->loc, &interf->loc) == 0)
      return 1;
  }
  return 0;
}

static int joinleave_mcgroups (const struct q_globals *gv, ddsi_tran_conn_t conn, int join, const nn_locator_t *srcloc, const nn_locator_t *mcloc)
{
  int rc;
  switch (gv->recvips_mode)
  {
    case RECVIPS_MODE_NONE:
      break;
    case RECVIPS_MODE_ANY:
      /* User has specified to use the OS default interface */
      if ((rc = joinleave_mcgroup (conn, join, srcloc, mcloc, NULL)) < 0)
        return rc;
      break;
    case RECVIPS_MODE_PREFERRED:
      if (gv->interfaces[gv->selected_interface].mc_capable)
        return joinleave_mcgroup (conn, join, srcloc, mcloc, &gv->interfaces[gv->selected_interface]);
      return 0;
    case RECVIPS_MODE_ALL:
    case RECVIPS_MODE_SOME:
    {
      int i, fails = 0, oks = 0;
      for (i = 0; i < gv->n_interfaces; i++)
      {
        if (gv->interfaces[i].mc_capable)
        {
          if (gv->recvips_mode == RECVIPS_MODE_ALL || interface_in_recvips_p (gv->recvips, &gv->interfaces[i]))
          {
            if ((rc = joinleave_mcgroup (conn, join, srcloc, mcloc, &gv->interfaces[i])) < 0)
              fails++;
            else
              oks++;
          }
        }
      }
      if (fails > 0)
      {
        if (oks > 0)
          GVTRACE("multicast join failed for some but not all interfaces, proceeding\n");
        else
          return -2;
      }
    }
      break;
  }
  return 0;
}

int ddsi_join_mc (const struct q_globals *gv, struct nn_group_membership *mship, ddsi_tran_conn_t conn, const nn_locator_t *srcloc, const nn_locator_t *mcloc)
{
  /* FIXME: gv to be reduced; perhaps mship, recvips, interfaces, ownloc should be combined into a single struct */
  int ret;
  ddsrt_mutex_lock (&mship->lock);
  if (!reg_group_membership (mship, conn, srcloc, mcloc))
  {
    char buf[256];
    GVTRACE("%s: already joined\n", make_joinleave_msg (buf, sizeof(buf), conn, 1, srcloc, mcloc, NULL, 0));
    ret = 0;
  }
  else
  {
    ret = joinleave_mcgroups (gv, conn, 1, srcloc, mcloc);
  }
  ddsrt_mutex_unlock (&mship->lock);
  return ret;
}

int ddsi_leave_mc (const struct q_globals *gv, struct nn_group_membership *mship, ddsi_tran_conn_t conn, const nn_locator_t *srcloc, const nn_locator_t *mcloc)
{
  int ret;
  ddsrt_mutex_lock (&mship->lock);
  if (!unreg_group_membership (mship, conn, srcloc, mcloc))
  {
    char buf[256];
    GVTRACE("%s: not leaving yet\n", make_joinleave_msg (buf, sizeof(buf), conn, 0, srcloc, mcloc, NULL, 0));
    ret = 0;
  }
  else
  {
    ret = joinleave_mcgroups (gv, conn, 0, srcloc, mcloc);
  }
  ddsrt_mutex_unlock (&mship->lock);
  return ret;
}

void ddsi_transfer_group_membership (struct nn_group_membership *mship, ddsi_tran_conn_t conn, ddsi_tran_conn_t newconn)
{
  struct nn_group_membership_node *n, min, max;
  memset(&min, 0, sizeof(min));
  memset(&max, 0xff, sizeof(max));
  min.conn = max.conn = conn;
  /* ordering is on socket, then src IP, then mc IP; IP compare checks family first and AF_INET, AF_INET6
   are neither 0 nor maximum representable, min and max define the range of key values that relate to
   oldsock */
<<<<<<< HEAD
  ddsrt_mutex_lock (&gv.mship->lock);
  n = ddsrt_avl_lookup_succ_eq (&mship_td, &gv.mship->mships, &min);
  while (n != NULL && cmp_group_membership (n, &max) <= 0)
  {
    struct nn_group_membership_node * const nn = ddsrt_avl_find_succ (&mship_td, &gv.mship->mships, n);
    ddsrt_avl_delete (&mship_td, &gv.mship->mships, n);
    n->conn = newconn;
    ddsrt_avl_insert (&mship_td, &gv.mship->mships, n);
=======
  ddsrt_mutex_lock (&mship->lock);
  n = ddsrt_avl_lookup_succ_eq (&mship_td, &mship->mships, &min);
  while (n != NULL && cmp_group_membership (n, &max) <= 0)
  {
    struct nn_group_membership_node * const nn = ddsrt_avl_find_succ (&mship_td, &mship->mships, n);
    ddsrt_avl_delete (&mship_td, &mship->mships, n);
    n->conn = newconn;
    ddsrt_avl_insert (&mship_td, &mship->mships, n);
>>>>>>> 1c8c2944
    n = nn;
  }
  ddsrt_mutex_unlock (&mship->lock);
}

int ddsi_rejoin_transferred_mcgroups (const struct q_globals *gv, struct nn_group_membership *mship, ddsi_tran_conn_t conn)
{
  /* FIXME: see gv should be reduced; perhaps recvips, ownloc, mship, interfaces should be a single struct */
  struct nn_group_membership_node *n, min, max;
  ddsrt_avl_iter_t it;
  int ret = 0;
  memset(&min, 0, sizeof(min));
  memset(&max, 0xff, sizeof(max));
  min.conn = max.conn = conn;
<<<<<<< HEAD
  ddsrt_mutex_lock (&gv.mship->lock);
  for (n = ddsrt_avl_iter_succ_eq (&mship_td, &gv.mship->mships, &it, &min); n != NULL && ret >= 0 && cmp_group_membership(n, &max) <= 0; n = ddsrt_avl_iter_next (&it))
=======
  ddsrt_mutex_lock (&mship->lock);
  for (n = ddsrt_avl_iter_succ_eq (&mship_td, &mship->mships, &it, &min); n != NULL && ret >= 0 && cmp_group_membership(n, &max) <= 0; n = ddsrt_avl_iter_next (&it))
>>>>>>> 1c8c2944
  {
    int have_srcloc = (memcmp(&n->srcloc, &min.srcloc, sizeof(n->srcloc)) != 0);
    assert (n->conn == conn);
    ret = joinleave_mcgroups (gv, conn, 1, have_srcloc ? &n->srcloc : NULL, &n->mcloc);
  }
  ddsrt_mutex_unlock (&mship->lock);
  return ret;
}<|MERGE_RESOLUTION|>--- conflicted
+++ resolved
@@ -269,16 +269,6 @@
   /* ordering is on socket, then src IP, then mc IP; IP compare checks family first and AF_INET, AF_INET6
    are neither 0 nor maximum representable, min and max define the range of key values that relate to
    oldsock */
-<<<<<<< HEAD
-  ddsrt_mutex_lock (&gv.mship->lock);
-  n = ddsrt_avl_lookup_succ_eq (&mship_td, &gv.mship->mships, &min);
-  while (n != NULL && cmp_group_membership (n, &max) <= 0)
-  {
-    struct nn_group_membership_node * const nn = ddsrt_avl_find_succ (&mship_td, &gv.mship->mships, n);
-    ddsrt_avl_delete (&mship_td, &gv.mship->mships, n);
-    n->conn = newconn;
-    ddsrt_avl_insert (&mship_td, &gv.mship->mships, n);
-=======
   ddsrt_mutex_lock (&mship->lock);
   n = ddsrt_avl_lookup_succ_eq (&mship_td, &mship->mships, &min);
   while (n != NULL && cmp_group_membership (n, &max) <= 0)
@@ -287,7 +277,6 @@
     ddsrt_avl_delete (&mship_td, &mship->mships, n);
     n->conn = newconn;
     ddsrt_avl_insert (&mship_td, &mship->mships, n);
->>>>>>> 1c8c2944
     n = nn;
   }
   ddsrt_mutex_unlock (&mship->lock);
@@ -302,13 +291,8 @@
   memset(&min, 0, sizeof(min));
   memset(&max, 0xff, sizeof(max));
   min.conn = max.conn = conn;
-<<<<<<< HEAD
-  ddsrt_mutex_lock (&gv.mship->lock);
-  for (n = ddsrt_avl_iter_succ_eq (&mship_td, &gv.mship->mships, &it, &min); n != NULL && ret >= 0 && cmp_group_membership(n, &max) <= 0; n = ddsrt_avl_iter_next (&it))
-=======
   ddsrt_mutex_lock (&mship->lock);
   for (n = ddsrt_avl_iter_succ_eq (&mship_td, &mship->mships, &it, &min); n != NULL && ret >= 0 && cmp_group_membership(n, &max) <= 0; n = ddsrt_avl_iter_next (&it))
->>>>>>> 1c8c2944
   {
     int have_srcloc = (memcmp(&n->srcloc, &min.srcloc, sizeof(n->srcloc)) != 0);
     assert (n->conn == conn);
