/*
 * Copyright(c) 2006 to 2018 ADLINK Technology Limited and others
 *
 * This program and the accompanying materials are made available under the
 * terms of the Eclipse Public License v. 2.0 which is available at
 * http://www.eclipse.org/legal/epl-2.0, or the Eclipse Distribution License
 * v. 1.0 which is available at
 * http://www.eclipse.org/org/documents/edl-v10.php.
 *
 * SPDX-License-Identifier: EPL-2.0 OR BSD-3-Clause
 */
#include <assert.h>
#include <string.h>

#include "dds/ddsrt/endian.h"
#include "dds/ddsrt/log.h"
#include "dds/ddsrt/sockets.h"
#include "dds/ddsi/ddsi_ipaddr.h"
#include "dds/ddsi/q_nwif.h"
#include "dds/ddsi/q_config.h"
#include "dds/ddsi/q_globals.h"

int ddsi_ipaddr_compare (const struct sockaddr *const sa1, const struct sockaddr *const sa2)
{
  int eq;
  size_t sz;

  if ((eq = sa1->sa_family - sa2->sa_family) == 0) {
    switch(sa1->sa_family) {
#if DDSRT_HAVE_IPV6
      case AF_INET6: {
        struct sockaddr_in6 *sin61, *sin62;
        sin61 = (struct sockaddr_in6 *)sa1;
        sin62 = (struct sockaddr_in6 *)sa2;
        sz = sizeof(sin61->sin6_addr);
        eq = memcmp(&sin61->sin6_addr, &sin62->sin6_addr, sz);
        break;
      }
#endif
      case AF_INET: {
        struct sockaddr_in *sin1, *sin2;
        sin1 = (struct sockaddr_in *)sa1;
        sin2 = (struct sockaddr_in *)sa2;
        sz = sizeof(sin1->sin_addr);
        eq = memcmp(&sin1->sin_addr, &sin2->sin_addr, sz);
        break;
      }
      default: {
        assert(0);
      }
    }
  }

  return eq;
}

enum ddsi_nearby_address_result ddsi_ipaddr_is_nearby_address (ddsi_tran_factory_t tran, const nn_locator_t *loc, const nn_locator_t *ownloc, size_t ninterf, const struct nn_interface interf[])
{
  struct sockaddr_storage tmp, iftmp, nmtmp, ownip;
  size_t i;
  (void)tran;
  ddsi_ipaddr_from_loc(&tmp, loc);
  for (i = 0; i < ninterf; i++)
  {
    ddsi_ipaddr_from_loc(&iftmp, &interf[i].loc);
    ddsi_ipaddr_from_loc(&nmtmp, &interf[i].netmask);
    ddsi_ipaddr_from_loc(&ownip, ownloc);
    if (ddsrt_sockaddr_insamesubnet ((struct sockaddr *) &tmp, (struct sockaddr *) &iftmp, (struct sockaddr *) &nmtmp))
    {
      if (ddsi_ipaddr_compare((struct sockaddr *)&iftmp, (struct sockaddr *)&ownip) == 0)
        return DNAR_SAME;
      else
        return DNAR_LOCAL;
    }
  }
  return DNAR_DISTANT;
}

enum ddsi_locator_from_string_result ddsi_ipaddr_from_string (ddsi_tran_factory_t tran, nn_locator_t *loc, const char *str, int32_t kind)
{
  int af = AF_INET;
  struct sockaddr_storage tmpaddr;

  switch (kind) {
    case NN_LOCATOR_KIND_UDPv4:
    case NN_LOCATOR_KIND_TCPv4:
      break;
#if DDSRT_HAVE_IPV6
    case NN_LOCATOR_KIND_UDPv6:
    case NN_LOCATOR_KIND_TCPv6:
      af = AF_INET6;
      break;
#endif
    default:
      return AFSR_MISMATCH;
  }

  (void)tran;
  if (ddsrt_sockaddrfromstr(af, str, (struct sockaddr *) &tmpaddr) != 0) {
#if DDSRT_HAVE_DNS
      /* Not a valid IP address. User may have specified a hostname instead. */
      ddsrt_hostent_t *hent = NULL;
      if (ddsrt_gethostbyname(str, af, &hent) != 0) {
          return AFSR_UNKNOWN;
      }
      memcpy(&tmpaddr, &hent->addrs[0], sizeof(hent->addrs[0]));
#else
      return AFSR_INVALID;
#endif
  }
  if (tmpaddr.ss_family != af) {
    return AFSR_MISMATCH;
  }
  ddsi_ipaddr_to_loc (loc, (struct sockaddr *)&tmpaddr, kind);
  /* This is just an address, so there is no valid value for port, other than INVALID.
     Without a guarantee that tmpaddr has port 0, best is to set it explicitly here */
  loc->port = NN_LOCATOR_PORT_INVALID;
  return AFSR_OK;
}

char *ddsi_ipaddr_to_string (ddsi_tran_factory_t tran, char *dst, size_t sizeof_dst, const nn_locator_t *loc, int with_port)
{
  (void)tran;
  assert (sizeof_dst > 1);
  if (loc->kind == NN_LOCATOR_KIND_INVALID)
    snprintf (dst, sizeof_dst, "(invalid)");
  else
  {
<<<<<<< HEAD
    case AF_INET:
      ddsrt_sockaddrtostr ((const struct sockaddr *) &src, dst, sizeof_dst);
      if (with_port) {
        pos = strlen (dst);
        assert(pos <= sizeof_dst);
        snprintf (dst + pos, sizeof_dst - pos, ":%"PRIu32, loc->port);
      }
      break;
#if DDSRT_HAVE_IPV6
    case AF_INET6:
      dst[0] = '[';
      ddsrt_sockaddrtostr ((const struct sockaddr *) &src, dst + 1, sizeof_dst);
      pos = strlen (dst);
      if (with_port) {
        assert(pos <= sizeof_dst);
        snprintf (dst + pos, sizeof_dst - pos, "]:%"PRIu32, loc->port);
      } else {
        snprintf (dst + pos, sizeof_dst - pos, "]");
      }
      break;
=======
    struct sockaddr_storage src;
    size_t pos;
    ddsi_ipaddr_from_loc(&src, loc);
    switch (src.ss_family)
    {
      case AF_INET:
        ddsrt_sockaddrtostr ((const struct sockaddr *) &src, dst, sizeof_dst);
        if (with_port) {
          pos = strlen (dst);
          assert(pos <= sizeof_dst);
          snprintf (dst + pos, sizeof_dst - pos, ":%"PRIu32, loc->port);
        }
        break;
#if DDSRT_HAVE_IPV6
      case AF_INET6:
        dst[0] = '[';
        ddsrt_sockaddrtostr ((const struct sockaddr *) &src, dst + 1, sizeof_dst);
        pos = strlen (dst);
        if (with_port) {
          assert(pos <= sizeof_dst);
          snprintf (dst + pos, sizeof_dst - pos, "]:%"PRIu32, loc->port);
        } else {
          snprintf (dst + pos, sizeof_dst - pos, "]");
        }
        break;
>>>>>>> 1c8c2944
#endif
      default:
        assert(0);
        dst[0] = 0;
        break;
    }
  }
  return dst;
}

void ddsi_ipaddr_to_loc (nn_locator_t *dst, const struct sockaddr *src, int32_t kind)
{
  dst->kind = kind;
  switch (src->sa_family)
  {
    case AF_INET:
    {
      const struct sockaddr_in *x = (const struct sockaddr_in *) src;
      assert (kind == NN_LOCATOR_KIND_UDPv4 || kind == NN_LOCATOR_KIND_TCPv4);
      if (x->sin_addr.s_addr == htonl (INADDR_ANY))
      {
        dst->kind = NN_LOCATOR_KIND_INVALID;
        dst->port = NN_LOCATOR_PORT_INVALID;
        memset (dst->address, 0, sizeof (dst->address));
      }
      else
      {
        dst->port = (x->sin_port == 0) ? NN_LOCATOR_PORT_INVALID : ntohs (x->sin_port);
        memset (dst->address, 0, 12);
        memcpy (dst->address + 12, &x->sin_addr.s_addr, 4);
      }
      break;
    }
#if DDSRT_HAVE_IPV6
    case AF_INET6:
    {
      const struct sockaddr_in6 *x = (const struct sockaddr_in6 *) src;
      assert (kind == NN_LOCATOR_KIND_UDPv6 || kind == NN_LOCATOR_KIND_TCPv6);
      if (IN6_IS_ADDR_UNSPECIFIED (&x->sin6_addr))
      {
        dst->kind = NN_LOCATOR_KIND_INVALID;
        dst->port = NN_LOCATOR_PORT_INVALID;
        memset (dst->address, 0, sizeof (dst->address));
      }
      else
      {
        dst->port = (x->sin6_port == 0) ? NN_LOCATOR_PORT_INVALID : ntohs (x->sin6_port);
        memcpy (dst->address, &x->sin6_addr.s6_addr, 16);
      }
      break;
    }
#endif
    default:
      DDS_FATAL("nn_address_to_loc: family %d unsupported\n", (int) src->sa_family);
  }
}

void ddsi_ipaddr_from_loc (struct sockaddr_storage *dst, const nn_locator_t *src)
{
  memset (dst, 0, sizeof (*dst));
  switch (src->kind)
  {
    case NN_LOCATOR_KIND_INVALID:
      assert (0);
      break;
    case NN_LOCATOR_KIND_UDPv4:
    case NN_LOCATOR_KIND_TCPv4:
    {
      struct sockaddr_in *x = (struct sockaddr_in *) dst;
      x->sin_family = AF_INET;
      x->sin_port = (src->port == NN_LOCATOR_PORT_INVALID) ? 0 : htons ((unsigned short) src->port);
      memcpy (&x->sin_addr.s_addr, src->address + 12, 4);
      break;
    }
#if DDSRT_HAVE_IPV6
    case NN_LOCATOR_KIND_UDPv6:
    case NN_LOCATOR_KIND_TCPv6:
    {
      struct sockaddr_in6 *x = (struct sockaddr_in6 *) dst;
      x->sin6_family = AF_INET6;
      x->sin6_port = (src->port == NN_LOCATOR_PORT_INVALID) ? 0 : htons ((unsigned short) src->port);
      memcpy (&x->sin6_addr.s6_addr, src->address, 16);
      if (IN6_IS_ADDR_LINKLOCAL (&x->sin6_addr))
      {
        x->sin6_scope_id = 0;//FIXME: gv.interfaceNo;
      }
      break;
    }
#endif
    default:
      break;
  }
}<|MERGE_RESOLUTION|>--- conflicted
+++ resolved
@@ -126,28 +126,6 @@
     snprintf (dst, sizeof_dst, "(invalid)");
   else
   {
-<<<<<<< HEAD
-    case AF_INET:
-      ddsrt_sockaddrtostr ((const struct sockaddr *) &src, dst, sizeof_dst);
-      if (with_port) {
-        pos = strlen (dst);
-        assert(pos <= sizeof_dst);
-        snprintf (dst + pos, sizeof_dst - pos, ":%"PRIu32, loc->port);
-      }
-      break;
-#if DDSRT_HAVE_IPV6
-    case AF_INET6:
-      dst[0] = '[';
-      ddsrt_sockaddrtostr ((const struct sockaddr *) &src, dst + 1, sizeof_dst);
-      pos = strlen (dst);
-      if (with_port) {
-        assert(pos <= sizeof_dst);
-        snprintf (dst + pos, sizeof_dst - pos, "]:%"PRIu32, loc->port);
-      } else {
-        snprintf (dst + pos, sizeof_dst - pos, "]");
-      }
-      break;
-=======
     struct sockaddr_storage src;
     size_t pos;
     ddsi_ipaddr_from_loc(&src, loc);
@@ -173,7 +151,6 @@
           snprintf (dst + pos, sizeof_dst - pos, "]");
         }
         break;
->>>>>>> 1c8c2944
 #endif
       default:
         assert(0);
