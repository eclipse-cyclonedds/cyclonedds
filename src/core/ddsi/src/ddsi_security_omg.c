/*
 * Copyright(c) 2006 to 2018 ADLINK Technology Limited and others
 *
 * This program and the accompanying materials are made available under the
 * terms of the Eclipse Public License v. 2.0 which is available at
 * http://www.eclipse.org/legal/epl-2.0, or the Eclipse Distribution License
 * v. 1.0 which is available at
 * http://www.eclipse.org/org/documents/edl-v10.php.
 *
 * SPDX-License-Identifier: EPL-2.0 OR BSD-3-Clause
 */
#ifdef DDSI_INCLUDE_SECURITY

#include <string.h>

#include "dds/ddsrt/misc.h"
#include "dds/ddsrt/heap.h"
#include "dds/ddsrt/bswap.h"
#include "dds/ddsrt/string.h"
#include "dds/ddsrt/process.h"

#include "dds/ddsi/q_bswap.h"
#include "dds/ddsi/q_unused.h"
#include "dds/ddsi/q_radmin.h"
#include "dds/ddsi/ddsi_entity_index.h"
#include "dds/ddsi/ddsi_security_omg.h"
#include "dds/ddsi/ddsi_sertopic.h"

#include "dds/ddsi/q_config.h"
#include "dds/ddsi/q_log.h"
#include "dds/ddsrt/heap.h"
#include "dds/ddsrt/string.h"
#include "dds/ddsrt/sync.h"
#include "dds/ddsi/q_ephash.h"


#include "dds/security/dds_security_api.h"
#include "dds/security/core/dds_security_utils.h"
#include "dds/security/core/dds_security_plugins.h"
#include "dds/ddsrt/hopscotch.h"

#include "dds/ddsi/q_entity.h"
#include "dds/ddsi/q_bswap.h"
#include "dds/ddsi/q_xevent.h"
#include "dds/ddsi/q_time.h"
#include "dds/ddsi/q_plist.h"



#define AUTH_NAME "Authentication"
#define AC_NAME "Access Control"
#define CRYPTO_NAME "Cryptographic"

#define SECURITY_EXCEPTION_INIT {NULL, 0, 0}



struct dds_security_context {
  dds_security_plugin auth_plugin;
  dds_security_plugin ac_plugin;
  dds_security_plugin crypto_plugin;

  dds_security_authentication *authentication_context;
  dds_security_cryptography *crypto_context;
  dds_security_access_control *access_control_context;
  ddsrt_mutex_t omg_security_lock;
  uint32_t next_plugin_id;
};

typedef struct dds_security_context dds_security_context;


static bool
q_omg_writer_is_payload_protected(
  const struct writer *wr);




static bool endpoint_is_DCPSParticipantSecure(const ddsi_guid_t *guid)
{
  return ((guid->entityid.u == NN_ENTITYID_SPDP_RELIABLE_BUILTIN_PARTICIPANT_SECURE_WRITER) ||
          (guid->entityid.u == NN_ENTITYID_SPDP_RELIABLE_BUILTIN_PARTICIPANT_SECURE_READER) );
}

static bool endpoint_is_DCPSPublicationsSecure(const ddsi_guid_t *guid)
{
  return ((guid->entityid.u == NN_ENTITYID_SEDP_BUILTIN_PUBLICATIONS_SECURE_WRITER) ||
          (guid->entityid.u == NN_ENTITYID_SEDP_BUILTIN_PUBLICATIONS_SECURE_READER) );
}

static bool endpoint_is_DCPSSubscriptionsSecure(const ddsi_guid_t *guid)
{
  return ((guid->entityid.u == NN_ENTITYID_SEDP_BUILTIN_SUBSCRIPTIONS_SECURE_WRITER) ||
          (guid->entityid.u == NN_ENTITYID_SEDP_BUILTIN_SUBSCRIPTIONS_SECURE_READER) );
}

static bool endpoint_is_DCPSParticipantStatelessMessage(const ddsi_guid_t *guid)
{
  return ((guid->entityid.u == NN_ENTITYID_P2P_BUILTIN_PARTICIPANT_STATELESS_MESSAGE_WRITER) ||
          (guid->entityid.u == NN_ENTITYID_P2P_BUILTIN_PARTICIPANT_STATELESS_MESSAGE_READER) );
}

static bool endpoint_is_DCPSParticipantMessageSecure(const ddsi_guid_t *guid)
{
  return ((guid->entityid.u == NN_ENTITYID_P2P_BUILTIN_PARTICIPANT_MESSAGE_SECURE_WRITER) ||
          (guid->entityid.u == NN_ENTITYID_P2P_BUILTIN_PARTICIPANT_MESSAGE_SECURE_READER) );
}

static bool endpoint_is_DCPSParticipantVolatileMessageSecure(const ddsi_guid_t *guid)
{
#if 1
  /* TODO: volatile endpoint. */
  DDSRT_UNUSED_ARG(guid);
  return false;
#else
  return ((guid->entityid.u == NN_ENTITYID_P2P_BUILTIN_PARTICIPANT_VOLATILE_SECURE_WRITER) ||
          (guid->entityid.u == NN_ENTITYID_P2P_BUILTIN_PARTICIPANT_VOLATILE_SECURE_READER) );
#endif
}

bool q_omg_is_security_loaded(  dds_security_context *sc ){
  if( sc->crypto_context == NULL && sc->authentication_context == NULL && sc->access_control_context == NULL){
    return false;
  } else {
    return true;
  }
}

void q_omg_security_init( dds_security_context **sc )
{


    *sc = ddsrt_malloc( sizeof( dds_security_context));
    memset( *sc, 0, sizeof( dds_security_context));
  //if( participant_reference_count == 0 ){

    (*sc)->auth_plugin.name = AUTH_NAME;
    (*sc)->ac_plugin.name = AC_NAME;
    (*sc)->crypto_plugin.name = CRYPTO_NAME;

    (void)ddsrt_mutex_init(&(*sc)->omg_security_lock);
    DDS_LOG(DDS_LC_TRACE,"DDS Security init\n");
#if HANDSHAKE_IMPLEMENTED
    //remote_participant_crypto_handle_list_init();
#endif
  //}

  //participant_reference_count++;
}



/**
 * Releases all plugins
 */
static void release_plugins( dds_security_context *security_context )
{
#if HANDSHAKE_IMPLEMENTED
  q_handshake_terminate();
#endif


  if (dds_security_plugin_release( &security_context->auth_plugin, security_context->authentication_context )) {
    DDS_ERROR("Error occured releasing %s plugin", security_context->auth_plugin.name);
  }

  if (dds_security_plugin_release( &security_context->crypto_plugin, security_context->crypto_context )) {
    DDS_ERROR("Error occured releasing %s plugin", security_context->crypto_plugin.name);
  }

  if (dds_security_plugin_release( &security_context->ac_plugin, security_context->access_control_context )) {
    DDS_ERROR("Error occured releasing %s plugin", security_context->ac_plugin.name);
  }

  security_context->authentication_context = NULL;
  security_context->access_control_context = NULL;
  security_context->crypto_context = NULL;
}


void q_omg_security_deinit( struct dds_security_context **security_context) {

  assert( security_context != NULL );
  assert( *security_context != NULL );

#if HANDSHAKE_IMPLEMENTED
    //remote_participant_crypto_handle_list_deinit();
#endif
    if( (*security_context)->authentication_context != NULL && (*security_context)->access_control_context != NULL && (*security_context)->crypto_context != NULL ){
      release_plugins( *security_context );
    }

    ddsrt_mutex_destroy(&(*security_context)->omg_security_lock);
    ddsrt_free( *security_context );
    *security_context = NULL;

    DDS_LOG(DDS_LC_TRACE,"DDS Security deinit\n");
}



static void
dds_qos_to_security_plugin_configuration(
   const dds_qos_t *qos,
   dds_security_plugin_suite_config *suite_config)
{
  uint32_t i;

#define CHECK_SECURITY_PROPERTY( security_property, target ) \
    if(strcmp (qos->property.value.props[i].name, security_property) == 0){ \
      target = ddsrt_strdup( qos->property.value.props[i].value ); \
    }

  for (i = 0; i < qos->property.value.n; i++) {
    CHECK_SECURITY_PROPERTY( DDS_SEC_PROP_AUTH_LIBRARY_PATH, suite_config->authentication.library_path )
    else CHECK_SECURITY_PROPERTY( DDS_SEC_PROP_AUTH_LIBRARY_INIT, suite_config->authentication.library_init )
    else CHECK_SECURITY_PROPERTY( DDS_SEC_PROP_AUTH_LIBRARY_FINALIZE, suite_config->authentication.library_finalize )
    else CHECK_SECURITY_PROPERTY( DDS_SEC_PROP_CRYPTO_LIBRARY_PATH, suite_config->cryptography.library_path )
    else CHECK_SECURITY_PROPERTY( DDS_SEC_PROP_CRYPTO_LIBRARY_INIT, suite_config->cryptography.library_init )
    else CHECK_SECURITY_PROPERTY( DDS_SEC_PROP_CRYPTO_LIBRARY_FINALIZE, suite_config->cryptography.library_finalize )
    else CHECK_SECURITY_PROPERTY( DDS_SEC_PROP_ACCESS_LIBRARY_PATH, suite_config->access_control.library_path )
    else CHECK_SECURITY_PROPERTY( DDS_SEC_PROP_ACCESS_LIBRARY_INIT, suite_config->access_control.library_init )
    else CHECK_SECURITY_PROPERTY( DDS_SEC_PROP_ACCESS_LIBRARY_FINALIZE, suite_config->access_control.library_finalize )
  }

#undef CHECK_SECURITY_PROPERTY
}

static void deinit_plugin_config(dds_security_plugin_config *plugin_config){
  ddsrt_free( plugin_config->library_path );
  ddsrt_free( plugin_config->library_init );
  ddsrt_free( plugin_config->library_finalize );
}

static void deinit_plugin_suite_config(dds_security_plugin_suite_config *suite_config ){
  deinit_plugin_config( &suite_config->access_control );
  deinit_plugin_config( &suite_config->authentication );
  deinit_plugin_config( &suite_config->cryptography );

}

dds_return_t q_omg_security_load( dds_security_context *security_context,
    const dds_qos_t *qos)
{
  dds_return_t ret = DDS_RETCODE_ERROR;

  ddsrt_mutex_lock(&security_context->omg_security_lock);

  dds_security_plugin_suite_config plugin_suite_config;

  memset ( &plugin_suite_config, 0, sizeof(dds_security_plugin_suite_config));
  /* Get plugin information */

  dds_qos_to_security_plugin_configuration( qos, &plugin_suite_config);

  /* Check configuration content */
  if( dds_security_check_plugin_configuration( &plugin_suite_config ) == DDS_RETCODE_OK ){

    if (dds_security_load_security_library(
        &(plugin_suite_config.authentication), &security_context->auth_plugin,
        (void**) &security_context->authentication_context) == DDS_RETCODE_OK) {

      if (dds_security_load_security_library(
          &(plugin_suite_config.access_control), &security_context->ac_plugin,
          (void**) &security_context->access_control_context)  == DDS_RETCODE_OK ) {

        if (dds_security_load_security_library(
                  &(plugin_suite_config.cryptography), &security_context->crypto_plugin,
                  (void**) &security_context->crypto_context) == DDS_RETCODE_OK ) {
          /* now check if all plugin functions are implemented */
          if( dds_security_verify_plugin_functions(
              security_context->authentication_context,&security_context->auth_plugin,
              security_context->crypto_context,&security_context->crypto_plugin,
              security_context->access_control_context, &security_context->ac_plugin) == DDS_RETCODE_OK){

            /* Add listeners */
#if LISTENERS_IMPLEMENTED
            if ( access_control_context->set_listener(access_control_context, &listener_ac, &ex)) {
              if ( authentication_context->set_listener(authentication_context, &listener_auth, &ex)) {
#if HANDSHAKE_IMPLEMENTED
              (void)q_handshake_initialize();
#endif
              } else {
                DDS_ERROR("Could not set authentication listener: %s\n",
                          ex.message ? ex.message : "<unknown error>");
              }

            } else {
              DDS_ERROR("Could not set access_control listener: %s\n",
                        ex.message ? ex.message : "<unknown error>");
            }
#endif //LISTENERS_IMPLEMENTED

            //tried_to_load = true;
            //ret = last_load_result = DDS_RETCODE_OK;
            ret = DDS_RETCODE_OK;
            //omg_security_plugin_loaded = true;
            DDS_INFO( "DDS Security plugins have been loaded\n" );
          } else {
            release_plugins( security_context );
          }

        } else{
          DDS_ERROR("Could not load %s library\n", security_context->crypto_plugin.name);
        }
      }else{
        DDS_ERROR("Could not load %s library\n", security_context->ac_plugin.name);
      }

    }
    else{
      DDS_ERROR("Could not load %s plugin.\n", security_context->auth_plugin.name);

    }

  }

  deinit_plugin_suite_config( &plugin_suite_config );

  ddsrt_mutex_unlock( &security_context->omg_security_lock );


  return ret;
}

bool
q_omg_participant_is_secure(
  const struct participant *pp)
{
  /* TODO: Register local participant. */
  DDSRT_UNUSED_ARG(pp);
  return false;
}

bool
q_omg_proxy_participant_is_secure(
    const struct proxy_participant *proxypp)
{
  /* TODO: Register remote participant */
  DDSRT_UNUSED_ARG(proxypp);
  return false;
}

static bool
q_omg_writer_is_discovery_protected(
  const struct writer *wr)
{
  /* TODO: Register local writer. */
  DDSRT_UNUSED_ARG(wr);
  return false;
}

static bool
q_omg_reader_is_discovery_protected(
  const struct reader *rd)
{
  /* TODO: Register local reader. */
  DDSRT_UNUSED_ARG(rd);
  return false;
}

bool
q_omg_get_writer_security_info(
  const struct writer *wr,
  nn_security_info_t *info)
{
  assert(wr);
  assert(info);
  /* TODO: Register local writer. */
  DDSRT_UNUSED_ARG(wr);

  info->plugin_security_attributes = 0;
  if (q_omg_writer_is_payload_protected(wr))
  {
    info->security_attributes = NN_ENDPOINT_SECURITY_ATTRIBUTES_FLAG_IS_VALID|
                                NN_ENDPOINT_SECURITY_ATTRIBUTES_FLAG_IS_PAYLOAD_PROTECTED;
  }
  else
  {
    info->security_attributes = 0;
  }
  return true;
}

bool
q_omg_get_reader_security_info(
  const struct reader *rd,
  nn_security_info_t *info)
{
  assert(rd);
  assert(info);
  /* TODO: Register local reader. */
  DDSRT_UNUSED_ARG(rd);
  info->plugin_security_attributes = 0;
  info->security_attributes = 0;
  return false;
}

void
q_omg_security_init_remote_participant(struct proxy_participant *proxypp)
{
  DDSRT_UNUSED_ARG(proxypp);
}

static bool
q_omg_proxyparticipant_is_authenticated(
  const struct proxy_participant *proxy_pp)
{
  /* TODO: Handshake */
  DDSRT_UNUSED_ARG(proxy_pp);
  return false;
}

int64_t
q_omg_security_get_local_participant_handle(
  struct participant *pp)
{
  /* TODO: Local registration */
  DDSRT_UNUSED_ARG(pp);
  return 0;
}

int64_t
q_omg_security_get_remote_participant_handle(
  struct proxy_participant *proxypp)
{
  /* TODO: Handshake */
  DDSRT_UNUSED_ARG(proxypp);
  return 0;
}

bool
q_omg_participant_allow_unauthenticated(struct participant *pp)
{
  DDSRT_UNUSED_ARG(pp);

  return true;
}

unsigned
determine_subscription_writer(
  const struct reader *rd)
{
  if (q_omg_reader_is_discovery_protected(rd))
  {
    return NN_ENTITYID_SEDP_BUILTIN_SUBSCRIPTIONS_SECURE_WRITER;
  }
  return NN_ENTITYID_SEDP_BUILTIN_SUBSCRIPTIONS_WRITER;
}

unsigned
determine_publication_writer(
  const struct writer *wr)
{
  if (q_omg_writer_is_discovery_protected(wr))
  {
    return NN_ENTITYID_SEDP_BUILTIN_PUBLICATIONS_SECURE_WRITER;
  }
  return NN_ENTITYID_SEDP_BUILTIN_PUBLICATIONS_WRITER;
}

void
q_omg_security_register_remote_participant(struct participant *pp, struct proxy_participant *proxypp, int64_t shared_secret, int64_t proxy_permissions)
{
  DDSRT_UNUSED_ARG(pp);
  DDSRT_UNUSED_ARG(proxypp);
  DDSRT_UNUSED_ARG(shared_secret);
  DDSRT_UNUSED_ARG(proxy_permissions);
}

void
q_omg_security_deregister_remote_participant(struct proxy_participant *proxypp)
{
  DDSRT_UNUSED_ARG(proxypp);
}

bool
is_proxy_participant_deletion_allowed(
  struct q_globals * const gv,
  const struct ddsi_guid *guid,
  const ddsi_entityid_t pwr_entityid)
{
  struct proxy_participant *proxypp;

  assert(gv);
  assert(guid);

  /* TODO: Check if the proxy writer guid prefix matches that of the proxy
   *       participant. Deletion is not allowed when they're not equal. */

  /* Always allow deletion from a secure proxy writer. */
  if (pwr_entityid.u == NN_ENTITYID_SPDP_RELIABLE_BUILTIN_PARTICIPANT_SECURE_WRITER)
    return true;

  /* Not from a secure proxy writer.
   * Only allow deletion when proxy participant is not authenticated. */
  proxypp = entidx_lookup_proxy_participant_guid(gv->entity_index, guid);
  if (!proxypp)
  {
    GVLOGDISC (" unknown");
    return false;
  }
  return (!q_omg_proxyparticipant_is_authenticated(proxypp));
}

/* ask to access control security plugin for the remote participant permissions */
int64_t
q_omg_security_check_remote_participant_permissions(uint32_t domain_id, struct participant *pp, struct proxy_participant *proxypp)
{
  DDSRT_UNUSED_ARG(domain_id);
  DDSRT_UNUSED_ARG(pp);
  DDSRT_UNUSED_ARG(proxypp);

  return 0;
}

bool
q_omg_is_similar_participant_security_info(struct participant *pp, struct proxy_participant *proxypp)
{
  DDSRT_UNUSED_ARG(pp);
  DDSRT_UNUSED_ARG(proxypp);

  return true;
}

bool
q_omg_security_check_create_participant(struct participant *pp, uint32_t domain_id)
{
  DDSRT_UNUSED_ARG(pp);
  DDSRT_UNUSED_ARG(domain_id);
  return true;
}

void
q_omg_security_participant_send_tokens(struct participant *pp, struct proxy_participant *proxypp)
{
  DDSRT_UNUSED_ARG(pp);
  DDSRT_UNUSED_ARG(proxypp);
}

bool
q_omg_security_match_remote_writer_enabled(struct reader *rd, struct proxy_writer *pwr)
{
  DDSRT_UNUSED_ARG(rd);
  DDSRT_UNUSED_ARG(pwr);

  assert(rd);
  assert(pwr);

  return true;
}

bool
q_omg_security_match_remote_reader_enabled(struct writer *wr, struct proxy_reader *prd)
{
  DDSRT_UNUSED_ARG(wr);
  DDSRT_UNUSED_ARG(prd);

  assert(wr);
  assert(prd);

  return true;
}

bool
q_omg_security_check_remote_writer_permissions(const struct proxy_writer *pwr, uint32_t domain_id, struct participant *pp)
{
  DDSRT_UNUSED_ARG(pwr);
  DDSRT_UNUSED_ARG(domain_id);
  DDSRT_UNUSED_ARG(pp);

  assert(pwr);
  assert(pp);
  assert(pwr->c.proxypp);

  return true;
}

bool
q_omg_security_check_remote_reader_permissions(const struct proxy_reader *prd, uint32_t domain_id, struct participant *pp)
{
  DDSRT_UNUSED_ARG(prd);
  DDSRT_UNUSED_ARG(domain_id);
  DDSRT_UNUSED_ARG(pp);

  assert(prd);
  assert(pp);
  assert(prd->c.proxypp);

  return true;
}

bool
q_omg_security_is_remote_rtps_protected(
  struct proxy_participant *proxy_pp,
  ddsi_entityid_t entityid)
{
  /* TODO: Handshake */
  DDSRT_UNUSED_ARG(proxy_pp);
  DDSRT_UNUSED_ARG(entityid);
  return false;
}

bool
q_omg_security_is_local_rtps_protected(
  struct participant *pp,
  ddsi_entityid_t entityid)
{
  /* TODO: Handshake */
  DDSRT_UNUSED_ARG(pp);
  DDSRT_UNUSED_ARG(entityid);
  return false;
}

void
set_proxy_participant_security_info(
  struct proxy_participant *proxypp,
  const nn_plist_t *plist)
{
  assert(proxypp);
  assert(plist);
  if (plist->present & PP_PARTICIPANT_SECURITY_INFO) {
    proxypp->security_info.security_attributes = plist->participant_security_info.security_attributes;
    proxypp->security_info.plugin_security_attributes = plist->participant_security_info.plugin_security_attributes;
  } else {
    proxypp->security_info.security_attributes = 0;
    proxypp->security_info.plugin_security_attributes = 0;
  }
}

static void
q_omg_get_proxy_endpoint_security_info(
  const struct entity_common *entity,
  nn_security_info_t *proxypp_sec_info,
  const nn_plist_t *plist,
  nn_security_info_t *info)
{
  bool proxypp_info_available;

  proxypp_info_available = (proxypp_sec_info->security_attributes != 0) ||
                           (proxypp_sec_info->plugin_security_attributes != 0);

  /*
   * If Security info is present, use that.
   * Otherwise, use the specified values for the secure builtin endpoints.
   *      (Table 20 – EndpointSecurityAttributes for all "Builtin Security Endpoints")
   * Otherwise, reset.
   */
  if (plist->present & PP_ENDPOINT_SECURITY_INFO)
  {
    info->security_attributes = plist->endpoint_security_info.security_attributes;
    info->plugin_security_attributes = plist->endpoint_security_info.plugin_security_attributes;
  }
  else if (endpoint_is_DCPSParticipantSecure(&(entity->guid)) ||
           endpoint_is_DCPSPublicationsSecure(&(entity->guid)) ||
           endpoint_is_DCPSSubscriptionsSecure(&(entity->guid)) )
  {
    info->plugin_security_attributes = NN_ENDPOINT_SECURITY_ATTRIBUTES_FLAG_IS_VALID;
    info->security_attributes = NN_ENDPOINT_SECURITY_ATTRIBUTES_FLAG_IS_VALID;
    if (proxypp_info_available)
    {
      if (proxypp_sec_info->security_attributes & NN_PARTICIPANT_SECURITY_ATTRIBUTES_FLAG_IS_DISCOVERY_PROTECTED)
      {
        info->security_attributes |= NN_ENDPOINT_SECURITY_ATTRIBUTES_FLAG_IS_SUBMESSAGE_PROTECTED;
      }
      if (proxypp_sec_info->plugin_security_attributes & NN_PLUGIN_PARTICIPANT_SECURITY_ATTRIBUTES_FLAG_IS_DISCOVERY_ENCRYPTED)
      {
        info->plugin_security_attributes |= NN_PLUGIN_ENDPOINT_SECURITY_ATTRIBUTES_FLAG_IS_SUBMESSAGE_ENCRYPTED;
      }
      if (proxypp_sec_info->plugin_security_attributes & NN_PLUGIN_PARTICIPANT_SECURITY_ATTRIBUTES_FLAG_IS_DISCOVERY_AUTHENTICATED)
      {
        info->plugin_security_attributes |= NN_PLUGIN_ENDPOINT_SECURITY_ATTRIBUTES_FLAG_IS_SUBMESSAGE_ORIGIN_AUTHENTICATED;
      }
    }
    else
    {
      /* No participant info: assume hardcoded OpenSplice V6.10.0 values. */
      info->security_attributes |= NN_ENDPOINT_SECURITY_ATTRIBUTES_FLAG_IS_SUBMESSAGE_PROTECTED;
      info->plugin_security_attributes |= NN_PLUGIN_ENDPOINT_SECURITY_ATTRIBUTES_FLAG_IS_SUBMESSAGE_ENCRYPTED;
    }
  }
  else if (endpoint_is_DCPSParticipantMessageSecure(&(entity->guid)))
  {
    info->plugin_security_attributes = NN_ENDPOINT_SECURITY_ATTRIBUTES_FLAG_IS_VALID;
    info->security_attributes = NN_ENDPOINT_SECURITY_ATTRIBUTES_FLAG_IS_VALID;
    if (proxypp_info_available)
    {
      if (proxypp_sec_info->security_attributes & NN_PARTICIPANT_SECURITY_ATTRIBUTES_FLAG_IS_LIVELINESS_PROTECTED)
      {
        info->security_attributes |= NN_ENDPOINT_SECURITY_ATTRIBUTES_FLAG_IS_SUBMESSAGE_PROTECTED;
      }
      if (proxypp_sec_info->plugin_security_attributes & NN_PLUGIN_PARTICIPANT_SECURITY_ATTRIBUTES_FLAG_IS_LIVELINESS_ENCRYPTED)
      {
        info->plugin_security_attributes |= NN_PLUGIN_ENDPOINT_SECURITY_ATTRIBUTES_FLAG_IS_SUBMESSAGE_ENCRYPTED;
      }
      if (proxypp_sec_info->plugin_security_attributes & NN_PLUGIN_PARTICIPANT_SECURITY_ATTRIBUTES_FLAG_IS_LIVELINESS_AUTHENTICATED)
      {
        info->plugin_security_attributes |= NN_PLUGIN_ENDPOINT_SECURITY_ATTRIBUTES_FLAG_IS_SUBMESSAGE_ORIGIN_AUTHENTICATED;
      }
    }
    else
    {
      /* No participant info: assume hardcoded OpenSplice V6.10.0 values. */
      info->security_attributes |= NN_ENDPOINT_SECURITY_ATTRIBUTES_FLAG_IS_SUBMESSAGE_PROTECTED;
      info->plugin_security_attributes |= NN_PLUGIN_ENDPOINT_SECURITY_ATTRIBUTES_FLAG_IS_SUBMESSAGE_ENCRYPTED;
    }
  }
  else if (endpoint_is_DCPSParticipantStatelessMessage(&(entity->guid)))
  {
    info->security_attributes = NN_ENDPOINT_SECURITY_ATTRIBUTES_FLAG_IS_VALID;
    info->plugin_security_attributes = 0;
  }
  else if (endpoint_is_DCPSParticipantVolatileMessageSecure(&(entity->guid)))
  {
    info->security_attributes = NN_ENDPOINT_SECURITY_ATTRIBUTES_FLAG_IS_VALID |
                                NN_ENDPOINT_SECURITY_ATTRIBUTES_FLAG_IS_SUBMESSAGE_PROTECTED;
    info->plugin_security_attributes = 0;
  }
  else
  {
    info->security_attributes = 0;
    info->plugin_security_attributes = 0;
  }
}

void
set_proxy_reader_security_info(
  struct proxy_reader *prd,
  const nn_plist_t *plist)
{
  assert(prd);
  q_omg_get_proxy_endpoint_security_info(&(prd->e),
                                         &(prd->c.proxypp->security_info),
                                         plist,
                                         &(prd->c.security_info));
}

void
set_proxy_writer_security_info(
  struct proxy_writer *pwr,
  const nn_plist_t *plist)
{
  assert(pwr);
  q_omg_get_proxy_endpoint_security_info(&(pwr->e),
                                         &(pwr->c.proxypp->security_info),
                                         plist,
                                         &(pwr->c.security_info));
}


static bool
q_omg_security_encode_datareader_submessage(
  struct reader            *rd,
  const ddsi_guid_prefix_t *dst_prefix,
  const unsigned char      *src_buf,
  const unsigned int        src_len,
  unsigned char           **dst_buf,
  unsigned int             *dst_len)
{
  /* TODO: Use proper keys to actually encode (need key-exchange). */
  DDSRT_UNUSED_ARG(rd);
  DDSRT_UNUSED_ARG(dst_prefix);
  DDSRT_UNUSED_ARG(src_buf);
  DDSRT_UNUSED_ARG(src_len);
  DDSRT_UNUSED_ARG(dst_buf);
  DDSRT_UNUSED_ARG(dst_len);
  return false;
}

static bool
q_omg_security_encode_datawriter_submessage(
  struct writer            *wr,
  const ddsi_guid_prefix_t *dst_prefix,
  const unsigned char      *src_buf,
  const unsigned int        src_len,
  unsigned char           **dst_buf,
  unsigned int             *dst_len)
{
  /* TODO: Use proper keys to actually encode (need key-exchange). */
  DDSRT_UNUSED_ARG(wr);
  DDSRT_UNUSED_ARG(dst_prefix);
  DDSRT_UNUSED_ARG(src_buf);
  DDSRT_UNUSED_ARG(src_len);
  DDSRT_UNUSED_ARG(dst_buf);
  DDSRT_UNUSED_ARG(dst_len);
  return false;
}

static bool
q_omg_security_decode_submessage(
  const ddsi_guid_prefix_t* const src_prefix,
  const ddsi_guid_prefix_t* const dst_prefix,
  const unsigned char   *src_buf,
  const unsigned int     src_len,
  unsigned char        **dst_buf,
  unsigned int          *dst_len)
{
  /* TODO: Use proper keys to actually decode (need key-exchange). */
  DDSRT_UNUSED_ARG(src_prefix);
  DDSRT_UNUSED_ARG(dst_prefix);
  DDSRT_UNUSED_ARG(src_buf);
  DDSRT_UNUSED_ARG(src_len);
  DDSRT_UNUSED_ARG(dst_buf);
  DDSRT_UNUSED_ARG(dst_len);
  return false;
}

static bool
q_omg_security_encode_serialized_payload(
  const struct writer *wr,
  const unsigned char *src_buf,
  const unsigned int   src_len,
  unsigned char     **dst_buf,
  unsigned int       *dst_len)
{
  /* TODO: Use proper keys to actually encode (need key-exchange). */
  DDSRT_UNUSED_ARG(wr);
  DDSRT_UNUSED_ARG(src_buf);
  DDSRT_UNUSED_ARG(src_len);
  DDSRT_UNUSED_ARG(dst_buf);
  DDSRT_UNUSED_ARG(dst_len);
  return false;
}

static bool
q_omg_security_decode_serialized_payload(
  struct proxy_writer *pwr,
  const unsigned char *src_buf,
  const unsigned int   src_len,
  unsigned char     **dst_buf,
  unsigned int       *dst_len)
{
  /* TODO: Use proper keys to actually decode (need key-exchange). */
  DDSRT_UNUSED_ARG(pwr);
  DDSRT_UNUSED_ARG(src_buf);
  DDSRT_UNUSED_ARG(src_len);
  DDSRT_UNUSED_ARG(dst_buf);
  DDSRT_UNUSED_ARG(dst_len);
  return false;
}

bool
q_omg_security_encode_rtps_message(
  int64_t                 src_handle,
  ddsi_guid_t            *src_guid,
  const unsigned char    *src_buf,
  const unsigned int      src_len,
  unsigned char        **dst_buf,
  unsigned int          *dst_len,
  int64_t                dst_handle)
{
  /* TODO: Use proper keys to actually encode (need key-exchange). */
  DDSRT_UNUSED_ARG(src_handle);
  DDSRT_UNUSED_ARG(src_guid);
  DDSRT_UNUSED_ARG(src_buf);
  DDSRT_UNUSED_ARG(src_len);
  DDSRT_UNUSED_ARG(dst_buf);
  DDSRT_UNUSED_ARG(dst_len);
  DDSRT_UNUSED_ARG(dst_handle);
  return false;
}

static bool
q_omg_security_decode_rtps_message(
  struct proxy_participant *proxypp,
  const unsigned char      *src_buf,
  const unsigned int        src_len,
  unsigned char          **dst_buf,
  unsigned int            *dst_len)
{
  /* TODO: Use proper keys to actually decode (need key-exchange). */
  DDSRT_UNUSED_ARG(proxypp);
  DDSRT_UNUSED_ARG(src_buf);
  DDSRT_UNUSED_ARG(src_len);
  DDSRT_UNUSED_ARG(dst_buf);
  DDSRT_UNUSED_ARG(dst_len);
  return false;
}

static bool
q_omg_writer_is_payload_protected(
  const struct writer *wr)
{
  /* TODO: Local registration. */
  DDSRT_UNUSED_ARG(wr);
  return false;
}

static bool
q_omg_writer_is_submessage_protected(
  struct writer *wr)
{
  /* TODO: Local registration. */
  DDSRT_UNUSED_ARG(wr);
  return false;
}

static bool
q_omg_reader_is_submessage_protected(
  struct reader *rd)
{
  /* TODO: Local registration. */
  DDSRT_UNUSED_ARG(rd);
  return false;
}

bool
encode_payload(
  struct writer *wr,
  ddsrt_iovec_t *vec,
  unsigned char **buf)
{
  bool ok = true;
  *buf = NULL;
  if (q_omg_writer_is_payload_protected(wr))
  {
    /* Encrypt the data. */
    unsigned char *enc_buf;
    unsigned int   enc_len;
    ok = q_omg_security_encode_serialized_payload(
                    wr,
                    vec->iov_base,
                    (unsigned int)vec->iov_len,
                    &enc_buf,
                    &enc_len);
    if (ok)
    {
      /* Replace the iov buffer, which should always be aliased. */
      vec->iov_base = (char *)enc_buf;
      vec->iov_len = enc_len;
      /* Remember the pointer to be able to free the memory. */
      *buf = enc_buf;
    }
  }
  return ok;
}


static bool
decode_payload(
  const struct q_globals *gv,
  struct nn_rsample_info *sampleinfo,
  unsigned char *payloadp,
  uint32_t *payloadsz,
  size_t *submsg_len)
{
  bool ok = true;

  assert(payloadp);
  assert(payloadsz);
  assert(*payloadsz);
  assert(submsg_len);
  assert(sampleinfo);

  if (sampleinfo->pwr == NULL)
  {
    /* No specified proxy writer means no encoding. */
    return true;
  }

  /* Only decode when the attributes tell us so. */
  if ((sampleinfo->pwr->c.security_info.security_attributes & NN_ENDPOINT_SECURITY_ATTRIBUTES_FLAG_IS_PAYLOAD_PROTECTED)
                                                           == NN_ENDPOINT_SECURITY_ATTRIBUTES_FLAG_IS_PAYLOAD_PROTECTED)
  {
    unsigned char *dst_buf = NULL;
    unsigned int   dst_len = 0;

    /* Decrypt the payload. */
    if (q_omg_security_decode_serialized_payload(sampleinfo->pwr, payloadp, *payloadsz, &dst_buf, &dst_len))
    {
      /* Expect result to always fit into the original buffer. */
      assert(*payloadsz >= dst_len);

      /* Reduce submessage and payload lengths. */
      *submsg_len -= (*payloadsz - dst_len);
      *payloadsz   = dst_len;

      /* Replace the encrypted payload with the decrypted. */
      memcpy(payloadp, dst_buf, dst_len);
      ddsrt_free(dst_buf);
    }
    else
    {
      GVWARNING("decode_payload: failed to decrypt data from "PGUIDFMT"", PGUID (sampleinfo->pwr->e.guid));
      ok = false;
    }
  }

  return ok;
}

bool
decode_Data(
  const struct q_globals *gv,
  struct nn_rsample_info *sampleinfo,
  unsigned char *payloadp,
  uint32_t payloadsz,
  size_t *submsg_len)
{
  int ok = true;
  /* Only decode when there's actual data. */
  if (payloadp && (payloadsz > 0))
  {
    ok = decode_payload(gv, sampleinfo, payloadp, &payloadsz, submsg_len);
    if (ok)
    {
      /* It's possible that the payload size (and thus the sample size) has been reduced. */
      sampleinfo->size = payloadsz;
    }
  }
  return ok;
}

bool
decode_DataFrag(
  const struct q_globals *gv,
  struct nn_rsample_info *sampleinfo,
  unsigned char *payloadp,
  uint32_t payloadsz,
  size_t *submsg_len)
{
  int ok = true;
  /* Only decode when there's actual data. */
  if (payloadp && (payloadsz > 0))
  {
    ok = decode_payload(gv, sampleinfo, payloadp, &payloadsz, submsg_len);
    /* Do not touch the sampleinfo->size in contradiction to decode_Data() (it has been calculated differently). */
  }
  return ok;
}


void
encode_datareader_submsg(
  struct nn_xmsg *msg,
  struct nn_xmsg_marker sm_marker,
  struct proxy_writer *pwr,
  const struct ddsi_guid *rd_guid)
{
  struct reader *rd = ephash_lookup_reader_guid(pwr->e.gv->guid_hash, rd_guid);
  struct participant *pp = NULL;
  /* Only encode when needed. */
  if( rd != NULL ){
    pp = rd->c.pp;
  }
  if (!pp && q_omg_participant_is_secure( pp ))
  {
<<<<<<< HEAD
    struct reader *rd = entidx_lookup_reader_guid(pwr->e.gv->entity_index, rd_guid);
    if (rd)
=======
    if (q_omg_reader_is_submessage_protected(rd))
>>>>>>> 8643c949
    {
      unsigned char *src_buf;
      unsigned int   src_len;
      unsigned char *dst_buf;
      unsigned int   dst_len;

      /* Make one blob of the current sub-message by appending the serialized payload. */
      nn_xmsg_submsg_append_refd_payload(msg, sm_marker);

      /* Get the sub-message buffer. */
      src_buf = (unsigned char*)nn_xmsg_submsg_from_marker(msg, sm_marker);
      src_len = (unsigned int)nn_xmsg_submsg_size(msg, sm_marker);

      /* Do the actual encryption. */
      if (q_omg_security_encode_datareader_submessage(rd, &(pwr->e.guid.prefix), src_buf, src_len, &dst_buf, &dst_len))
      {
        /* Replace the old sub-message with the new encoded one(s). */
        nn_xmsg_submsg_replace(msg, sm_marker, dst_buf, dst_len);
        ddsrt_free(dst_buf);
      }
      else
      {
        /* The sub-message should have been encoded, which failed.
         * Remove it to prevent it from being send. */
        nn_xmsg_submsg_remove(msg, sm_marker);
      }
    }
  }
}

void
encode_datawriter_submsg(
  struct nn_xmsg *msg,
  struct nn_xmsg_marker sm_marker,
  struct writer *wr)
{
  struct participant *pp = wr->c.pp;
  /* Only encode when needed. */
  if (q_omg_participant_is_secure( pp ))
  {
    if (q_omg_writer_is_submessage_protected(wr))
    {
      unsigned char *src_buf;
      unsigned int   src_len;
      unsigned char *dst_buf;
      unsigned int   dst_len;
      ddsi_guid_prefix_t dst_guid_prefix;
      ddsi_guid_prefix_t *dst = NULL;

      /* Make one blob of the current sub-message by appending the serialized payload. */
      nn_xmsg_submsg_append_refd_payload(msg, sm_marker);

      /* Get the sub-message buffer. */
      src_buf = (unsigned char*)nn_xmsg_submsg_from_marker(msg, sm_marker);
      src_len = (unsigned int)nn_xmsg_submsg_size(msg, sm_marker);

      if (nn_xmsg_getdst1prefix(msg, &dst_guid_prefix))
      {
        dst = &dst_guid_prefix;
      }

      /* Do the actual encryption. */
      if (q_omg_security_encode_datawriter_submessage(wr, dst, src_buf, src_len, &dst_buf, &dst_len))
      {
        /* Replace the old sub-message with the new encoded one(s). */
        nn_xmsg_submsg_replace(msg, sm_marker, dst_buf, dst_len);
        ddsrt_free(dst_buf);
      }
      else
      {
        /* The sub-message should have been encoded, which failed.
         * Remove it to prevent it from being send. */
        nn_xmsg_submsg_remove(msg, sm_marker);
      }
    }
  }
}



bool
validate_msg_decoding(
  const struct entity_common *e,
  const struct proxy_endpoint_common *c,
  struct proxy_participant *proxypp,
  struct receiver_state *rst,
  SubmessageKind_t prev_smid)
{
  assert(e);
  assert(c);
  assert(proxypp);
  assert(rst);

  /* If this endpoint is expected to have submessages protected, it means that the
   * previous submessage id (prev_smid) has to be SMID_SEC_PREFIX. That caused the
   * protected submessage to be copied into the current RTPS message as a clear
   * submessage, which we are currently handling.
   * However, we have to check if the prev_smid is actually SMID_SEC_PREFIX, otherwise
   * a rascal can inject data as just a clear submessage. */
  if ((c->security_info.security_attributes & NN_ENDPOINT_SECURITY_ATTRIBUTES_FLAG_IS_SUBMESSAGE_PROTECTED)
                                           == NN_ENDPOINT_SECURITY_ATTRIBUTES_FLAG_IS_SUBMESSAGE_PROTECTED)
  {
    if (prev_smid != SMID_SEC_PREFIX)
    {
      return false;
    }
  }

  /* At this point, we should also check if the complete RTPS message was encoded when
   * that is expected. */
  if (q_omg_security_is_remote_rtps_protected(proxypp, e->guid.entityid) && !rst->rtps_encoded)
  {
    return false;
  }

  return true;
}

static int
validate_submsg(struct q_globals *gv, unsigned char smid, unsigned char *submsg, unsigned char * const end, int byteswap)
{
  int result = -1;
  if ((submsg + RTPS_SUBMESSAGE_HEADER_SIZE) <= end)
  {
    SubmessageHeader_t *hdr = (SubmessageHeader_t*)submsg;
    if ((smid == 0 /* don't care */) || (hdr->submessageId == smid))
    {
      unsigned short size = hdr->octetsToNextHeader;
      if (byteswap)
      {
         size = ddsrt_bswap2u(size);
      }
      result = (int)size + (int)RTPS_SUBMESSAGE_HEADER_SIZE;
      if ((submsg + result) > end)
      {
        result = -1;
      }
    }
    else
    {
      GVWARNING("Unexpected submsg 0x%02x (0x%02x expected)", hdr->submessageId, smid);
    }
  }
  else
  {
    GVWARNING("Submsg 0x%02x does not fit message", smid);
  }
  return result;
}


static int
padding_submsg(struct q_globals *gv, unsigned char *start, unsigned char *end, int byteswap)
{
  SubmessageHeader_t *padding = (SubmessageHeader_t*)start;
  size_t size = (size_t)(end - start);
  int result = -1;

  assert(start <= end);

  if (size > sizeof(SubmessageHeader_t))
  {
    result = (int)size;
    padding->submessageId = SMID_PAD;
    padding->flags = (byteswap ? !(DDSRT_ENDIAN == DDSRT_LITTLE_ENDIAN) : (DDSRT_ENDIAN == DDSRT_LITTLE_ENDIAN));
    padding->octetsToNextHeader = (unsigned short)(size - sizeof(SubmessageHeader_t));
    if (byteswap)
    {
      padding->octetsToNextHeader = ddsrt_bswap2u(padding->octetsToNextHeader);
    }
  }
  else
  {
    GVWARNING("Padding submessage doesn't fit");
  }
  return result;
}

int
decode_SecPrefix(
  struct receiver_state *rst,
  unsigned char *submsg,
  size_t submsg_size,
  unsigned char * const msg_end,
  const ddsi_guid_prefix_t * const src_prefix,
  const ddsi_guid_prefix_t * const dst_prefix,
  int byteswap)
{
  int result = -1;
  int totalsize = (int)submsg_size;
  unsigned char *body_submsg;
  unsigned char *prefix_submsg;
  unsigned char *postfix_submsg;
  SubmessageHeader_t *hdr = (SubmessageHeader_t*)submsg;
  uint8_t flags = hdr->flags;

  if (byteswap)
  {
    if ((DDSRT_ENDIAN == DDSRT_LITTLE_ENDIAN))
      hdr->flags |= 0x01;
    else
      hdr->flags &= 0xFE;
  }

  /* First sub-message is the SEC_PREFIX. */
  prefix_submsg = submsg;

  /* Next sub-message is SEC_BODY when encrypted or the original submessage when only signed. */
  body_submsg = submsg + submsg_size;
  result = validate_submsg(rst->gv, 0 /* don't care smid */, body_submsg, msg_end, byteswap);
  if (result > 0)
  {
    totalsize += result;

    /* Third sub-message should be the SEC_POSTFIX. */
    postfix_submsg = submsg + totalsize;
    result = validate_submsg(rst->gv, SMID_SEC_POSTFIX, postfix_submsg, msg_end, byteswap);
    if (result > 0)
    {
      bool decoded;
      unsigned char *dst_buf;
      unsigned int   dst_len;

      totalsize += result;

      /* Decode all three submessages. */
      decoded = q_omg_security_decode_submessage(src_prefix, dst_prefix, submsg, (unsigned int)totalsize, &dst_buf, &dst_len);
      if (decoded && dst_buf)
      {
        /*
         * The 'normal' submessage sequence handling will continue after the
         * given security SEC_PREFIX.
         */
        if (*body_submsg == SMID_SEC_BODY)
        {
          /*
           * Copy the decoded buffer into the original message, replacing (part
           * of) SEC_BODY.
           *
           * By replacing the SEC_BODY with the decoded submessage, everything
           * can continue as if there was never an encoded submessage.
           */
          assert((int)dst_len <= ((int)totalsize - (int)submsg_size));
          memcpy(body_submsg, dst_buf, dst_len);

          /* Remainder of SEC_BODY & SEC_POSTFIX should be padded to keep the submsg sequence going. */
          result = padding_submsg(rst->gv, body_submsg + dst_len, prefix_submsg + totalsize, byteswap);
        }
        else
        {
          /*
           * When only signed, then the submessage is already available and
           * SMID_SEC_POSTFIX will be ignored.
           * So, we don't really have to do anything.
           */
        }
        ddsrt_free(dst_buf);
      }
      else
      {
        /*
         * Decoding or signing failed.
         *
         * Replace the security submessages with padding. This also removes a plain
         * submessage when a signature check failed.
         */
        result = padding_submsg(rst->gv, body_submsg, prefix_submsg + totalsize, byteswap);
      }
    }
  }
  /* Restore flags. */
  hdr->flags = flags;
  return result;
}

static nn_rtps_msg_state_t
check_rtps_message_is_secure(
    struct q_globals *gv,
    Header_t *hdr,
    unsigned char *buff,
    bool isstream,
    struct proxy_participant **proxypp)
{
  nn_rtps_msg_state_t ret = NN_RTPS_MSG_STATE_ERROR;

  SubmessageHeader_t *submsg;
  uint32_t offset = RTPS_MESSAGE_HEADER_SIZE + (isstream ? sizeof(MsgLen_t) : 0);

  submsg = (SubmessageHeader_t *)(buff + offset);
  if (submsg->submessageId == SMID_SRTPS_PREFIX)
  {
    ddsi_guid_t guid;

    guid.prefix = hdr->guid_prefix;
    guid.entityid.u = NN_ENTITYID_PARTICIPANT;

    GVTRACE(" from "PGUIDFMT, PGUID(guid));

    *proxypp = entidx_lookup_proxy_participant_guid(gv->entity_index, &guid);
    if (*proxypp)
    {
      if (q_omg_proxyparticipant_is_authenticated(*proxypp))
      {
        ret = NN_RTPS_MSG_STATE_ENCODED;
      }
      else
      {
        GVTRACE ("received encoded rtps message from unauthenticated participant");
      }
    }
    else
    {
      GVTRACE ("received encoded rtps message from unknown participant");
    }
    GVTRACE("\n");
  }
  else
  {
    ret = NN_RTPS_MSG_STATE_PLAIN;
  }

  return ret;
}

nn_rtps_msg_state_t
decode_rtps_message(
  struct thread_state1 * const ts1,
  struct q_globals *gv,
  struct nn_rmsg **rmsg,
  Header_t **hdr,
  unsigned char **buff,
  ssize_t *sz,
  struct nn_rbufpool *rbpool,
  bool isstream)
{
  nn_rtps_msg_state_t ret = NN_RTPS_MSG_STATE_ERROR;
  struct proxy_participant *proxypp = NULL;
  unsigned char *dstbuf;
  unsigned char *srcbuf;
  uint32_t srclen, dstlen;
  bool decoded;

  /* Currently the decode_rtps_message returns a new allocated buffer.
   * This could be optimized by providing a pre-allocated nn_rmsg buffer to
   * copy the decoded rtps message in.
   */
  thread_state_awake_fixed_domain (ts1);
  ret = check_rtps_message_is_secure(gv, *hdr, *buff, isstream, &proxypp);
  if (ret == NN_RTPS_MSG_STATE_ENCODED)
  {
    if (isstream)
    {
      /* Remove MsgLen Submessage which was only needed for a stream to determine the end of the message */
      srcbuf = *buff + sizeof(MsgLen_t);
      srclen = (uint32_t)((size_t)(*sz) - sizeof(MsgLen_t));
      memmove(srcbuf, *buff, RTPS_MESSAGE_HEADER_SIZE);
    }
    else
    {
      srcbuf = *buff;
      srclen = (uint32_t)*sz;
    }

    decoded = q_omg_security_decode_rtps_message(proxypp, srcbuf, srclen, &dstbuf, &dstlen);
    if (decoded)
    {
      nn_rmsg_commit (*rmsg);
      *rmsg = nn_rmsg_new (rbpool);

      *buff = (unsigned char *) NN_RMSG_PAYLOAD (*rmsg);

      memcpy(*buff, dstbuf, dstlen);
      nn_rmsg_setsize (*rmsg, dstlen);

      ddsrt_free(dstbuf);

      *hdr = (Header_t*) *buff;
      (*hdr)->guid_prefix = nn_ntoh_guid_prefix ((*hdr)->guid_prefix);
      *sz = (ssize_t)dstlen;
    } else {
      ret = NN_RTPS_MSG_STATE_ERROR;
    }
  }
  thread_state_asleep (ts1);
  return ret;
}

ssize_t
secure_conn_write(
    ddsi_tran_conn_t conn,
    const nn_locator_t *dst,
    size_t niov,
    const ddsrt_iovec_t *iov,
    uint32_t flags,
    MsgLen_t *msg_len,
    bool dst_one,
    nn_msg_sec_info_t *sec_info,
    ddsi_tran_write_fn_t conn_write_cb)
{
  ssize_t ret = -1;

  unsigned i;
  Header_t *hdr;
  ddsi_guid_t guid;
  unsigned char stbuf[2048];
  unsigned char *srcbuf;
  unsigned char *dstbuf = NULL;
  uint32_t srclen, dstlen;
  int64_t dst_handle = 0;

  assert(iov);
  assert(conn);
  assert(msg_len);
  assert(sec_info);
  assert(niov > 0);
  assert(conn_write_cb);

  if (dst_one)
  {
    dst_handle = sec_info->dst_pp_handle;
    if (dst_handle == 0) {
      return -1;
    }
  }

  hdr = (Header_t *)iov[0].iov_base;
  guid.prefix = nn_ntoh_guid_prefix(hdr->guid_prefix);
  guid.entityid.u = NN_ENTITYID_PARTICIPANT;

  /* first determine the size of the message, then select the
   *  on-stack buffer or allocate one on the heap ...
   */
  srclen = 0;
  for (i = 0; i < (unsigned)niov; i++)
  {
    /* Do not copy MsgLen submessage in case of a stream connection */
    if ((i != 1) || !conn->m_stream)
      srclen += (uint32_t) iov[i].iov_len;
  }
  if (srclen <= sizeof (stbuf))
  {
    srcbuf = stbuf;
  }
  else
  {
    srcbuf = ddsrt_malloc (srclen);
  }

  /* ... then copy data into buffer */
  srclen = 0;
  for (i = 0; i < (unsigned)niov; i++)
  {
    if ((i != 1) || !conn->m_stream)
    {
      memcpy(srcbuf + srclen, iov[i].iov_base, iov[i].iov_len);
      srclen += (uint32_t) iov[i].iov_len;
    }
  }

  if (q_omg_security_encode_rtps_message(sec_info->src_pp_handle, &guid, srcbuf, srclen, &dstbuf, &dstlen, dst_handle))
  {
    ddsrt_iovec_t tmp_iov[3];
    size_t tmp_niov;

    if (conn->m_stream)
    {
      /* Add MsgLen submessage after Header */
      msg_len->length = dstlen + (uint32_t)sizeof(*msg_len);

      tmp_iov[0].iov_base = dstbuf;
      tmp_iov[0].iov_len = RTPS_MESSAGE_HEADER_SIZE;
      tmp_iov[1].iov_base = (void*) msg_len;
      tmp_iov[1].iov_len = sizeof (*msg_len);
      tmp_iov[2].iov_base = dstbuf + RTPS_MESSAGE_HEADER_SIZE;
      tmp_iov[2].iov_len = dstlen - RTPS_MESSAGE_HEADER_SIZE;
      tmp_niov = 3;
    }
    else
    {
      msg_len->length = dstlen;

      tmp_iov[0].iov_base = dstbuf;
      tmp_iov[0].iov_len = dstlen;
      tmp_niov = 1;
    }
    ret = conn_write_cb (conn, dst, tmp_niov, tmp_iov, flags);
  }

  if (srcbuf != stbuf)
  {
    ddsrt_free (srcbuf);
  }

  ddsrt_free(dstbuf);

  return ret;
}

#else /* DDSI_INCLUDE_SECURITY */

#include "dds/ddsi/ddsi_security_omg.h"


extern inline bool q_omg_participant_is_secure(UNUSED_ARG(const struct participant *pp));
extern inline bool q_omg_proxy_participant_is_secure(const struct proxy_participant *proxypp);
extern inline bool q_omg_security_enabled(void);

extern inline bool q_omg_participant_is_secure(
  UNUSED_ARG(const struct participant *pp));

extern inline unsigned determine_subscription_writer(
  UNUSED_ARG(const struct reader *rd));

extern inline bool q_omg_security_match_remote_writer_enabled(UNUSED_ARG(struct reader *rd), UNUSED_ARG(struct proxy_writer *pwr));
extern inline bool q_omg_security_match_remote_reader_enabled(UNUSED_ARG(struct writer *wr), UNUSED_ARG(struct proxy_reader *prd));

extern inline bool q_omg_security_check_remote_writer_permissions(UNUSED_ARG(const struct proxy_writer *pwr), UNUSED_ARG(uint32_t domain_id), UNUSED_ARG(struct participant *pp));
extern inline bool q_omg_security_check_remote_reader_permissions(UNUSED_ARG(const struct proxy_reader *prd), UNUSED_ARG(uint32_t domain_id), UNUSED_ARG(struct participant *par));

extern inline unsigned determine_publication_writer(
  UNUSED_ARG(const struct writer *wr));

extern inline bool is_proxy_participant_deletion_allowed(
  UNUSED_ARG(struct q_globals * const gv),
  UNUSED_ARG(const struct ddsi_guid *guid),
  UNUSED_ARG(const ddsi_entityid_t pwr_entityid));

extern inline bool q_omg_is_similar_participant_security_info(UNUSED_ARG(struct participant *pp), UNUSED_ARG(struct proxy_participant *proxypp));

extern inline bool q_omg_participant_allow_unauthenticated(UNUSED_ARG(struct participant *pp));

extern inline bool q_omg_security_check_create_participant(UNUSED_ARG(struct participant *pp), UNUSED_ARG(uint32_t domain_id));

/* initialize the proxy participant security attributes */
extern inline void q_omg_security_init_remote_participant(UNUSED_ARG(struct proxy_participant *proxypp));

/* ask to access control security plugin for the remote participant permissions */
extern inline int64_t q_omg_security_check_remote_participant_permissions(UNUSED_ARG(uint32_t domain_id), UNUSED_ARG(struct participant *pp), UNUSED_ARG(struct proxy_participant *proxypp));

extern inline void q_omg_security_register_remote_participant(UNUSED_ARG(struct participant *pp), UNUSED_ARG(struct proxy_participant *proxypp), UNUSED_ARG(int64_t shared_secret), UNUSED_ARG(int64_t proxy_permissions));

extern inline void q_omg_security_deregister_remote_participant(UNUSED_ARG(struct proxy_participant *proxypp));

extern inline void q_omg_security_participant_send_tokens(UNUSED_ARG(struct participant *pp), UNUSED_ARG(struct proxy_participant *proxypp));

extern inline void set_proxy_participant_security_info(
  UNUSED_ARG(struct proxy_participant *prd),
  UNUSED_ARG(const nn_plist_t *plist));

extern inline void set_proxy_reader_security_info(
  UNUSED_ARG(struct proxy_reader *prd),
  UNUSED_ARG(const nn_plist_t *plist));

extern inline void set_proxy_writer_security_info(
  UNUSED_ARG(struct proxy_writer *pwr),
  UNUSED_ARG(const nn_plist_t *plist));

extern inline bool decode_Data(
  UNUSED_ARG(const struct q_globals *gv),
  UNUSED_ARG(struct nn_rsample_info *sampleinfo),
  UNUSED_ARG(unsigned char *payloadp),
  UNUSED_ARG(uint32_t payloadsz),
  UNUSED_ARG(size_t *submsg_len));

extern inline bool decode_DataFrag(
  UNUSED_ARG(const struct q_globals *gv),
  UNUSED_ARG(struct nn_rsample_info *sampleinfo),
  UNUSED_ARG(unsigned char *payloadp),
  UNUSED_ARG(uint32_t payloadsz),
  UNUSED_ARG(size_t *submsg_len));

extern inline void encode_datareader_submsg(
  UNUSED_ARG(struct nn_xmsg *msg),
  UNUSED_ARG(struct nn_xmsg_marker sm_marker),
  UNUSED_ARG(struct proxy_writer *pwr),
  UNUSED_ARG(const struct ddsi_guid *rd_guid));

extern inline void encode_datawriter_submsg(
  UNUSED_ARG(struct nn_xmsg *msg),
  UNUSED_ARG(struct nn_xmsg_marker sm_marker),
  UNUSED_ARG(struct writer *wr));

extern inline bool validate_msg_decoding(
  UNUSED_ARG(const struct entity_common *e),
  UNUSED_ARG(const struct proxy_endpoint_common *c),
  UNUSED_ARG(struct proxy_participant *proxypp),
  UNUSED_ARG(struct receiver_state *rst),
  UNUSED_ARG(SubmessageKind_t prev_smid));

extern inline int decode_SecPrefix(
  UNUSED_ARG(struct receiver_state *rst),
  UNUSED_ARG(unsigned char *submsg),
  UNUSED_ARG(size_t submsg_size),
  UNUSED_ARG(unsigned char * const msg_end),
  UNUSED_ARG(const ddsi_guid_prefix_t * const src_prefix),
  UNUSED_ARG(const ddsi_guid_prefix_t * const dst_prefix),
  UNUSED_ARG(int byteswap));

extern inline nn_rtps_msg_state_t decode_rtps_message(
  UNUSED_ARG(struct thread_state1 * const ts1),
  UNUSED_ARG(struct q_globals *gv),
  UNUSED_ARG(struct nn_rmsg **rmsg),
  UNUSED_ARG(Header_t **hdr),
  UNUSED_ARG(unsigned char **buff),
  UNUSED_ARG(ssize_t *sz),
  UNUSED_ARG(struct nn_rbufpool *rbpool),
  UNUSED_ARG(bool isstream));

#endif /* DDSI_INCLUDE_SECURITY */<|MERGE_RESOLUTION|>--- conflicted
+++ resolved
@@ -25,27 +25,21 @@
 #include "dds/ddsi/ddsi_entity_index.h"
 #include "dds/ddsi/ddsi_security_omg.h"
 #include "dds/ddsi/ddsi_sertopic.h"
-
 #include "dds/ddsi/q_config.h"
 #include "dds/ddsi/q_log.h"
 #include "dds/ddsrt/heap.h"
 #include "dds/ddsrt/string.h"
 #include "dds/ddsrt/sync.h"
 #include "dds/ddsi/q_ephash.h"
-
-
 #include "dds/security/dds_security_api.h"
 #include "dds/security/core/dds_security_utils.h"
 #include "dds/security/core/dds_security_plugins.h"
 #include "dds/ddsrt/hopscotch.h"
-
 #include "dds/ddsi/q_entity.h"
 #include "dds/ddsi/q_bswap.h"
 #include "dds/ddsi/q_xevent.h"
 #include "dds/ddsi/q_time.h"
 #include "dds/ddsi/q_plist.h"
-
-
 
 #define AUTH_NAME "Authentication"
 #define AC_NAME "Access Control"
@@ -73,9 +67,6 @@
 static bool
 q_omg_writer_is_payload_protected(
   const struct writer *wr);
-
-
-
 
 static bool endpoint_is_DCPSParticipantSecure(const ddsi_guid_t *guid)
 {
@@ -1038,20 +1029,16 @@
   struct proxy_writer *pwr,
   const struct ddsi_guid *rd_guid)
 {
-  struct reader *rd = ephash_lookup_reader_guid(pwr->e.gv->guid_hash, rd_guid);
+  struct reader *rd = entidx_lookup_reader_guid(pwr->e.gv->entity_index, rd_guid);
   struct participant *pp = NULL;
-  /* Only encode when needed. */
+
   if( rd != NULL ){
     pp = rd->c.pp;
   }
+  /* Only encode when needed. */
   if (!pp && q_omg_participant_is_secure( pp ))
   {
-<<<<<<< HEAD
-    struct reader *rd = entidx_lookup_reader_guid(pwr->e.gv->entity_index, rd_guid);
-    if (rd)
-=======
     if (q_omg_reader_is_submessage_protected(rd))
->>>>>>> 8643c949
     {
       unsigned char *src_buf;
       unsigned int   src_len;
