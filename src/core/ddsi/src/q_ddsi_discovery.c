--- conflicted
+++ resolved
@@ -159,11 +159,7 @@
 
 static void maybe_add_pp_as_meta_to_as_disc (struct q_globals *gv, const struct addrset *as_meta)
 {
-<<<<<<< HEAD
-  if (addrset_empty_mc (as_meta) || !(config.allowMulticast & AMC_SPDP))
-=======
   if (addrset_empty_mc (as_meta) || !(gv->config.allowMulticast & AMC_SPDP))
->>>>>>> 1c8c2944
   {
     nn_locator_t loc;
     if (addrset_any_uc (as_meta, &loc))
@@ -201,19 +197,11 @@
       return 0;
   }
 
-<<<<<<< HEAD
-  DDS_TRACE("spdp_write("PGUIDFMT")\n", PGUID (pp->e.guid));
+  ETRACE (pp, "spdp_write("PGUIDFMT")\n", PGUID (pp->e.guid));
 
   if ((wr = get_builtin_writer (pp, NN_ENTITYID_SPDP_BUILTIN_PARTICIPANT_WRITER)) == NULL)
   {
-    DDS_TRACE("spdp_write("PGUIDFMT") - builtin participant writer not found\n", PGUID (pp->e.guid));
-=======
-  ETRACE (pp, "spdp_write("PGUIDFMT")\n", PGUID (pp->e.guid));
-
-  if ((wr = get_builtin_writer (pp, NN_ENTITYID_SPDP_BUILTIN_PARTICIPANT_WRITER)) == NULL)
-  {
     ETRACE (pp, "spdp_write("PGUIDFMT") - builtin participant writer not found\n", PGUID (pp->e.guid));
->>>>>>> 1c8c2944
     return 0;
   }
 
@@ -319,11 +307,7 @@
     size = strlen(node) + strlen(DDS_VERSION) + strlen(DDS_HOST_NAME) + strlen(DDS_TARGET_NAME) + 4; /* + ///'\0' */
     ps.prismtech_participant_version_info.internals = ddsrt_malloc(size);
     (void) snprintf(ps.prismtech_participant_version_info.internals, size, "%s/%s/%s/%s", node, DDS_VERSION, DDS_HOST_NAME, DDS_TARGET_NAME);
-<<<<<<< HEAD
-    DDS_TRACE("spdp_write("PGUIDFMT") - internals: %s\n", PGUID (pp->e.guid), ps.prismtech_participant_version_info.internals);
-=======
     ETRACE (pp, "spdp_write("PGUIDFMT") - internals: %s\n", PGUID (pp->e.guid), ps.prismtech_participant_version_info.internals);
->>>>>>> 1c8c2944
   }
 
   /* Participant QoS's insofar as they are set, different from the default, and mapped to the SPDP data, rather than to the PrismTech-specific CMParticipant endpoint.  Currently, that means just USER_DATA. */
@@ -351,11 +335,7 @@
 
   if ((wr = get_builtin_writer (pp, NN_ENTITYID_SPDP_BUILTIN_PARTICIPANT_WRITER)) == NULL)
   {
-<<<<<<< HEAD
-    DDS_TRACE("spdp_dispose_unregister("PGUIDFMT") - builtin participant writer not found\n", PGUID (pp->e.guid));
-=======
     ETRACE (pp, "spdp_dispose_unregister("PGUIDFMT") - builtin participant writer not found\n", PGUID (pp->e.guid));
->>>>>>> 1c8c2944
     return 0;
   }
 
@@ -437,11 +417,7 @@
   if (datap->present & PP_PARTICIPANT_GUID)
   {
     guid = datap->participant_guid;
-<<<<<<< HEAD
-    DDS_LOG(DDS_LC_DISCOVERY, " %"PRIx32":%"PRIx32":%"PRIx32":%"PRIx32, PGUID (guid));
-=======
     GVLOGDISC (" %"PRIx32":%"PRIx32":%"PRIx32":%"PRIx32, PGUID (guid));
->>>>>>> 1c8c2944
     assert (guid.entityid.u == NN_ENTITYID_PARTICIPANT);
     if (delete_proxy_participant_by_guid (gv, &guid, timestamp, 0) < 0)
     {
@@ -506,11 +482,7 @@
   {
     if (vendor_is_eclipse_or_opensplice (pp->vendor) && pp->e.guid.prefix.u[0] == ddsi2guid->prefix.u[0] && !pp->is_ddsi2_pp)
     {
-<<<<<<< HEAD
-      DDS_TRACE("proxy participant "PGUIDFMT" depends on ddsi2 "PGUIDFMT, PGUID (pp->e.guid), PGUID (*ddsi2guid));
-=======
       GVTRACE ("proxy participant "PGUIDFMT" depends on ddsi2 "PGUIDFMT, PGUID (pp->e.guid), PGUID (*ddsi2guid));
->>>>>>> 1c8c2944
       ddsrt_mutex_lock (&pp->e.lock);
       pp->privileged_pp_guid = *ddsi2guid;
       ddsrt_mutex_unlock (&pp->e.lock);
@@ -530,13 +502,8 @@
 
   if (pp != NULL)
   {
-<<<<<<< HEAD
-    DDS_TRACE("make_participants_dependent_on_ddsi2: ddsi2 "PGUIDFMT" is no more, delete "PGUIDFMT"\n", PGUID (*ddsi2guid), PGUID (pp->e.guid));
-    delete_proxy_participant_by_guid (&pp->e.guid, timestamp, 1);
-=======
     GVTRACE ("make_participants_dependent_on_ddsi2: ddsi2 "PGUIDFMT" is no more, delete "PGUIDFMT"\n", PGUID (*ddsi2guid), PGUID (pp->e.guid));
     delete_proxy_participant_by_guid (gv, &pp->e.guid, timestamp, 1);
->>>>>>> 1c8c2944
   }
 }
 
@@ -604,11 +571,7 @@
 
   if (is_deleted_participant_guid (gv->deleted_participants, &datap->participant_guid, DPG_REMOTE))
   {
-<<<<<<< HEAD
-    DDS_LOG(DDS_LC_TRACE, "SPDP ST0 "PGUIDFMT" (recently deleted)", PGUID (datap->participant_guid));
-=======
     RSTTRACE ("SPDP ST0 "PGUIDFMT" (recently deleted)", PGUID (datap->participant_guid));
->>>>>>> 1c8c2944
     return 1;
   }
 
@@ -618,11 +581,7 @@
       islocal = 1;
     if (islocal)
     {
-<<<<<<< HEAD
-      DDS_LOG(DDS_LC_TRACE, "SPDP ST0 "PGUIDFMT" (local %d)", PGUID (datap->participant_guid), islocal);
-=======
       RSTTRACE ("SPDP ST0 "PGUIDFMT" (local %d)", PGUID (datap->participant_guid), islocal);
->>>>>>> 1c8c2944
       return 0;
     }
   }
@@ -632,13 +591,8 @@
     /* SPDP processing is so different from normal processing that we
        are even skipping the automatic lease renewal.  Therefore do it
        regardless of
-<<<<<<< HEAD
-       config.arrival_of_data_asserts_pp_and_ep_liveliness. */
-    DDS_LOG(DDS_LC_TRACE, "SPDP ST0 "PGUIDFMT" (known)", PGUID (datap->participant_guid));
-=======
        gv.config.arrival_of_data_asserts_pp_and_ep_liveliness. */
     RSTTRACE ("SPDP ST0 "PGUIDFMT" (known)", PGUID (datap->participant_guid));
->>>>>>> 1c8c2944
     lease_renew (ddsrt_atomic_ldvoidp (&proxypp->lease), now_et ());
     ddsrt_mutex_lock (&proxypp->e.lock);
     if (proxypp->implicitly_created || seq > proxypp->seq)
@@ -654,11 +608,7 @@
     return 0;
   }
 
-<<<<<<< HEAD
-  DDS_LOG(DDS_LC_DISCOVERY, "SPDP ST0 "PGUIDFMT" bes %x ptbes %x NEW", PGUID (datap->participant_guid), builtin_endpoint_set, prismtech_builtin_endpoint_set);
-=======
   GVLOGDISC ("SPDP ST0 "PGUIDFMT" bes %x ptbes %x NEW", PGUID (datap->participant_guid), builtin_endpoint_set, prismtech_builtin_endpoint_set);
->>>>>>> 1c8c2944
 
   if (datap->present & PP_PARTICIPANT_LEASE_DURATION)
   {
@@ -698,11 +648,7 @@
   if ((builtin_endpoint_set & bes_sedp_announcer_mask) != bes_sedp_announcer_mask &&
       memcmp (&privileged_pp_guid, &datap->participant_guid, sizeof (nn_guid_t)) != 0)
   {
-<<<<<<< HEAD
-    DDS_LOG(DDS_LC_DISCOVERY, " (depends on "PGUIDFMT")", PGUID (privileged_pp_guid));
-=======
     GVLOGDISC (" (depends on "PGUIDFMT")", PGUID (privileged_pp_guid));
->>>>>>> 1c8c2944
     /* never expire lease for this proxy: it won't actually expire
        until the "privileged" one expires anyway */
     lease_duration = T_NEVER;
@@ -717,13 +663,8 @@
     else
     {
       privileged_pp_guid.prefix = ddsi2->e.guid.prefix;
-<<<<<<< HEAD
-      lease_duration = nn_to_ddsi_duration (T_NEVER);
-      DDS_LOG(DDS_LC_DISCOVERY, " (depends on "PGUIDFMT")", PGUID (privileged_pp_guid));
-=======
       lease_duration = T_NEVER;
       GVLOGDISC (" (depends on "PGUIDFMT")", PGUID (privileged_pp_guid));
->>>>>>> 1c8c2944
     }
   }
   else
@@ -838,14 +779,9 @@
        of DDSI2. */
     if (ephash_lookup_proxy_participant_guid (gv->guid_hash, &privileged_pp_guid) == NULL)
     {
-<<<<<<< HEAD
-      DDS_LOG(DDS_LC_DISCOVERY, "make_participants_dependent_on_ddsi2: ddsi2 "PGUIDFMT" is no more, delete "PGUIDFMT"\n", PGUID (privileged_pp_guid), PGUID (datap->participant_guid));
-      delete_proxy_participant_by_guid (&datap->participant_guid, timestamp, 1);
-=======
       GVLOGDISC ("make_participants_dependent_on_ddsi2: ddsi2 "PGUIDFMT" is no more, delete "PGUIDFMT"\n",
                  PGUID (privileged_pp_guid), PGUID (datap->participant_guid));
       delete_proxy_participant_by_guid (gv, &datap->participant_guid, timestamp, 1);
->>>>>>> 1c8c2944
     }
   }
   return 1;
@@ -877,13 +813,8 @@
     src.logconfig = &gv->logconfig;
     if ((plist_ret = nn_plist_init_frommsg (&decoded_data, NULL, ~(uint64_t)0, ~(uint64_t)0, &src)) < 0)
     {
-<<<<<<< HEAD
-      if (plist_ret != Q_ERR_INCOMPATIBLE)
-        DDS_WARNING("SPDP (vendor %u.%u): invalid qos/parameters\n", src.vendorid.id[0], src.vendorid.id[1]);
-=======
       if (plist_ret != DDS_RETCODE_UNSUPPORTED)
         GVWARNING ("SPDP (vendor %u.%u): invalid qos/parameters\n", src.vendorid.id[0], src.vendorid.id[1]);
->>>>>>> 1c8c2944
       return;
     }
 
@@ -1033,11 +964,7 @@
   nn_xmsg_addpar_sentinel (mpayload);
   nn_plist_fini (&ps);
 
-<<<<<<< HEAD
-  DDS_LOG(DDS_LC_DISCOVERY, "sedp: write for "PGUIDFMT" via "PGUIDFMT"\n", PGUID (*epguid), PGUID (wr->e.guid));
-=======
   GVLOGDISC ("sedp: write for "PGUIDFMT" via "PGUIDFMT"\n", PGUID (*epguid), PGUID (wr->e.guid));
->>>>>>> 1c8c2944
   ret = write_mpayload (wr, alive, PID_ENDPOINT_GUID, mpayload);
   nn_xmsg_free (mpayload);
   return ret;
@@ -1047,11 +974,7 @@
 {
   struct writer *sedp_wr = get_builtin_writer (pp, entityid);
   if (sedp_wr == NULL)
-<<<<<<< HEAD
-    DDS_FATAL("sedp_write_writer: no SEDP builtin writer %x for "PGUIDFMT"\n", entityid, PGUID (pp->e.guid));
-=======
     DDS_FATAL ("sedp_write_writer: no SEDP builtin writer %x for "PGUIDFMT"\n", entityid, PGUID (pp->e.guid));
->>>>>>> 1c8c2944
   return sedp_wr;
 }
 
@@ -1134,22 +1057,14 @@
   {
     nn_vendorid_t actual_vendorid;
     /* Some endpoint that we discovered through the DS, but then it must have at least some locators */
-<<<<<<< HEAD
-    DDS_TRACE(" from-DS %"PRIx32":%"PRIx32":%"PRIx32":%"PRIx32, PGUID (privguid));
-=======
     GVTRACE (" from-DS %"PRIx32":%"PRIx32":%"PRIx32":%"PRIx32, PGUID (privguid));
->>>>>>> 1c8c2944
     /* avoid "no address" case, so we never create the proxy participant for nothing (FIXME: rework some of this) */
     if (!(datap->present & (PP_UNICAST_LOCATOR | PP_MULTICAST_LOCATOR)))
     {
       GVTRACE (" data locator absent\n");
       goto err;
     }
-<<<<<<< HEAD
-    DDS_TRACE(" new-proxypp "PGUIDFMT"\n", PGUID (*ppguid));
-=======
     GVTRACE (" new-proxypp "PGUIDFMT"\n", PGUID (*ppguid));
->>>>>>> 1c8c2944
     /* We need to handle any source of entities, but we really want to try to keep the GIDs (and
        certainly the systemId component) unchanged for OSPL.  The new proxy participant will take
        the GID from the GUID if it is from a "modern" OSPL that advertises it includes all GIDs in
@@ -1182,11 +1097,7 @@
     } else {
       struct addrset *as_default, *as_meta;
       nn_plist_t tmp_plist;
-<<<<<<< HEAD
-      DDS_TRACE(" from-ddsi2 "PGUIDFMT, PGUID (privguid));
-=======
       GVTRACE (" from-ddsi2 "PGUIDFMT, PGUID (privguid));
->>>>>>> 1c8c2944
       nn_plist_init_empty (&pp_plist);
 
       ddsrt_mutex_lock (&privpp->e.lock);
@@ -1229,11 +1140,7 @@
 
   if (!(datap->present & PP_ENDPOINT_GUID))
     E (" no guid?\n", err);
-<<<<<<< HEAD
-  DDS_LOG(DDS_LC_DISCOVERY, " "PGUIDFMT, PGUID (datap->endpoint_guid));
-=======
   GVLOGDISC (" "PGUIDFMT, PGUID (datap->endpoint_guid));
->>>>>>> 1c8c2944
 
   ppguid.prefix = datap->endpoint_guid.prefix;
   ppguid.entityid.u = NN_ENTITYID_PARTICIPANT;
@@ -1256,11 +1163,7 @@
     if ((pp = implicitly_create_proxypp (gv, &ppguid, datap, src_guid_prefix, vendorid, timestamp, 0)) == NULL)
       E ("?\n", err);
     /* Repeat regular SEDP trace for convenience */
-<<<<<<< HEAD
-    DDS_LOG(DDS_LC_DISCOVERY, "SEDP ST0 "PGUIDFMT" (cont)", PGUID (datap->endpoint_guid));
-=======
     GVLOGDISC ("SEDP ST0 "PGUIDFMT" (cont)", PGUID (datap->endpoint_guid));
->>>>>>> 1c8c2944
   }
 
   xqos = &datap->qos;
@@ -1311,11 +1214,7 @@
     if (vendor_is_cloud (vendorid) && pp->implicitly_created && memcmp(&pp->privileged_pp_guid.prefix, src_guid_prefix, sizeof(pp->privileged_pp_guid.prefix)) != 0)
     {
       nn_etime_t never = { T_NEVER };
-<<<<<<< HEAD
-      DDS_LOG(DDS_LC_DISCOVERY, " "PGUIDFMT" attach-to-DS "PGUIDFMT, PGUID(pp->e.guid), PGUIDPREFIX(*src_guid_prefix), pp->privileged_pp_guid.entityid.u);
-=======
       GVLOGDISC (" "PGUIDFMT" attach-to-DS "PGUIDFMT, PGUID(pp->e.guid), PGUIDPREFIX(*src_guid_prefix), pp->privileged_pp_guid.entityid.u);
->>>>>>> 1c8c2944
       ddsrt_mutex_lock (&pp->e.lock);
       pp->privileged_pp_guid.prefix = *src_guid_prefix;
       lease_set_expiry(ddsrt_atomic_ldvoidp(&pp->lease), never);
@@ -1368,11 +1267,7 @@
 
   if ((datap->endpoint_guid.entityid.u & NN_ENTITYID_SOURCE_MASK) == NN_ENTITYID_SOURCE_VENDOR && !vendor_is_eclipse_or_prismtech (vendorid))
   {
-<<<<<<< HEAD
-    DDS_LOG(DDS_LC_DISCOVERY, "ignoring vendor-specific endpoint "PGUIDFMT"\n", PGUID (datap->endpoint_guid));
-=======
     GVLOGDISC ("ignoring vendor-specific endpoint "PGUIDFMT"\n", PGUID (datap->endpoint_guid));
->>>>>>> 1c8c2944
   }
   else
   {
@@ -1430,11 +1325,7 @@
     GVLOGDISC (" no guid?\n");
     return;
   }
-<<<<<<< HEAD
-  DDS_LOG(DDS_LC_DISCOVERY, " "PGUIDFMT, PGUID (datap->endpoint_guid));
-=======
   GVLOGDISC (" "PGUIDFMT, PGUID (datap->endpoint_guid));
->>>>>>> 1c8c2944
   if (is_writer_entityid (datap->endpoint_guid.entityid))
   {
     res = delete_proxy_writer (gv, &datap->endpoint_guid, timestamp, 0);
@@ -1471,13 +1362,8 @@
     src.logconfig = &gv->logconfig;
     if ((plist_ret = nn_plist_init_frommsg (&decoded_data, NULL, ~(uint64_t)0, ~(uint64_t)0, &src)) < 0)
     {
-<<<<<<< HEAD
-      if (plist_ret != Q_ERR_INCOMPATIBLE)
-        DDS_WARNING("SEDP (vendor %u.%u): invalid qos/parameters\n", src.vendorid.id[0], src.vendorid.id[1]);
-=======
       if (plist_ret != DDS_RETCODE_UNSUPPORTED)
         GVWARNING ("SEDP (vendor %u.%u): invalid qos/parameters\n", src.vendorid.id[0], src.vendorid.id[1]);
->>>>>>> 1c8c2944
       return;
     }
 
@@ -1527,11 +1413,7 @@
   nn_plist_addtomsg (mpayload, datap, ~(uint64_t)0, delta);
   nn_xmsg_addpar_sentinel (mpayload);
 
-<<<<<<< HEAD
-  DDS_TRACE("sedp: write topic %s via "PGUIDFMT"\n", datap->qos.topic_name, PGUID (sedp_wr->e.guid));
-=======
   ETRACE (pp, "sedp: write topic %s via "PGUIDFMT"\n", datap->qos.topic_name, PGUID (sedp_wr->e.guid));
->>>>>>> 1c8c2944
   ret = write_mpayload (sedp_wr, 1, PID_TOPIC_NAME, mpayload);
   nn_xmsg_free (mpayload);
   return ret;
@@ -1577,11 +1459,7 @@
   }
   nn_xmsg_addpar_sentinel (mpayload);
 
-<<<<<<< HEAD
-  DDS_TRACE("sedp: write CMParticipant ST%x for "PGUIDFMT" via "PGUIDFMT"\n",
-=======
   ETRACE (pp, "sedp: write CMParticipant ST%x for "PGUIDFMT" via "PGUIDFMT"\n",
->>>>>>> 1c8c2944
           alive ? 0 : NN_STATUSINFO_DISPOSE | NN_STATUSINFO_UNREGISTER, PGUID (pp->e.guid), PGUID (sedp_wr->e.guid));
   ret = write_mpayload (sedp_wr, alive, PID_PARTICIPANT_GUID, mpayload);
   nn_xmsg_free (mpayload);
@@ -1615,13 +1493,8 @@
     src.logconfig = &gv->logconfig;
     if ((plist_ret = nn_plist_init_frommsg (&decoded_data, NULL, ~(uint64_t)0, ~(uint64_t)0, &src)) < 0)
     {
-<<<<<<< HEAD
-      if (plist_ret != Q_ERR_INCOMPATIBLE)
-        DDS_WARNING("SEDP_CM (vendor %u.%u): invalid qos/parameters\n", src.vendorid.id[0], src.vendorid.id[1]);
-=======
       if (plist_ret != DDS_RETCODE_UNSUPPORTED)
         GVWARNING ("SEDP_CM (vendor %u.%u): invalid qos/parameters\n", src.vendorid.id[0], src.vendorid.id[1]);
->>>>>>> 1c8c2944
       return;
     }
 
@@ -1642,170 +1515,7 @@
 
     nn_plist_fini (&decoded_data);
   }
-<<<<<<< HEAD
-  DDS_LOG(DDS_LC_DISCOVERY, "\n");
-}
-
-static struct participant *group_guid_to_participant (const nn_guid_t *group_guid)
-{
-  nn_guid_t ppguid;
-  ppguid.prefix = group_guid->prefix;
-  ppguid.entityid.u = NN_ENTITYID_PARTICIPANT;
-  return ephash_lookup_participant_guid (&ppguid);
-}
-
-int sedp_write_cm_publisher (const struct nn_plist *datap, int alive)
-{
-  struct participant *pp;
-  struct writer *sedp_wr;
-  struct nn_xmsg *mpayload;
-  uint64_t delta;
-  int ret;
-
-  if ((pp = group_guid_to_participant (&datap->group_guid)) == NULL)
-  {
-      DDS_TRACE("sedp: write CMPublisher alive:%d for "PGUIDFMT" dropped: no participant\n",
-              alive, PGUID (datap->group_guid));
-      return 0;
-  }
-  sedp_wr = get_sedp_writer (pp, NN_ENTITYID_SEDP_BUILTIN_CM_PUBLISHER_WRITER);
-
-  /* The message is only a temporary thing, used only for encoding
-   the QoS and other settings. So the header fields aren't really
-   important, except that they need to be set to reasonable things
-   or it'll crash */
-  mpayload = nn_xmsg_new (gv.xmsgpool, &sedp_wr->e.guid.prefix, 0, NN_XMSG_KIND_DATA);
-  if (!alive)
-    delta = 0;
-  else
-  {
-    delta = nn_xqos_delta (&datap->qos, &gv.default_xqos_pub, ~(uint64_t)0);
-    if (!config.explicitly_publish_qos_set_to_default)
-      delta |= ~QP_UNRECOGNIZED_INCOMPATIBLE_MASK;
-  }
-  nn_plist_addtomsg (mpayload, datap, ~(uint64_t)0, delta);
-  nn_xmsg_addpar_sentinel (mpayload);
-  ret = write_mpayload (sedp_wr, alive, PID_GROUP_GUID ,mpayload);
-  nn_xmsg_free (mpayload);
-  return ret;
-}
-
-int sedp_write_cm_subscriber (const struct nn_plist *datap, int alive)
-{
-  struct participant *pp;
-  struct writer *sedp_wr;
-  struct nn_xmsg *mpayload;
-  uint64_t delta;
-  int ret;
-
-  if ((pp = group_guid_to_participant (&datap->group_guid)) == NULL)
-  {
-      DDS_LOG(DDS_LC_DISCOVERY, "sedp: write CMSubscriber alive:%d for "PGUIDFMT" dropped: no participant\n",
-              alive, PGUID (datap->group_guid));
-      return 0;
-  }
-  sedp_wr = get_sedp_writer (pp, NN_ENTITYID_SEDP_BUILTIN_CM_SUBSCRIBER_WRITER);
-
-  /* The message is only a temporary thing, used only for encoding
-   the QoS and other settings. So the header fields aren't really
-   important, except that they need to be set to reasonable things
-   or it'll crash */
-  mpayload = nn_xmsg_new (gv.xmsgpool, &sedp_wr->e.guid.prefix, 0, NN_XMSG_KIND_DATA);
-  if (!alive)
-    delta = 0;
-  else
-  {
-    delta = nn_xqos_delta (&datap->qos, &gv.default_xqos_sub, ~(uint64_t)0);
-    if (!config.explicitly_publish_qos_set_to_default)
-      delta |= ~QP_UNRECOGNIZED_INCOMPATIBLE_MASK;
-  }
-  nn_plist_addtomsg (mpayload, datap, ~(uint64_t)0, delta);
-  nn_xmsg_addpar_sentinel (mpayload);
-  ret = write_mpayload (sedp_wr, alive, PID_GROUP_GUID, mpayload);
-  nn_xmsg_free (mpayload);
-  return ret;
-}
-
-static void handle_SEDP_GROUP_alive (nn_plist_t *datap /* note: potentially modifies datap */, nn_wctime_t timestamp)
-{
-#define E(msg, lbl) do { DDS_LOG(DDS_LC_DISCOVERY, msg); goto lbl; } while (0)
-  nn_guid_t ppguid;
-
-  if (!(datap->present & PP_GROUP_GUID))
-    E (" no guid?\n", err);
-  DDS_LOG(DDS_LC_DISCOVERY, " %"PRIx32"%"PRIx32"%"PRIx32"%"PRIx32, PGUID (datap->group_guid));
-
-  ppguid.prefix = datap->group_guid.prefix;
-  ppguid.entityid.u = NN_ENTITYID_PARTICIPANT;
-  if (ephash_lookup_proxy_participant_guid (&ppguid) == NULL)
-    E (" unknown proxy pp?\n", err);
-
-  DDS_LOG(DDS_LC_DISCOVERY, " alive\n");
-
-  {
-    char *name = (datap->present & PP_ENTITY_NAME) ? datap->entity_name : "";
-    new_proxy_group (&datap->group_guid, name, &datap->qos, timestamp);
-  }
-err:
-  return;
-#undef E
-}
-
-static void handle_SEDP_GROUP_dead (nn_plist_t *datap, nn_wctime_t timestamp)
-{
-  if (!(datap->present & PP_GROUP_GUID))
-  {
-    DDS_LOG(DDS_LC_DISCOVERY, " no guid?\n");
-    return;
-  }
-  DDS_LOG(DDS_LC_DISCOVERY, " "PGUIDFMT"\n", PGUID (datap->group_guid));
-  delete_proxy_group (&datap->group_guid, timestamp, 0);
-}
-
-static void handle_SEDP_GROUP (const struct receiver_state *rst, nn_wctime_t timestamp, unsigned statusinfo, const void *vdata, unsigned len)
-{
-  const struct CDRHeader *data = vdata; /* built-ins not deserialized (yet) */
-  DDS_LOG(DDS_LC_DISCOVERY, "SEDP_GROUP ST%x", statusinfo);
-  if (data == NULL)
-  {
-    DDS_LOG(DDS_LC_DISCOVERY, " no payload?\n");
-    return;
-  }
-  else
-  {
-    nn_plist_t decoded_data;
-    nn_plist_src_t src;
-    int plist_ret;
-    src.protocol_version = rst->protocol_version;
-    src.vendorid = rst->vendor;
-    src.encoding = data->identifier;
-    src.buf = (unsigned char *) data + 4;
-    src.bufsz = len - 4;
-    if ((plist_ret = nn_plist_init_frommsg (&decoded_data, NULL, ~(uint64_t)0, ~(uint64_t)0, &src)) < 0)
-    {
-      if (plist_ret != Q_ERR_INCOMPATIBLE)
-        DDS_WARNING("SEDP_GROUP (vendor %u.%u): invalid qos/parameters\n", src.vendorid.id[0], src.vendorid.id[1]);
-      return;
-    }
-
-    switch (statusinfo & (NN_STATUSINFO_DISPOSE | NN_STATUSINFO_UNREGISTER))
-    {
-      case 0:
-        handle_SEDP_GROUP_alive (&decoded_data, timestamp);
-        break;
-
-      case NN_STATUSINFO_DISPOSE:
-      case NN_STATUSINFO_UNREGISTER:
-      case (NN_STATUSINFO_DISPOSE | NN_STATUSINFO_UNREGISTER):
-        handle_SEDP_GROUP_dead (&decoded_data, timestamp);
-        break;
-    }
-
-    nn_plist_fini (&decoded_data);
-  }
-=======
   GVLOGDISC ("\n");
->>>>>>> 1c8c2944
 }
 
 /******************************************************************************
@@ -1913,15 +1623,9 @@
     src.logconfig = &gv->logconfig;
     if ((plist_ret = nn_plist_init_frommsg (&qos, NULL, PP_STATUSINFO | PP_KEYHASH, 0, &src)) < 0)
     {
-<<<<<<< HEAD
-      if (plist_ret != Q_ERR_INCOMPATIBLE)
-        DDS_WARNING("data(builtin, vendor %u.%u): "PGUIDFMT" #%"PRId64": invalid inline qos\n",
-                    src.vendorid.id[0], src.vendorid.id[1], PGUID (srcguid), sampleinfo->seq);
-=======
       if (plist_ret != DDS_RETCODE_UNSUPPORTED)
         GVWARNING ("data(builtin, vendor %u.%u): "PGUIDFMT" #%"PRId64": invalid inline qos\n",
                    src.vendorid.id[0], src.vendorid.id[1], PGUID (srcguid), sampleinfo->seq);
->>>>>>> 1c8c2944
       goto done_upd_deliv;
     }
     /* Complex qos bit also gets set when statusinfo bits other than
@@ -1944,16 +1648,9 @@
   {
     if (datasz == 0 || !(data_smhdr_flags & DATA_FLAG_DATAFLAG))
     {
-<<<<<<< HEAD
-      DDS_WARNING("data(builtin, vendor %u.%u): "PGUIDFMT" #%"PRId64": "
-                   "built-in data but no payload\n",
-                   sampleinfo->rst->vendor.id[0], sampleinfo->rst->vendor.id[1],
-                   PGUID (srcguid), sampleinfo->seq);
-=======
       GVWARNING ("data(builtin, vendor %u.%u): "PGUIDFMT" #%"PRId64": built-in data but no payload\n",
                  sampleinfo->rst->vendor.id[0], sampleinfo->rst->vendor.id[1],
                  PGUID (srcguid), sampleinfo->seq);
->>>>>>> 1c8c2944
       goto done_upd_deliv;
     }
   }
@@ -1964,16 +1661,9 @@
        hasn't been checked fully yet. */
     if (!(data_smhdr_flags & DATA_FLAG_KEYFLAG))
     {
-<<<<<<< HEAD
-      DDS_WARNING("data(builtin, vendor %u.%u): "PGUIDFMT" #%"PRId64": "
-                   "dispose/unregister of built-in data but payload not just key\n",
-                   sampleinfo->rst->vendor.id[0], sampleinfo->rst->vendor.id[1],
-                   PGUID (srcguid), sampleinfo->seq);
-=======
       GVWARNING ("data(builtin, vendor %u.%u): "PGUIDFMT" #%"PRId64": dispose/unregister of built-in data but payload not just key\n",
                  sampleinfo->rst->vendor.id[0], sampleinfo->rst->vendor.id[1],
                  PGUID (srcguid), sampleinfo->seq);
->>>>>>> 1c8c2944
       goto done_upd_deliv;
     }
   }
@@ -2012,15 +1702,9 @@
           pid = PID_ENDPOINT_GUID;
           break;
         default:
-<<<<<<< HEAD
-          DDS_LOG(DDS_LC_DISCOVERY, "data(builtin, vendor %u.%u): "PGUIDFMT" #%"PRId64": mapping keyhash to ENDPOINT_GUID",
-                  sampleinfo->rst->vendor.id[0], sampleinfo->rst->vendor.id[1],
-                  PGUID (srcguid), sampleinfo->seq);
-=======
           GVLOGDISC ("data(builtin, vendor %u.%u): "PGUIDFMT" #%"PRId64": mapping keyhash to ENDPOINT_GUID",
                      sampleinfo->rst->vendor.id[0], sampleinfo->rst->vendor.id[1],
                      PGUID (srcguid), sampleinfo->seq);
->>>>>>> 1c8c2944
           pid = PID_ENDPOINT_GUID;
           break;
       }
@@ -2035,16 +1719,9 @@
   }
   else
   {
-<<<<<<< HEAD
-    DDS_WARNING("data(builtin, vendor %u.%u): "PGUIDFMT" #%"PRId64": "
-                 "dispose/unregister with no content\n",
-                 sampleinfo->rst->vendor.id[0], sampleinfo->rst->vendor.id[1],
-                 PGUID (srcguid), sampleinfo->seq);
-=======
     GVWARNING ("data(builtin, vendor %u.%u): "PGUIDFMT" #%"PRId64": dispose/unregister with no content\n",
                sampleinfo->rst->vendor.id[0], sampleinfo->rst->vendor.id[1],
                PGUID (srcguid), sampleinfo->seq);
->>>>>>> 1c8c2944
     goto done_upd_deliv;
   }
 
@@ -2068,15 +1745,9 @@
       handle_SEDP_CM (sampleinfo->rst, srcguid.entityid, timestamp, statusinfo, datap, datasz);
       break;
     default:
-<<<<<<< HEAD
-      DDS_LOG (DDS_LC_DISCOVERY, "data(builtin, vendor %u.%u): "PGUIDFMT" #%"PRId64": not handled\n",
-               sampleinfo->rst->vendor.id[0], sampleinfo->rst->vendor.id[1],
-               PGUID (srcguid), sampleinfo->seq);
-=======
       GVLOGDISC ("data(builtin, vendor %u.%u): "PGUIDFMT" #%"PRId64": not handled\n",
                  sampleinfo->rst->vendor.id[0], sampleinfo->rst->vendor.id[1],
                  PGUID (srcguid), sampleinfo->seq);
->>>>>>> 1c8c2944
       break;
   }
 
