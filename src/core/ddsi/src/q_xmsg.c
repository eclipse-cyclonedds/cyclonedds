/*
 * Copyright(c) 2006 to 2018 ADLINK Technology Limited and others
 *
 * This program and the accompanying materials are made available under the
 * terms of the Eclipse Public License v. 2.0 which is available at
 * http://www.eclipse.org/legal/epl-2.0, or the Eclipse Distribution License
 * v. 1.0 which is available at
 * http://www.eclipse.org/org/documents/edl-v10.php.
 *
 * SPDX-License-Identifier: EPL-2.0 OR BSD-3-Clause
 */
#include <ctype.h>
#include <stddef.h>
#include <assert.h>
#include <stdlib.h>
#include <string.h>

#ifndef _WIN32
#include <limits.h> /* for IOV_MAX */
#endif

#include "dds/ddsrt/atomics.h"
#include "dds/ddsrt/heap.h"
#include "dds/ddsrt/random.h"

#include "dds/ddsrt/avl.h"
#include "dds/ddsrt/thread_pool.h"

#include "dds/ddsi/q_protocol.h"
#include "dds/ddsi/q_xqos.h"
#include "dds/ddsi/q_bswap.h"
#include "dds/ddsi/q_rtps.h"
#include "dds/ddsi/q_addrset.h"
#include "dds/ddsi/q_misc.h"
#include "dds/ddsi/q_log.h"
#include "dds/ddsi/q_unused.h"
#include "dds/ddsi/q_xmsg.h"
#include "dds/ddsi/q_config.h"
#include "dds/ddsi/q_entity.h"
#include "dds/ddsi/q_globals.h"
#include "dds/ddsi/q_ephash.h"
#include "dds/ddsi/q_freelist.h"
#include "dds/ddsi/ddsi_serdata_default.h"

#define NN_XMSG_MAX_ALIGN 8
#define NN_XMSG_CHUNK_SIZE 128

struct nn_xmsgpool {
  struct nn_freelist freelist;
};

struct nn_xmsg_data {
  InfoSRC_t src;
  InfoDST_t dst;
  char payload[]; /* of size maxsz */
};

struct nn_xmsg_chain_elem {
  struct nn_xmsg_chain_elem *older;
};

enum nn_xmsg_dstmode {
  NN_XMSG_DST_UNSET,
  NN_XMSG_DST_ONE,
  NN_XMSG_DST_ALL
};

struct nn_xmsg {
  struct nn_xmsgpool *pool;
  size_t maxsz;
  size_t sz;
  int have_params;
  struct ddsi_serdata *refd_payload;
  ddsrt_iovec_t refd_payload_iov;
  int64_t maxdelay;
#ifdef DDSI_INCLUDE_NETWORK_PARTITIONS
  uint32_t encoderid;
#endif

  /* Backref for late updating of available sequence numbers, and
     merging of retransmits. */
  enum nn_xmsg_kind kind;
  union {
    char control;
    struct {
      nn_guid_t wrguid;
      seqno_t wrseq;
      nn_fragment_number_t wrfragid;
      /* readerId encodes offset to destination readerId or 0 -- used
         only for rexmits, but more convenient to combine both into
         one struct in the union */
      unsigned readerId_off;
    } data;
  } kindspecific;

  enum nn_xmsg_dstmode dstmode;
  union {
    struct {
      nn_locator_t loc;  /* send just to this locator */
    } one;
    struct {
      struct addrset *as;       /* send to all addresses in set */
      struct addrset *as_group; /* send to one address in set */
    } all;
  } dstaddr;

  struct nn_xmsg_chain_elem link;
  struct nn_xmsg_data *data;
};

/* Worst-case: change of SRC [+1] but no DST, submessage [+1], ref'd
   payload [+1].  So 128 iovecs => at least ~40 submessages, so for
   very small ones still >1kB. */
#define NN_XMSG_MAX_SUBMESSAGE_IOVECS 3

#ifdef IOV_MAX
#if IOV_MAX > 0 && IOV_MAX < 256
#define NN_XMSG_MAX_MESSAGE_IOVECS IOV_MAX
#endif
#endif /* defined IOV_MAX */
#ifndef NN_XMSG_MAX_MESSAGE_IOVECS
#define NN_XMSG_MAX_MESSAGE_IOVECS 256
#endif

/* Used to keep them in order, but it now transpires that delayed
   updating of writer seq nos benefits from having them in the
   reverse order.  They are not being used for anything else, so
   we no longer maintain a pointer to both ends. */
struct nn_xmsg_chain {
  struct nn_xmsg_chain_elem *latest;
};

#ifdef DDSI_INCLUDE_BANDWIDTH_LIMITING
#define NN_BW_UNLIMITED (0)

struct nn_bw_limiter {
    uint32_t       bandwidth;   /*gv.config in bytes/s   (0 = UNLIMITED)*/
    int64_t        balance;
    nn_mtime_t      last_update;
};
#endif

///////////////////////////
typedef struct {
  ddsrt_mutex_t mtx;
  uint32_t value;
  ddsrt_cond_t cv;
} ddsi_sem_t;

static dds_return_t
ddsi_sem_init (ddsi_sem_t *sem, uint32_t value)
{
  sem->value = value;
  ddsrt_mutex_init (&sem->mtx);
  ddsrt_cond_init (&sem->cv);
  return DDS_RETCODE_OK;
}

static dds_return_t
ddsi_sem_destroy (ddsi_sem_t *sem)
{
  ddsrt_cond_destroy (&sem->cv);
  ddsrt_mutex_destroy (&sem->mtx);
  return DDS_RETCODE_OK;
}

static dds_return_t
ddsi_sem_post (ddsi_sem_t *sem)
{
  ddsrt_mutex_lock (&sem->mtx);
  if (sem->value++ == 0)
    ddsrt_cond_signal (&sem->cv);
  ddsrt_mutex_unlock (&sem->mtx);
  return DDS_RETCODE_OK;
}

static dds_return_t
ddsi_sem_wait (ddsi_sem_t *sem)
{
  ddsrt_mutex_lock (&sem->mtx);
  while (sem->value == 0)
    ddsrt_cond_wait (&sem->cv, &sem->mtx);
  ddsrt_mutex_unlock (&sem->mtx);
  return DDS_RETCODE_OK;
}
///////////////////////////

struct nn_xpack
{
  struct nn_xpack *sendq_next;
  bool async_mode;
  Header_t hdr;
  MsgLen_t msg_len;
  nn_guid_prefix_t *last_src;
  InfoDST_t *last_dst;
  int64_t maxdelay;
  unsigned packetid;
  ddsrt_atomic_uint32_t calls;
  uint32_t call_flags;
  ddsi_tran_conn_t conn;
  ddsi_sem_t sem;
  size_t niov;
  ddsrt_iovec_t *iov;
  enum nn_xmsg_dstmode dstmode;
  struct q_globals *gv;

  union
  {
    nn_locator_t loc; /* send just to this locator */
    struct
    {
      struct addrset *as;        /* send to all addresses in set */
      struct addrset *as_group;  /* send to one address in set */
    } all;
  } dstaddr;

  struct nn_xmsg_chain included_msgs;

#ifdef DDSI_INCLUDE_BANDWIDTH_LIMITING
  struct nn_bw_limiter limiter;
#endif

#ifdef DDSI_INCLUDE_NETWORK_PARTITIONS
  uint32_t encoderId;
#endif /* DDSI_INCLUDE_NETWORK_PARTITIONS */

#ifdef DDSI_INCLUDE_ENCRYPTION
  /* each partion is associated with a SecurityPolicy, this codecset will serve */
  /* all of them, different cipher for each partition */
  q_securityEncoderSet codec;
  PT_InfoContainer_t SecurityHeader;
#endif /* DDSI_INCLUDE_ENCRYPTION */
};

static size_t align4u (size_t x)
{
  return (x + 3) & ~(size_t)3;
}

/* XMSGPOOL ------------------------------------------------------------

   Great expectations, but so far still wanting. */

/* We need about as many as will fit in a message; an otherwise unadorned data message is ~ 40 bytes
   for a really small sample, no key hash, no status info, and message sizes are (typically) < 64kB
   so we can expect not to need more than ~ 1600 xmsg at a time.  Powers-of-two are nicer :) */
#define MAX_FREELIST_SIZE 2048

static void nn_xmsg_realfree (struct nn_xmsg *m);

struct nn_xmsgpool *nn_xmsgpool_new (void)
{
  struct nn_xmsgpool *pool;
  pool = ddsrt_malloc (sizeof (*pool));
  nn_freelist_init (&pool->freelist, MAX_FREELIST_SIZE, offsetof (struct nn_xmsg, link.older));
  return pool;
}

static void nn_xmsg_realfree_wrap (void *elem)
{
  nn_xmsg_realfree (elem);
}

void nn_xmsgpool_free (struct nn_xmsgpool *pool)
{
  nn_freelist_fini (&pool->freelist, nn_xmsg_realfree_wrap);
  ddsrt_free (pool);
}

/* XMSG ----------------------------------------------------------------

   All messages that are sent start out as xmsgs, which is a sequence
   of submessages potentially ending with a blob of serialized data.
   Such serialized data is given as a reference to part of a serdata.

   An xmsg can be queued for transmission, after which it must be
   forgotten by its creator.  The queue handler packs them into xpacks
   (see below), transmits them, and releases them.

   Currently, the message pool is fake, so 2 mallocs and frees are
   needed for each message, and additionally, it involves address set
   manipulations.  The latter is especially inefficiently dealt with
   in the xpack. */

static void nn_xmsg_reinit (struct nn_xmsg *m, enum nn_xmsg_kind kind)
{
  m->sz = 0;
  m->have_params = 0;
  m->refd_payload = NULL;
  m->dstmode = NN_XMSG_DST_UNSET;
  m->kind = kind;
  m->maxdelay = 0;
#ifdef DDSI_INCLUDE_NETWORK_PARTITIONS
  m->encoderid = 0;
#endif
  memset (&m->kindspecific, 0, sizeof (m->kindspecific));
}

static struct nn_xmsg *nn_xmsg_allocnew (struct nn_xmsgpool *pool, size_t expected_size, enum nn_xmsg_kind kind)
{
  struct nn_xmsg *m;
  struct nn_xmsg_data *d;

  if (expected_size == 0)
    expected_size = NN_XMSG_CHUNK_SIZE;

  if ((m = ddsrt_malloc (sizeof (*m))) == NULL)
    return NULL;

  m->pool = pool;
  m->maxsz = (expected_size + NN_XMSG_CHUNK_SIZE - 1) & (unsigned)-NN_XMSG_CHUNK_SIZE;

  if ((d = m->data = ddsrt_malloc (offsetof (struct nn_xmsg_data, payload) + m->maxsz)) == NULL)
  {
    ddsrt_free (m);
    return NULL;
  }
  d->src.smhdr.submessageId = SMID_INFO_SRC;
  d->src.smhdr.flags = (DDSRT_ENDIAN == DDSRT_LITTLE_ENDIAN ? SMFLAG_ENDIANNESS : 0);
  d->src.smhdr.octetsToNextHeader = sizeof (d->src) - (offsetof (InfoSRC_t, smhdr.octetsToNextHeader) + 2);
  d->src.unused = 0;
  d->src.version.major = RTPS_MAJOR;
  d->src.version.minor = RTPS_MINOR;
  d->src.vendorid = NN_VENDORID_ECLIPSE;
  d->dst.smhdr.submessageId = SMID_INFO_DST;
  d->dst.smhdr.flags = (DDSRT_ENDIAN == DDSRT_LITTLE_ENDIAN ? SMFLAG_ENDIANNESS : 0);
  d->dst.smhdr.octetsToNextHeader = sizeof (d->dst.guid_prefix);
  nn_xmsg_reinit (m, kind);
  return m;
}

struct nn_xmsg *nn_xmsg_new (struct nn_xmsgpool *pool, const nn_guid_prefix_t *src_guid_prefix, size_t expected_size, enum nn_xmsg_kind kind)
{
  struct nn_xmsg *m;
  if ((m = nn_freelist_pop (&pool->freelist)) != NULL)
    nn_xmsg_reinit (m, kind);
  else if ((m = nn_xmsg_allocnew (pool, expected_size, kind)) == NULL)
    return NULL;
  m->data->src.guid_prefix = nn_hton_guid_prefix (*src_guid_prefix);
  return m;
}

static void nn_xmsg_realfree (struct nn_xmsg *m)
{
  ddsrt_free (m->data);
  ddsrt_free (m);
}

void nn_xmsg_free (struct nn_xmsg *m)
{
  struct nn_xmsgpool *pool = m->pool;
  if (m->refd_payload)
    ddsi_serdata_to_ser_unref (m->refd_payload, &m->refd_payload_iov);
  if (m->dstmode == NN_XMSG_DST_ALL)
  {
    unref_addrset (m->dstaddr.all.as);
    unref_addrset (m->dstaddr.all.as_group);
  }
  /* Only cache the smallest xmsgs; data messages store the payload by reference and are small */
  if (m->maxsz > NN_XMSG_CHUNK_SIZE || !nn_freelist_push (&pool->freelist, m))
  {
    nn_xmsg_realfree (m);
  }
}

/************************************************/

#ifndef NDEBUG
static int submsg_is_compatible (const struct nn_xmsg *msg, SubmessageKind_t smkind)
{
  switch (msg->kind)
  {
    case NN_XMSG_KIND_CONTROL:
      switch (smkind)
      {
        case SMID_PAD:
          /* never use this one -- so let's crash when we do :) */
          return 0;
        case SMID_INFO_SRC: case SMID_INFO_REPLY_IP4:
        case SMID_INFO_DST: case SMID_INFO_REPLY:
          /* we never generate these directly */
          return 0;
        case SMID_INFO_TS:
        case SMID_ACKNACK: case SMID_HEARTBEAT:
        case SMID_GAP: case SMID_NACK_FRAG:
        case SMID_HEARTBEAT_FRAG:
        case SMID_PT_INFO_CONTAINER:
        case SMID_PT_MSG_LEN:
        case SMID_PT_ENTITY_ID:
          /* normal control stuff is ok */
          return 1;
        case SMID_DATA: case SMID_DATA_FRAG:
          /* but data is strictly verboten */
          return 0;
      }
      assert (0);
      break;
    case NN_XMSG_KIND_DATA:
    case NN_XMSG_KIND_DATA_REXMIT:
      switch (smkind)
      {
        case SMID_PAD:
          /* never use this one -- so let's crash when we do :) */
          return 0;
        case SMID_INFO_SRC: case SMID_INFO_REPLY_IP4:
        case SMID_INFO_DST: case SMID_INFO_REPLY:
          /* we never generate these directly */
          return 0;
        case SMID_INFO_TS: case SMID_DATA: case SMID_DATA_FRAG:
          /* Timestamp only preceding data; data may be present just
             once for rexmits.  The readerId offset can be used to
             ensure rexmits have only one data submessages -- the test
             won't work for initial transmits, but those currently
             don't allow a readerId */
          return msg->kindspecific.data.readerId_off == 0;
        case SMID_ACKNACK:
        case SMID_HEARTBEAT:
        case SMID_GAP:
        case SMID_NACK_FRAG:
        case SMID_HEARTBEAT_FRAG:
        case SMID_PT_INFO_CONTAINER:
        case SMID_PT_MSG_LEN:
        case SMID_PT_ENTITY_ID:
          /* anything else is strictly verboten */
          return 0;
      }
      assert (0);
      break;
  }
  assert (0);
  return 1;
}
#endif

int nn_xmsg_compare_fragid (const struct nn_xmsg *a, const struct nn_xmsg *b)
{
  int c;
  assert (a->kind == NN_XMSG_KIND_DATA_REXMIT);
  assert (b->kind == NN_XMSG_KIND_DATA_REXMIT);
  /* I think most likely discriminator is seq, then writer guid, then
     fragid, but we'll stick to the "expected" order for now: writer,
     seq, frag */
  if ((c = memcmp (&a->kindspecific.data.wrguid, &b->kindspecific.data.wrguid, sizeof (a->kindspecific.data.wrguid))) != 0)
    return c;
  else if (a->kindspecific.data.wrseq != b->kindspecific.data.wrseq)
    return (a->kindspecific.data.wrseq < b->kindspecific.data.wrseq) ? -1 : 1;
  else if (a->kindspecific.data.wrfragid != b->kindspecific.data.wrfragid)
    return (a->kindspecific.data.wrfragid < b->kindspecific.data.wrfragid) ? -1 : 1;
  else
    return 0;
}

size_t nn_xmsg_size (const struct nn_xmsg *m)
{
  return m->sz;
}

enum nn_xmsg_kind nn_xmsg_kind (const struct nn_xmsg *m)
{
  return m->kind;
}

void nn_xmsg_guid_seq_fragid (const struct nn_xmsg *m, nn_guid_t *wrguid, seqno_t *wrseq, nn_fragment_number_t *wrfragid)
{
  assert (m->kind != NN_XMSG_KIND_CONTROL);
  *wrguid = m->kindspecific.data.wrguid;
  *wrseq = m->kindspecific.data.wrseq;
  *wrfragid = m->kindspecific.data.wrfragid;
}

void *nn_xmsg_payload (size_t *sz, struct nn_xmsg *m)
{
  *sz = m->sz;
  return m->data->payload;
}

void nn_xmsg_payload_to_plistsample (struct ddsi_plist_sample *dst, nn_parameterid_t keyparam, const struct nn_xmsg *m)
{
  dst->blob = m->data->payload;
  dst->size = m->sz;
  dst->keyparam = keyparam;
}

void nn_xmsg_submsg_init (struct nn_xmsg *msg, struct nn_xmsg_marker marker, SubmessageKind_t smkind)
{
  SubmessageHeader_t *hdr = (SubmessageHeader_t *) (msg->data->payload + marker.offset);
  assert (submsg_is_compatible (msg, smkind));
  hdr->submessageId = (unsigned char)smkind;
  hdr->flags = (DDSRT_ENDIAN == DDSRT_LITTLE_ENDIAN ? SMFLAG_ENDIANNESS : 0);
  hdr->octetsToNextHeader = 0;
}

void nn_xmsg_submsg_setnext (struct nn_xmsg *msg, struct nn_xmsg_marker marker)
{
  SubmessageHeader_t *hdr = (SubmessageHeader_t *) (msg->data->payload + marker.offset);
  unsigned plsize = msg->refd_payload ? (unsigned) msg->refd_payload_iov.iov_len : 0;
  assert ((msg->sz % 4) == 0);
  assert ((plsize % 4) == 0);
  assert ((unsigned) (msg->data->payload + msg->sz + plsize - (char *) hdr) >= RTPS_SUBMESSAGE_HEADER_SIZE);
  hdr->octetsToNextHeader = (unsigned short)
    ((unsigned)(msg->data->payload + msg->sz + plsize - (char *) hdr) - RTPS_SUBMESSAGE_HEADER_SIZE);
}

void *nn_xmsg_submsg_from_marker (struct nn_xmsg *msg, struct nn_xmsg_marker marker)
{
  return msg->data->payload + marker.offset;
}

void *nn_xmsg_append (struct nn_xmsg *m, struct nn_xmsg_marker *marker, size_t sz)
{
  static const size_t a = 4;

  /* May realloc, in which case m may change.  But that will not
     happen if you do not exceed expected_size.  Max size is always a
     multiple of A: that means we don't have to worry about memory
     available just for alignment. */
  char *p;
  assert (1 <= a && a <= NN_XMSG_MAX_ALIGN);
  assert ((m->maxsz % a) == 0);
  if ((m->sz % a) != 0)
  {
    size_t npad = a - (m->sz % a);
    memset (m->data->payload + m->sz, 0, npad);
    m->sz += npad;
  }
  if (m->sz + sz > m->maxsz)
  {
    size_t nmax = (m->maxsz + sz + NN_XMSG_CHUNK_SIZE - 1) & (size_t)-NN_XMSG_CHUNK_SIZE;
    struct nn_xmsg_data *ndata = ddsrt_realloc (m->data, offsetof (struct nn_xmsg_data, payload) + nmax);
    m->maxsz = nmax;
    m->data = ndata;
  }
  p = m->data->payload + m->sz;
  if (marker)
    marker->offset = m->sz;
  m->sz += sz;
  return p;
}

void nn_xmsg_shrink (struct nn_xmsg *m, struct nn_xmsg_marker marker, size_t sz)
{
  assert (m != NULL);
  assert (marker.offset <= m->sz);
  assert (marker.offset + sz <= m->sz);
  m->sz = marker.offset + sz;
}

void nn_xmsg_add_timestamp (struct nn_xmsg *m, nn_wctime_t t)
{
  InfoTimestamp_t * ts;
  struct nn_xmsg_marker sm;

  ts = (InfoTimestamp_t*) nn_xmsg_append (m, &sm, sizeof (InfoTimestamp_t));
  nn_xmsg_submsg_init (m, sm, SMID_INFO_TS);
  ts->time = nn_wctime_to_ddsi_time (t);
  nn_xmsg_submsg_setnext (m, sm);
}

void nn_xmsg_add_entityid (struct nn_xmsg * m)
{
  EntityId_t * eid;
  struct nn_xmsg_marker sm;

  eid = (EntityId_t*) nn_xmsg_append (m, &sm, sizeof (EntityId_t));
  nn_xmsg_submsg_init (m, sm, SMID_PT_ENTITY_ID);
  eid->entityid.u = NN_ENTITYID_PARTICIPANT;
  nn_xmsg_submsg_setnext (m, sm);
}

void nn_xmsg_serdata (struct nn_xmsg *m, struct ddsi_serdata *serdata, size_t off, size_t len)
{
  if (serdata->kind != SDK_EMPTY)
  {
    size_t len4 = align4u (len);
    assert (m->refd_payload == NULL);
    m->refd_payload = ddsi_serdata_to_ser_ref (serdata, off, len4, &m->refd_payload_iov);
  }
}

void nn_xmsg_setdst1 (struct nn_xmsg *m, const nn_guid_prefix_t *gp, const nn_locator_t *loc)
{
  assert (m->dstmode == NN_XMSG_DST_UNSET);
  m->dstmode = NN_XMSG_DST_ONE;
  m->dstaddr.one.loc = *loc;
  m->data->dst.guid_prefix = nn_hton_guid_prefix (*gp);
}

dds_return_t nn_xmsg_setdstPRD (struct nn_xmsg *m, const struct proxy_reader *prd)
{
  nn_locator_t loc;
  if (addrset_any_uc (prd->c.as, &loc) || addrset_any_mc (prd->c.as, &loc))
  {
    nn_xmsg_setdst1 (m, &prd->e.guid.prefix, &loc);
    return 0;
  }
  else
  {
<<<<<<< HEAD
    DDS_WARNING("nn_xmsg_setdstPRD: no address for "PGUIDFMT"", PGUID (prd->e.guid));
    return Q_ERR_NO_ADDRESS;
=======
    DDS_CWARNING (&prd->e.gv->logconfig, "nn_xmsg_setdstPRD: no address for "PGUIDFMT"", PGUID (prd->e.guid));
    return DDS_RETCODE_PRECONDITION_NOT_MET;
>>>>>>> 1c8c2944
  }
}

dds_return_t nn_xmsg_setdstPWR (struct nn_xmsg *m, const struct proxy_writer *pwr)
{
  nn_locator_t loc;
  if (addrset_any_uc (pwr->c.as, &loc) || addrset_any_mc (pwr->c.as, &loc))
  {
    nn_xmsg_setdst1 (m, &pwr->e.guid.prefix, &loc);
    return 0;
  }
<<<<<<< HEAD
  DDS_WARNING("nn_xmsg_setdstPRD: no address for "PGUIDFMT, PGUID (pwr->e.guid));
  return Q_ERR_NO_ADDRESS;
=======
  DDS_CWARNING (&pwr->e.gv->logconfig, "nn_xmsg_setdstPRD: no address for "PGUIDFMT, PGUID (pwr->e.guid));
  return DDS_RETCODE_PRECONDITION_NOT_MET;
>>>>>>> 1c8c2944
}

void nn_xmsg_setdstN (struct nn_xmsg *m, struct addrset *as, struct addrset *as_group)
{
  assert (m->dstmode == NN_XMSG_DST_UNSET || m->dstmode == NN_XMSG_DST_ONE);
  m->dstmode = NN_XMSG_DST_ALL;
  m->dstaddr.all.as = ref_addrset (as);
  m->dstaddr.all.as_group = ref_addrset (as_group);
}

void nn_xmsg_set_data_readerId (struct nn_xmsg *m, nn_entityid_t *readerId)
{
  assert (m->kind == NN_XMSG_KIND_DATA_REXMIT);
  assert (m->kindspecific.data.readerId_off == 0);
  assert ((char *) readerId > m->data->payload);
  assert ((char *) readerId < m->data->payload + m->sz);
  m->kindspecific.data.readerId_off = (unsigned) ((char *) readerId - m->data->payload);
}

static void clear_readerId (struct nn_xmsg *m)
{
  assert (m->kind == NN_XMSG_KIND_DATA_REXMIT);
  assert (m->kindspecific.data.readerId_off != 0);
  *((nn_entityid_t *) (m->data->payload + m->kindspecific.data.readerId_off)) =
    nn_hton_entityid (to_entityid (NN_ENTITYID_UNKNOWN));
}

static nn_entityid_t load_readerId (const struct nn_xmsg *m)
{
  assert (m->kind == NN_XMSG_KIND_DATA_REXMIT);
  assert (m->kindspecific.data.readerId_off != 0);
  return nn_ntoh_entityid (*((nn_entityid_t *) (m->data->payload + m->kindspecific.data.readerId_off)));
}

static int readerId_compatible (const struct nn_xmsg *m, const struct nn_xmsg *madd)
{
  nn_entityid_t e = load_readerId (m);
  nn_entityid_t eadd = load_readerId (madd);
  return e.u == NN_ENTITYID_UNKNOWN || e.u == eadd.u;
}

int nn_xmsg_merge_rexmit_destinations_wrlock_held (struct q_globals *gv, struct nn_xmsg *m, const struct nn_xmsg *madd)
{
  assert (m->kindspecific.data.wrseq >= 1);
  assert (m->kindspecific.data.wrguid.prefix.u[0] != 0);
  assert (is_writer_entityid (m->kindspecific.data.wrguid.entityid));
  assert (memcmp (&m->kindspecific.data.wrguid, &madd->kindspecific.data.wrguid, sizeof (m->kindspecific.data.wrguid)) == 0);
  assert (m->kindspecific.data.wrseq == madd->kindspecific.data.wrseq);
  assert (m->kindspecific.data.wrfragid == madd->kindspecific.data.wrfragid);
  assert (m->kind == NN_XMSG_KIND_DATA_REXMIT);
  assert (madd->kind == NN_XMSG_KIND_DATA_REXMIT);
  assert (m->kindspecific.data.readerId_off != 0);
  assert (madd->kindspecific.data.readerId_off != 0);

<<<<<<< HEAD
  DDS_TRACE(" ("PGUIDFMT"#%"PRId64"/%u:",
            PGUID (m->kindspecific.data.wrguid), m->kindspecific.data.wrseq, m->kindspecific.data.wrfragid + 1);
=======
  GVTRACE (" ("PGUIDFMT"#%"PRId64"/%u:", PGUID (m->kindspecific.data.wrguid), m->kindspecific.data.wrseq, m->kindspecific.data.wrfragid + 1);
>>>>>>> 1c8c2944

  switch (m->dstmode)
  {
    case NN_XMSG_DST_UNSET:
      assert (0);
      return 0;

    case NN_XMSG_DST_ALL:
      GVTRACE ("*->*)");
      return 1;

    case NN_XMSG_DST_ONE:
      switch (madd->dstmode)
      {
        case NN_XMSG_DST_UNSET:
          assert (0);
          return 0;

        case NN_XMSG_DST_ALL:
          GVTRACE ("1+*->*)");
          clear_readerId (m);
          m->dstmode = NN_XMSG_DST_ALL;
          m->dstaddr.all.as = ref_addrset (madd->dstaddr.all.as);
          m->dstaddr.all.as_group = ref_addrset (madd->dstaddr.all.as_group);
          return 1;

        case NN_XMSG_DST_ONE:
          if (memcmp (&m->data->dst.guid_prefix, &madd->data->dst.guid_prefix, sizeof (m->data->dst.guid_prefix)) != 0)
          {
            struct writer *wr;
            /* This is why wr->e.lock must be held: we can't safely
               reference the writer's address set if it isn't -- so
               FIXME: add a way to atomically replace the contents of
               an addrset in rebuild_writer_addrset: then we don't
               need the lock anymore, and the '_wrlock_held' suffix
               can go and everyone's life will become easier! */
            if ((wr = ephash_lookup_writer_guid (gv->guid_hash, &m->kindspecific.data.wrguid)) == NULL)
            {
              GVTRACE ("writer-dead)");
              return 0;
            }
            else
            {
              GVTRACE ("1+1->*)");
              clear_readerId (m);
              m->dstmode = NN_XMSG_DST_ALL;
              m->dstaddr.all.as = ref_addrset (wr->as);
              m->dstaddr.all.as_group = ref_addrset (wr->as_group);
              return 1;
            }
          }
          else if (readerId_compatible (m, madd))
          {
            GVTRACE ("1+1->1)");
            return 1;
          }
          else
          {
            GVTRACE ("1+1->2)");
            clear_readerId (m);
            return 1;
          }
      }
      break;
  }
  assert (0);
  return 0;
}

int nn_xmsg_setmaxdelay (struct nn_xmsg *msg, int64_t maxdelay)
{
  assert (msg->maxdelay == 0);
  msg->maxdelay = maxdelay;
  return 0;
}

#ifdef DDSI_INCLUDE_NETWORK_PARTITIONS
int nn_xmsg_setencoderid (struct nn_xmsg *msg, uint32_t encoderid)
{
  assert (msg->encoderid == 0);
  msg->encoderid = encoderid;
  return 0;
}
#endif

void nn_xmsg_setwriterseq (struct nn_xmsg *msg, const nn_guid_t *wrguid, seqno_t wrseq)
{
  msg->kindspecific.data.wrguid = *wrguid;
  msg->kindspecific.data.wrseq = wrseq;
}

void nn_xmsg_setwriterseq_fragid (struct nn_xmsg *msg, const nn_guid_t *wrguid, seqno_t wrseq, nn_fragment_number_t wrfragid)
{
  nn_xmsg_setwriterseq (msg, wrguid, wrseq);
  msg->kindspecific.data.wrfragid = wrfragid;
}

void *nn_xmsg_addpar (struct nn_xmsg *m, nn_parameterid_t pid, size_t len)
{
  const size_t len4 = (len + 3) & ~(size_t)3; /* must alloc a multiple of 4 */
  nn_parameter_t *phdr;
  char *p;
  assert (len4 < UINT16_MAX); /* FIXME: return error */
  m->have_params = 1;
  phdr = nn_xmsg_append (m, NULL, sizeof (nn_parameter_t) + len4);
  phdr->parameterid = pid;
  phdr->length = (uint16_t) len4;
  p = (char *) (phdr + 1);
  /* zero out padding bytes added to satisfy parameter alignment: this way
     valgrind can tell us where we forgot to initialize something */
  while (len < len4)
    p[len++] = 0;
  return p;
}

void nn_xmsg_addpar_keyhash (struct nn_xmsg *m, const struct ddsi_serdata *serdata)
{
  if (serdata->kind != SDK_EMPTY)
  {
    const struct ddsi_serdata_default *serdata_def = (const struct ddsi_serdata_default *)serdata;
    char *p = nn_xmsg_addpar (m, PID_KEYHASH, 16);
    memcpy (p, serdata_def->keyhash.m_hash, 16);
  }
}

static void nn_xmsg_addpar_BE4u (struct nn_xmsg *m, nn_parameterid_t pid, uint32_t x)
{
  unsigned *p = nn_xmsg_addpar (m, pid, sizeof (x));
  *p = toBE4u (x);
}

void nn_xmsg_addpar_statusinfo (struct nn_xmsg *m, unsigned statusinfo)
{
  if ((statusinfo & ~NN_STATUSINFO_STANDARDIZED) == 0)
    nn_xmsg_addpar_BE4u (m, PID_STATUSINFO, statusinfo);
  else
  {
    unsigned *p = nn_xmsg_addpar (m, PID_STATUSINFO, 8);
    unsigned statusinfox = 0;
    assert ((statusinfo & ~NN_STATUSINFO_STANDARDIZED) == NN_STATUSINFO_OSPL_AUTO);
    if (statusinfo & NN_STATUSINFO_OSPL_AUTO)
      statusinfox |= NN_STATUSINFOX_OSPL_AUTO;
    p[0] = toBE4u (statusinfo & NN_STATUSINFO_STANDARDIZED);
    p[1] = toBE4u (statusinfox);
  }
}

void nn_xmsg_addpar_sentinel (struct nn_xmsg * m)
{
  nn_xmsg_addpar (m, PID_SENTINEL, 0);
}

int nn_xmsg_addpar_sentinel_ifparam (struct nn_xmsg * m)
{
  if (m->have_params)
  {
    nn_xmsg_addpar_sentinel (m);
    return 1;
  }
  return 0;
}

/* XMSG_CHAIN ----------------------------------------------------------

   Xpacks refer to xmsgs and need to release these after having been
   sent.  For that purpose, we have a chain of xmsgs in an xpack.

   Chain elements are embedded in the xmsg, so instead of loading a
   pointer we compute the address of the xmsg from the address of the
   chain element, &c. */

static void nn_xmsg_chain_release (struct q_globals *gv, struct nn_xmsg_chain *chain)
{
  nn_guid_t wrguid;
  memset (&wrguid, 0, sizeof (wrguid));

  while (chain->latest)
  {
    struct nn_xmsg_chain_elem *ce = chain->latest;
    struct nn_xmsg *m = (struct nn_xmsg *) ((char *) ce - offsetof (struct nn_xmsg, link));
    chain->latest = ce->older;

    /* If this xmsg was written by a writer different from wrguid,
       update wr->xmit_seq.  There isn't necessarily a writer, and
       for fragmented data, only the last one must be updated, which
       we do by not setting the writer+seq for those xmsgs.

       These are all local writers, and are guaranteed to have the
       same, non-zero, systemId <=> wrguid.u[0].

       They are in reverse order, so we only attempt an update if this
       xmsg was produced by a writer different from the last one we
       processed. */
    if (m->kind == NN_XMSG_KIND_DATA && m->kindspecific.data.wrguid.prefix.u[0])
    {
      if (wrguid.prefix.u[1] != m->kindspecific.data.wrguid.prefix.u[1] ||
          wrguid.prefix.u[2] != m->kindspecific.data.wrguid.prefix.u[2] ||
          wrguid.entityid.u != m->kindspecific.data.wrguid.entityid.u)
      {
        struct writer *wr;
        assert (m->kindspecific.data.wrseq != 0);
        wrguid = m->kindspecific.data.wrguid;
        if ((wr = ephash_lookup_writer_guid (gv->guid_hash, &m->kindspecific.data.wrguid)) != NULL)
          UPDATE_SEQ_XMIT_UNLOCKED(wr, m->kindspecific.data.wrseq);
      }
    }

    nn_xmsg_free (m);
  }
}

static void nn_xmsg_chain_add (struct nn_xmsg_chain *chain, struct nn_xmsg *m)
{
  m->link.older = chain->latest;
  chain->latest = &m->link;
}

#ifdef DDSI_INCLUDE_BANDWIDTH_LIMITING
/* BW_LIMITER ----------------------------------------------------------

   Helper for XPACKS, that contain the configuration and state to handle Bandwidth limitation.*/

/* To be called after Xpack sends out a packet.
 * Keeps a balance of real data vs. allowed data according to the bandwidth limit.
 * If data is send too fast, a sleep is inserted to get the used bandwidth at the configured rate.
 */

#define NN_BW_LIMIT_MAX_BUFFER (-30 * T_MILLISECOND)
#define NN_BW_LIMIT_MIN_SLEEP (2 * T_MILLISECOND)
static void nn_bw_limit_sleep_if_needed (struct q_globals const * const gv, struct nn_bw_limiter *this, ssize_t size)
{
  if ( this->bandwidth > 0 ) {
    nn_mtime_t tnow = now_mt();
    int64_t actual_interval;
    int64_t target_interval;

    /* calculate intervals */
    actual_interval = tnow.v - this->last_update.v;
    this->last_update = tnow;

    target_interval = T_SECOND*size/this->bandwidth;

    this->balance += (target_interval - actual_interval);


    GVTRACE (" <limiter(us):%"PRId64"",(target_interval - actual_interval)/1000);

    if ( this->balance < NN_BW_LIMIT_MAX_BUFFER )
    {
      /* We're below the bandwidth limit, do not further accumulate  */
      this->balance = NN_BW_LIMIT_MAX_BUFFER;
      GVTRACE (":%"PRId64":max",this->balance/1000);
    }
    else if ( this->balance > NN_BW_LIMIT_MIN_SLEEP )
    {
      /* We're over the bandwidth limit far enough, to warrent a sleep. */
      GVTRACE (":%"PRId64":sleep",this->balance/1000);
      thread_state_blocked (lookup_thread_state ());
      dds_sleepfor (this->balance);
      thread_state_unblocked (lookup_thread_state ());
    }
    else
    {
      GVTRACE (":%"PRId64"",this->balance/1000);
    }
    GVTRACE (">");
  }
}


static void nn_bw_limit_init (struct nn_bw_limiter *limiter, uint32_t bandwidth_limit)
{
  limiter->bandwidth = bandwidth_limit;
  limiter->balance = 0;
  if (bandwidth_limit)
    limiter->last_update = now_mt ();
  else
    limiter->last_update.v = 0;
}
#endif /* DDSI_INCLUDE_BANDWIDTH_LIMITING */

/* XPACK ---------------------------------------------------------------

   Queued messages are packed into xpacks (all by-ref, using iovecs).
   The xpack is sent to the union of all address sets provided in the
   message added to the xpack.  */

static void nn_xpack_reinit (struct nn_xpack *xp)
{
  xp->dstmode = NN_XMSG_DST_UNSET;
  xp->niov = 0;
  xp->call_flags = 0;
  xp->msg_len.length = 0;
  xp->included_msgs.latest = NULL;
  xp->maxdelay = T_NEVER;
#ifdef DDSI_INCLUDE_NETWORK_PARTITIONS
  xp->encoderId = 0;
#endif
  xp->packetid++;
}

struct nn_xpack * nn_xpack_new (ddsi_tran_conn_t conn, uint32_t bw_limit, bool async_mode)
{
  struct nn_xpack *xp;

  /* Disallow setting async_mode if not configured to enable async mode: this way we
     can avoid starting the async send thread altogether */
  assert (!async_mode || conn->m_base.gv->config.xpack_send_async);

  xp = ddsrt_malloc (sizeof (*xp));
  memset (xp, 0, sizeof (*xp));
  xp->async_mode = async_mode;
  xp->iov = NULL;
  xp->gv = conn->m_base.gv;

  /* Fixed header fields, initialized just once */
  xp->hdr.protocol.id[0] = 'R';
  xp->hdr.protocol.id[1] = 'T';
  xp->hdr.protocol.id[2] = 'P';
  xp->hdr.protocol.id[3] = 'S';
  xp->hdr.version.major = RTPS_MAJOR;
  xp->hdr.version.minor = RTPS_MINOR;
  xp->hdr.vendorid = NN_VENDORID_ECLIPSE;

  /* MSG_LEN first sub message for stream based connections */

  xp->msg_len.smhdr.submessageId = SMID_PT_MSG_LEN;
  xp->msg_len.smhdr.flags = (DDSRT_ENDIAN == DDSRT_LITTLE_ENDIAN ? SMFLAG_ENDIANNESS : 0);
  xp->msg_len.smhdr.octetsToNextHeader = 4;

  xp->conn = conn;
  nn_xpack_reinit (xp);

  if (xp->gv->thread_pool)
    ddsi_sem_init (&xp->sem, 0);

#ifdef DDSI_INCLUDE_ENCRYPTION
  if (q_security_plugin.new_encoder)
  {
    xp->codec = (q_security_plugin.new_encoder) ();
    xp->SecurityHeader.smhdr.submessageId = SMID_PT_INFO_CONTAINER;
    xp->SecurityHeader.smhdr.flags = (DDSRT_LITTLE_ENDIAN ? SMFLAG_ENDIANNESS : 0);
    xp->SecurityHeader.smhdr.octetsToNextHeader = 4;
    xp->SecurityHeader.id = PTINFO_ID_ENCRYPT;
  }
#endif
#ifdef DDSI_INCLUDE_BANDWIDTH_LIMITING
  nn_bw_limit_init (&xp->limiter, bw_limit);
#else
  (void) bw_limit;
#endif
  return xp;
}

void nn_xpack_free (struct nn_xpack *xp)
{
  assert (xp->niov == 0);
  assert (xp->included_msgs.latest == NULL);
#ifdef DDSI_INCLUDE_ENCRYPTION
  if (q_security_plugin.free_encoder)
  {
    (q_security_plugin.free_encoder) (xp->codec);
  }
#endif
  if (xp->gv->thread_pool)
    ddsi_sem_destroy (&xp->sem);
  ddsrt_free (xp->iov);
  ddsrt_free (xp);
}

static ssize_t nn_xpack_send1 (const nn_locator_t *loc, void * varg)
{
  struct nn_xpack *xp = varg;
  struct q_globals const * const gv = xp->gv;
  ssize_t nbytes = 0;

  if (gv->logconfig.c.mask & DDS_LC_TRACE)
  {
    char buf[DDSI_LOCSTRLEN];
    GVTRACE (" %s", ddsi_locator_to_string (gv, buf, sizeof(buf), loc));
  }

  if (gv->config.xmit_lossiness > 0)
  {
    /* We drop APPROXIMATELY a fraction of xmit_lossiness * 10**(-3)
       of all packets to be sent */
<<<<<<< HEAD
    if ((ddsrt_random () % 1000) < (uint32_t) config.xmit_lossiness)
=======
    if ((ddsrt_random () % 1000) < (uint32_t) gv->config.xmit_lossiness)
>>>>>>> 1c8c2944
    {
      GVTRACE ("(dropped)");
      xp->call_flags = 0;
      return 0;
    }
  }

#ifdef DDSI_INCLUDE_ENCRYPTION
  if (q_security_plugin.send_encoded && xp->encoderId != 0 && (q_security_plugin.encoder_type) (xp->codec, xp->encoderId) != Q_CIPHER_NONE)
  {
    struct iovec iov[NN_XMSG_MAX_MESSAGE_IOVECS];
    memcpy (iov, xp->iov, sizeof (iov));
    nbytes = (q_security_plugin.send_encoded) (xp->conn, loc, xp->niov, iov, &xp->codec, xp->encoderId, xp->call_flags);
  }
  else
#endif
  {
    if (!gv->mute)
    {
      nbytes = ddsi_conn_write (xp->conn, loc, xp->niov, xp->iov, xp->call_flags);
#ifndef NDEBUG
      {
        size_t i, len;
        for (i = 0, len = 0; i < xp->niov; i++) {
          len += xp->iov[i].iov_len;
        }
        assert (nbytes == -1 || (size_t) nbytes == len);
      }
#endif
    }
    else
    {
      GVTRACE ("(dropped)");
      nbytes = (ssize_t) xp->msg_len.length;
    }
  }

  /* Clear call flags, as used on a per call basis */

  xp->call_flags = 0;

#ifdef DDSI_INCLUDE_BANDWIDTH_LIMITING
  if (nbytes > 0)
  {
    nn_bw_limit_sleep_if_needed (gv, &xp->limiter, nbytes);
  }
#endif

  return nbytes;
}

static void nn_xpack_send1v (const nn_locator_t *loc, void * varg)
{
  (void) nn_xpack_send1 (loc, varg);
}

typedef struct nn_xpack_send1_thread_arg {
  const nn_locator_t *loc;
  struct nn_xpack *xp;
} *nn_xpack_send1_thread_arg_t;

static void nn_xpack_send1_thread (void * varg)
{
  nn_xpack_send1_thread_arg_t arg = varg;
  (void) nn_xpack_send1 (arg->loc, arg->xp);
  if (ddsrt_atomic_dec32_ov (&arg->xp->calls) == 1)
  {
    ddsi_sem_post (&arg->xp->sem);
  }
  ddsrt_free (varg);
}

static void nn_xpack_send1_threaded (const nn_locator_t *loc, void * varg)
{
  nn_xpack_send1_thread_arg_t arg = ddsrt_malloc (sizeof (*arg));
  arg->xp = (struct nn_xpack *) varg;
  arg->loc = loc;
  ddsrt_atomic_inc32 (&arg->xp->calls);
<<<<<<< HEAD
  ddsrt_thread_pool_submit (gv.thread_pool, nn_xpack_send1_thread, arg);
=======
  ddsrt_thread_pool_submit (arg->xp->gv->thread_pool, nn_xpack_send1_thread, arg);
>>>>>>> 1c8c2944
}

static void nn_xpack_send_real (struct nn_xpack *xp)
{
  struct q_globals const * const gv = xp->gv;
  size_t calls;

  assert (xp->niov <= NN_XMSG_MAX_MESSAGE_IOVECS);

  if (xp->niov == 0)
  {
    return;
  }

  assert (xp->dstmode != NN_XMSG_DST_UNSET);

  if (gv->logconfig.c.mask & DDS_LC_TRACE)
  {
    int i;
<<<<<<< HEAD
    DDS_TRACE("nn_xpack_send %"PRIu32":", xp->msg_len.length);
=======
    GVTRACE ("nn_xpack_send %"PRIu32":", xp->msg_len.length);
>>>>>>> 1c8c2944
    for (i = 0; i < (int) xp->niov; i++)
    {
      GVTRACE (" %p:%lu", (void *) xp->iov[i].iov_base, (unsigned long) xp->iov[i].iov_len);
    }
  }

  GVTRACE (" [");
  if (xp->dstmode == NN_XMSG_DST_ONE)
  {
    calls = 1;
    (void) nn_xpack_send1 (&xp->dstaddr.loc, xp);
  }
  else
  {
    /* Send to all addresses in as - as ultimately references the writer's
       address set, which is currently replaced rather than changed whenever
       it is updated, but that might not be something we want to guarantee */
    calls = 0;
    if (xp->dstaddr.all.as)
    {
      if (xp->gv->thread_pool == NULL)
      {
        calls = addrset_forall_count (xp->dstaddr.all.as, nn_xpack_send1v, xp);
      }
      else
      {
        ddsrt_atomic_st32 (&xp->calls, 1);
        calls = addrset_forall_count (xp->dstaddr.all.as, nn_xpack_send1_threaded, xp);
        /* Wait for the thread pool to complete the write; if we're the one
           decrementing "calls" to 0, all of the work has been completed and
           none of the threads will be posting; else some thread will be
           posting it and we had better wait for it */
        if (ddsrt_atomic_dec32_ov (&xp->calls) != 1)
          ddsi_sem_wait (&xp->sem);
      }
      unref_addrset (xp->dstaddr.all.as);
    }

    /* Send to at most one address in as_group */

    if (xp->dstaddr.all.as_group)
    {
      if (addrset_forone (xp->dstaddr.all.as_group, nn_xpack_send1, xp) == 0)
      {
        calls++;
      }
      unref_addrset (xp->dstaddr.all.as_group);
    }
  }
  GVTRACE (" ]\n");
  if (calls)
  {
<<<<<<< HEAD
    DDS_LOG(DDS_LC_TRAFFIC, "traffic-xmit (%lu) %"PRIu32"\n", (unsigned long) calls, xp->msg_len.length);
=======
    GVLOG (DDS_LC_TRAFFIC, "traffic-xmit (%lu) %"PRIu32"\n", (unsigned long) calls, xp->msg_len.length);
>>>>>>> 1c8c2944
  }
  nn_xmsg_chain_release (xp->gv, &xp->included_msgs);
  nn_xpack_reinit (xp);
}

#define SENDQ_MAX 200
#define SENDQ_HW 10
#define SENDQ_LW 0

static uint32_t nn_xpack_sendq_thread (void *vgv)
{
  struct q_globals *gv = vgv;
  ddsrt_mutex_lock (&gv->sendq_lock);
  while (!(gv->sendq_stop && gv->sendq_head == NULL))
  {
    struct nn_xpack *xp;
    if ((xp = gv->sendq_head) == NULL)
    {
      ddsrt_cond_waitfor (&gv->sendq_cond, &gv->sendq_lock, 1000000);
    }
    else
    {
      gv->sendq_head = xp->sendq_next;
      if (--gv->sendq_length == SENDQ_LW)
        ddsrt_cond_broadcast (&gv->sendq_cond);
      ddsrt_mutex_unlock (&gv->sendq_lock);
      nn_xpack_send_real (xp);
      nn_xpack_free (xp);
      ddsrt_mutex_lock (&gv->sendq_lock);
    }
  }
  ddsrt_mutex_unlock (&gv->sendq_lock);
  return 0;
}

void nn_xpack_sendq_init (struct q_globals *gv)
{
  gv->sendq_stop = 0;
  gv->sendq_head = NULL;
  gv->sendq_tail = NULL;
  gv->sendq_length = 0;
  ddsrt_mutex_init (&gv->sendq_lock);
  ddsrt_cond_init (&gv->sendq_cond);
}

void nn_xpack_sendq_start (struct q_globals *gv)
{
<<<<<<< HEAD
  create_thread (&gv.sendq_ts, "sendq", nn_xpack_sendq_thread, NULL);
=======
  create_thread (&gv->sendq_ts, gv, "sendq", nn_xpack_sendq_thread, NULL);
>>>>>>> 1c8c2944
}

void nn_xpack_sendq_stop (struct q_globals *gv)
{
  ddsrt_mutex_lock (&gv->sendq_lock);
  gv->sendq_stop = 1;
  ddsrt_cond_broadcast (&gv->sendq_cond);
  ddsrt_mutex_unlock (&gv->sendq_lock);
}

void nn_xpack_sendq_fini (struct q_globals *gv)
{
  assert (gv->sendq_head == NULL);
  join_thread (gv->sendq_ts);
  ddsrt_cond_destroy (&gv->sendq_cond);
  ddsrt_mutex_destroy (&gv->sendq_lock);
}

void nn_xpack_send (struct nn_xpack *xp, bool immediately)
{
  if (!xp->async_mode)
  {
    nn_xpack_send_real (xp);
  }
  else
  {
    struct q_globals * const gv = xp->gv;
    struct nn_xpack *xp1 = ddsrt_malloc (sizeof (*xp));
    memcpy (xp1, xp, sizeof (*xp1));
    nn_xpack_reinit (xp);
    xp1->sendq_next = NULL;
    ddsrt_mutex_lock (&gv->sendq_lock);
    if (immediately || gv->sendq_length == SENDQ_HW)
      ddsrt_cond_broadcast (&gv->sendq_cond);
    if (gv->sendq_length >= SENDQ_MAX)
    {
      while (gv->sendq_length > SENDQ_LW)
        ddsrt_cond_wait (&gv->sendq_cond, &gv->sendq_lock);
    }
    if (gv->sendq_head)
      gv->sendq_tail->sendq_next = xp1;
    else
    {
      gv->sendq_head = xp1;
    }
    gv->sendq_tail = xp1;
    gv->sendq_length++;
    ddsrt_mutex_unlock (&gv->sendq_lock);
  }
}

static void copy_addressing_info (struct nn_xpack *xp, const struct nn_xmsg *m)
{
  xp->dstmode = m->dstmode;
  switch (m->dstmode)
  {
    case NN_XMSG_DST_UNSET:
      assert (0);
      break;
    case NN_XMSG_DST_ONE:
      xp->dstaddr.loc = m->dstaddr.one.loc;
      break;
    case NN_XMSG_DST_ALL:
      xp->dstaddr.all.as = ref_addrset (m->dstaddr.all.as);
      xp->dstaddr.all.as_group = ref_addrset (m->dstaddr.all.as_group);
      break;
  }
}

static int addressing_info_eq_onesidederr (const struct nn_xpack *xp, const struct nn_xmsg *m)
{
  if (xp->dstmode != m->dstmode)
    return 0;
  switch (xp->dstmode)
  {
    case NN_XMSG_DST_UNSET:
      assert (0);
    case NN_XMSG_DST_ONE:
      return (memcmp (&xp->dstaddr.loc, &m->dstaddr.one.loc, sizeof (xp->dstaddr.loc)) == 0);
    case NN_XMSG_DST_ALL:
      return (addrset_eq_onesidederr (xp->dstaddr.all.as, m->dstaddr.all.as) &&
              addrset_eq_onesidederr (xp->dstaddr.all.as_group, m->dstaddr.all.as_group));
  }
  assert (0);
  return 0;
}

static int nn_xpack_mayaddmsg (const struct nn_xpack *xp, const struct nn_xmsg *m, const uint32_t flags)
{
  unsigned max_msg_size = xp->gv->config.max_msg_size;
  unsigned payload_size;

  if (xp->niov == 0)
    return 1;
  assert (xp->included_msgs.latest != NULL);
  if (xp->niov + NN_XMSG_MAX_SUBMESSAGE_IOVECS > NN_XMSG_MAX_MESSAGE_IOVECS)
    return 0;

  payload_size = m->refd_payload ? (unsigned) m->refd_payload_iov.iov_len : 0;

#ifdef DDSI_INCLUDE_ENCRYPTION
  if (xp->encoderId)
  {
    unsigned security_header;
    security_header = (q_security_plugin.header_size) (xp->codec, xp->encoderId);
    assert (security_header < max_msg_size);
    max_msg_size -= security_header;
  }
#endif

  /* Check if max message size exceeded */

  if (xp->msg_len.length + m->sz + payload_size > max_msg_size)
  {
    return 0;
  }

  /* Check if different call semantics */

  if (xp->call_flags != flags)
  {
    return 0;
  }

#ifdef DDSI_INCLUDE_NETWORK_PARTITIONS
  /* Don't mix up xmsg for different encoders */
  if (xp->encoderId != m->encoderid)
    return 0;
#endif

  return addressing_info_eq_onesidederr (xp, m);
}

static int guid_prefix_eq (const nn_guid_prefix_t *a, const nn_guid_prefix_t *b)
{
  return a->u[0] == b->u[0] && a->u[1] == b->u[1] && a->u[2] == b->u[2];
}

int nn_xpack_addmsg (struct nn_xpack *xp, struct nn_xmsg *m, const uint32_t flags)
{
  /* Returns > 0 if pack got sent out before adding m */
  struct q_globals const * const gv = xp->gv;
  static InfoDST_t static_zero_dst = {
    { SMID_INFO_DST, (DDSRT_ENDIAN == DDSRT_LITTLE_ENDIAN ? SMFLAG_ENDIANNESS : 0), sizeof (nn_guid_prefix_t) },
    { { 0,0,0,0, 0,0,0,0, 0,0,0,0 } }
  };
  InfoDST_t *dst;
  size_t niov;
  size_t sz;
  int result = 0;
  size_t xpo_niov = 0;
  uint32_t xpo_sz = 0;

  assert (m->kind != NN_XMSG_KIND_DATA_REXMIT || m->kindspecific.data.readerId_off != 0);

  assert (m->sz > 0);
  assert (m->dstmode != NN_XMSG_DST_UNSET);

  /* Submessage offset must be a multiple of 4 to meet alignment
     requirement (DDSI 2.1, 9.4.1).  If we keep everything 4-byte
     aligned all the time, we don't need to check for padding here. */
  assert ((xp->msg_len.length % 4) == 0);
  assert ((m->sz % 4) == 0);
  assert (m->refd_payload == NULL || (m->refd_payload_iov.iov_len % 4) == 0);

  if (xp->iov == NULL)
    xp->iov = malloc (NN_XMSG_MAX_MESSAGE_IOVECS * sizeof (*xp->iov));

  if (!nn_xpack_mayaddmsg (xp, m, flags))
  {
    assert (xp->niov > 0);
    nn_xpack_send (xp, false);
    assert (nn_xpack_mayaddmsg (xp, m, flags));
    result = 1;
  }

  niov = xp->niov;
  sz = xp->msg_len.length;

  /* We try to merge iovecs, but we can never merge across messages
     because of all the headers. So we can speculatively start adding
     the submessage to the pack, and if we can't transmit and restart.
     But do make sure we can't run out of iovecs. */
  assert (niov + NN_XMSG_MAX_SUBMESSAGE_IOVECS <= NN_XMSG_MAX_MESSAGE_IOVECS);

<<<<<<< HEAD
  DDS_TRACE("xpack_addmsg %p %p %"PRIu32"(", (void *) xp, (void *) m, flags);
=======
  GVTRACE ("xpack_addmsg %p %p %"PRIu32"(", (void *) xp, (void *) m, flags);
>>>>>>> 1c8c2944
  switch (m->kind)
  {
    case NN_XMSG_KIND_CONTROL:
      GVTRACE ("control");
      break;
    case NN_XMSG_KIND_DATA:
    case NN_XMSG_KIND_DATA_REXMIT:
<<<<<<< HEAD
      DDS_TRACE("%s("PGUIDFMT":#%"PRId64"/%u)",
              (m->kind == NN_XMSG_KIND_DATA) ? "data" : "rexmit",
              PGUID (m->kindspecific.data.wrguid),
              m->kindspecific.data.wrseq,
              m->kindspecific.data.wrfragid + 1);
=======
      GVTRACE ("%s("PGUIDFMT":#%"PRId64"/%u)",
               (m->kind == NN_XMSG_KIND_DATA) ? "data" : "rexmit",
               PGUID (m->kindspecific.data.wrguid),
               m->kindspecific.data.wrseq,
               m->kindspecific.data.wrfragid + 1);
>>>>>>> 1c8c2944
      break;
  }
  GVTRACE ("): niov %d sz %"PRIuSIZE, (int) niov, sz);

  /* If a fresh xp has been provided, add an RTPS header */

  if (niov == 0)
  {
    copy_addressing_info (xp, m);
    xp->hdr.guid_prefix = m->data->src.guid_prefix;
    xp->iov[niov].iov_base = (void*) &xp->hdr;
    xp->iov[niov].iov_len = sizeof (xp->hdr);
    sz = xp->iov[niov].iov_len;
    niov++;

    /* Add MSG_LEN sub message for stream based transports */

    if (xp->conn->m_stream)
    {
      xp->iov[niov].iov_base = (void*) &xp->msg_len;
      xp->iov[niov].iov_len = sizeof (xp->msg_len);
      sz += sizeof (xp->msg_len);
      niov++;
    }

#ifdef DDSI_INCLUDE_NETWORK_PARTITIONS
    xp->encoderId = m->encoderid;
#endif
#ifdef DDSI_INCLUDE_ENCRYPTION
    if (xp->encoderId > 0 && (q_security_plugin.encoder_type) (xp->codec, xp->encoderId) != Q_CIPHER_NONE)
    {
      /* Insert a reference to the security header
         the correct size will be set upon encryption in q_xpack_sendmsg_encoded */
      xp->iov[niov].iov_base = (void*) &xp->SecurityHeader;
      xp->iov[niov].iov_len = sizeof (xp->SecurityHeader);
      sz += xp->iov[niov].iov_len;
      niov++;
    }
#endif
    xp->last_src = &xp->hdr.guid_prefix;
    xp->last_dst = NULL;
  }
  else
  {
    xpo_niov = xp->niov;
    xpo_sz = xp->msg_len.length;
    if (!guid_prefix_eq (xp->last_src, &m->data->src.guid_prefix))
    {
      /* If m's source participant differs from that of the source
         currently set in the packed message, add an InfoSRC note. */
      xp->iov[niov].iov_base = (void*) &m->data->src;
      xp->iov[niov].iov_len = sizeof (m->data->src);
      sz += sizeof (m->data->src);
      xp->last_src = &m->data->src.guid_prefix;
      niov++;
    }
  }

  /* We try to merge iovecs by checking iov[niov-1].  We used to check
     addressing_info_eq_onesidederr here (again), but can't because it
     relies on an imprecise check that may (timing-dependent) return
     false incorrectly */
  assert (niov >= 1);

  /* Adding this message may shorten the time this xpack may linger */
  if (m->maxdelay < xp->maxdelay)
    xp->maxdelay = m->maxdelay;

  /* If m's dst differs from that of the dst currently set in the
     packed message, add an InfoDST note. Note that neither has to
     have a dst set. */
  if (xp->last_dst == NULL)
    dst = (m->dstmode == NN_XMSG_DST_ONE) ? &m->data->dst : NULL;
  else if (m->dstmode != NN_XMSG_DST_ONE)
    dst = &static_zero_dst;
  else
    dst = guid_prefix_eq (&xp->last_dst->guid_prefix, &m->data->dst.guid_prefix) ? NULL : &m->data->dst;

  if (dst)
  {
    /* Try to merge iovecs, a few large ones should be more efficient
       than many small ones */
    if ((char *) xp->iov[niov-1].iov_base + xp->iov[niov-1].iov_len == (char *) dst)
    {
      xp->iov[niov-1].iov_len += sizeof (*dst);
    }
    else
    {
      xp->iov[niov].iov_base = (void*) dst;
      xp->iov[niov].iov_len = sizeof (*dst);
      niov++;
    }
    sz += sizeof (*dst);
    xp->last_dst = dst;
  }

  /* Append submessage; can possibly be merged with preceding iovec */
  if ((char *) xp->iov[niov-1].iov_base + xp->iov[niov-1].iov_len == (char *) m->data->payload)
    xp->iov[niov-1].iov_len += (ddsrt_iov_len_t)m->sz;
  else
  {
    xp->iov[niov].iov_base = m->data->payload;
    xp->iov[niov].iov_len = (ddsrt_iov_len_t)m->sz;
    niov++;
  }
  sz += m->sz;

  /* Append ref'd payload if given; whoever constructed the message
     should've taken care of proper alignment for the payload.  The
     ref'd payload is always at some weird address, so no chance of
     merging iovecs here. */
  if (m->refd_payload)
  {
    xp->iov[niov] = m->refd_payload_iov;
    sz += m->refd_payload_iov.iov_len;
    niov++;
  }

  /* Shouldn't've overrun iov, and shouldn't've tried to add a
     submessage that is too large for a message ... but the latter
     isn't worth checking. */
  assert (niov <= NN_XMSG_MAX_MESSAGE_IOVECS);

  /* Set total message length in MSG_LEN sub message */
  assert((uint32_t)sz == sz);
  xp->msg_len.length = (uint32_t) sz;
  xp->niov = niov;

  if (xpo_niov > 0 && sz > xp->gv->config.max_msg_size)
  {
<<<<<<< HEAD
    DDS_TRACE(" => now niov %d sz %"PRIuSIZE" > max_msg_size %"PRIu32", nn_xpack_send niov %d sz %"PRIu32" now\n", (int) niov, sz, config.max_msg_size, (int) xpo_niov, xpo_sz);
=======
    GVTRACE (" => now niov %d sz %"PRIuSIZE" > max_msg_size %"PRIu32", nn_xpack_send niov %d sz %"PRIu32" now\n",
             (int) niov, sz, gv->config.max_msg_size, (int) xpo_niov, xpo_sz);
>>>>>>> 1c8c2944
    xp->msg_len.length = xpo_sz;
    xp->niov = xpo_niov;
    nn_xpack_send (xp, false);
    result = nn_xpack_addmsg (xp, m, flags); /* Retry on emptied xp */
  }
  else
  {
    xp->call_flags = flags;
    nn_xmsg_chain_add (&xp->included_msgs, m);
    GVTRACE (" => now niov %d sz %"PRIuSIZE"\n", (int) niov, sz);
  }

  return result;
}

int64_t nn_xpack_maxdelay (const struct nn_xpack *xp)
{
  return xp->maxdelay;
}

unsigned nn_xpack_packetid (const struct nn_xpack *xp)
{
  return xp->packetid;
}<|MERGE_RESOLUTION|>--- conflicted
+++ resolved
@@ -595,13 +595,8 @@
   }
   else
   {
-<<<<<<< HEAD
-    DDS_WARNING("nn_xmsg_setdstPRD: no address for "PGUIDFMT"", PGUID (prd->e.guid));
-    return Q_ERR_NO_ADDRESS;
-=======
     DDS_CWARNING (&prd->e.gv->logconfig, "nn_xmsg_setdstPRD: no address for "PGUIDFMT"", PGUID (prd->e.guid));
     return DDS_RETCODE_PRECONDITION_NOT_MET;
->>>>>>> 1c8c2944
   }
 }
 
@@ -613,13 +608,8 @@
     nn_xmsg_setdst1 (m, &pwr->e.guid.prefix, &loc);
     return 0;
   }
-<<<<<<< HEAD
-  DDS_WARNING("nn_xmsg_setdstPRD: no address for "PGUIDFMT, PGUID (pwr->e.guid));
-  return Q_ERR_NO_ADDRESS;
-=======
   DDS_CWARNING (&pwr->e.gv->logconfig, "nn_xmsg_setdstPRD: no address for "PGUIDFMT, PGUID (pwr->e.guid));
   return DDS_RETCODE_PRECONDITION_NOT_MET;
->>>>>>> 1c8c2944
 }
 
 void nn_xmsg_setdstN (struct nn_xmsg *m, struct addrset *as, struct addrset *as_group)
@@ -674,12 +664,7 @@
   assert (m->kindspecific.data.readerId_off != 0);
   assert (madd->kindspecific.data.readerId_off != 0);
 
-<<<<<<< HEAD
-  DDS_TRACE(" ("PGUIDFMT"#%"PRId64"/%u:",
-            PGUID (m->kindspecific.data.wrguid), m->kindspecific.data.wrseq, m->kindspecific.data.wrfragid + 1);
-=======
   GVTRACE (" ("PGUIDFMT"#%"PRId64"/%u:", PGUID (m->kindspecific.data.wrguid), m->kindspecific.data.wrseq, m->kindspecific.data.wrfragid + 1);
->>>>>>> 1c8c2944
 
   switch (m->dstmode)
   {
@@ -1066,11 +1051,7 @@
   {
     /* We drop APPROXIMATELY a fraction of xmit_lossiness * 10**(-3)
        of all packets to be sent */
-<<<<<<< HEAD
-    if ((ddsrt_random () % 1000) < (uint32_t) config.xmit_lossiness)
-=======
     if ((ddsrt_random () % 1000) < (uint32_t) gv->config.xmit_lossiness)
->>>>>>> 1c8c2944
     {
       GVTRACE ("(dropped)");
       xp->call_flags = 0;
@@ -1149,11 +1130,7 @@
   arg->xp = (struct nn_xpack *) varg;
   arg->loc = loc;
   ddsrt_atomic_inc32 (&arg->xp->calls);
-<<<<<<< HEAD
-  ddsrt_thread_pool_submit (gv.thread_pool, nn_xpack_send1_thread, arg);
-=======
   ddsrt_thread_pool_submit (arg->xp->gv->thread_pool, nn_xpack_send1_thread, arg);
->>>>>>> 1c8c2944
 }
 
 static void nn_xpack_send_real (struct nn_xpack *xp)
@@ -1173,11 +1150,7 @@
   if (gv->logconfig.c.mask & DDS_LC_TRACE)
   {
     int i;
-<<<<<<< HEAD
-    DDS_TRACE("nn_xpack_send %"PRIu32":", xp->msg_len.length);
-=======
     GVTRACE ("nn_xpack_send %"PRIu32":", xp->msg_len.length);
->>>>>>> 1c8c2944
     for (i = 0; i < (int) xp->niov; i++)
     {
       GVTRACE (" %p:%lu", (void *) xp->iov[i].iov_base, (unsigned long) xp->iov[i].iov_len);
@@ -1230,11 +1203,7 @@
   GVTRACE (" ]\n");
   if (calls)
   {
-<<<<<<< HEAD
-    DDS_LOG(DDS_LC_TRAFFIC, "traffic-xmit (%lu) %"PRIu32"\n", (unsigned long) calls, xp->msg_len.length);
-=======
     GVLOG (DDS_LC_TRAFFIC, "traffic-xmit (%lu) %"PRIu32"\n", (unsigned long) calls, xp->msg_len.length);
->>>>>>> 1c8c2944
   }
   nn_xmsg_chain_release (xp->gv, &xp->included_msgs);
   nn_xpack_reinit (xp);
@@ -1282,11 +1251,7 @@
 
 void nn_xpack_sendq_start (struct q_globals *gv)
 {
-<<<<<<< HEAD
-  create_thread (&gv.sendq_ts, "sendq", nn_xpack_sendq_thread, NULL);
-=======
   create_thread (&gv->sendq_ts, gv, "sendq", nn_xpack_sendq_thread, NULL);
->>>>>>> 1c8c2944
 }
 
 void nn_xpack_sendq_stop (struct q_globals *gv)
@@ -1472,11 +1437,7 @@
      But do make sure we can't run out of iovecs. */
   assert (niov + NN_XMSG_MAX_SUBMESSAGE_IOVECS <= NN_XMSG_MAX_MESSAGE_IOVECS);
 
-<<<<<<< HEAD
-  DDS_TRACE("xpack_addmsg %p %p %"PRIu32"(", (void *) xp, (void *) m, flags);
-=======
   GVTRACE ("xpack_addmsg %p %p %"PRIu32"(", (void *) xp, (void *) m, flags);
->>>>>>> 1c8c2944
   switch (m->kind)
   {
     case NN_XMSG_KIND_CONTROL:
@@ -1484,19 +1445,11 @@
       break;
     case NN_XMSG_KIND_DATA:
     case NN_XMSG_KIND_DATA_REXMIT:
-<<<<<<< HEAD
-      DDS_TRACE("%s("PGUIDFMT":#%"PRId64"/%u)",
-              (m->kind == NN_XMSG_KIND_DATA) ? "data" : "rexmit",
-              PGUID (m->kindspecific.data.wrguid),
-              m->kindspecific.data.wrseq,
-              m->kindspecific.data.wrfragid + 1);
-=======
       GVTRACE ("%s("PGUIDFMT":#%"PRId64"/%u)",
                (m->kind == NN_XMSG_KIND_DATA) ? "data" : "rexmit",
                PGUID (m->kindspecific.data.wrguid),
                m->kindspecific.data.wrseq,
                m->kindspecific.data.wrfragid + 1);
->>>>>>> 1c8c2944
       break;
   }
   GVTRACE ("): niov %d sz %"PRIuSIZE, (int) niov, sz);
@@ -1627,12 +1580,8 @@
 
   if (xpo_niov > 0 && sz > xp->gv->config.max_msg_size)
   {
-<<<<<<< HEAD
-    DDS_TRACE(" => now niov %d sz %"PRIuSIZE" > max_msg_size %"PRIu32", nn_xpack_send niov %d sz %"PRIu32" now\n", (int) niov, sz, config.max_msg_size, (int) xpo_niov, xpo_sz);
-=======
     GVTRACE (" => now niov %d sz %"PRIuSIZE" > max_msg_size %"PRIu32", nn_xpack_send niov %d sz %"PRIu32" now\n",
              (int) niov, sz, gv->config.max_msg_size, (int) xpo_niov, xpo_sz);
->>>>>>> 1c8c2944
     xp->msg_len.length = xpo_sz;
     xp->niov = xpo_niov;
     nn_xpack_send (xp, false);
