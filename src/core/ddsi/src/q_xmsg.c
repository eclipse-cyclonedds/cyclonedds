--- conflicted
+++ resolved
@@ -142,7 +142,7 @@
 struct nn_bw_limiter {
     uint32_t       bandwidth;   /*gv.config in bytes/s   (0 = UNLIMITED)*/
     int64_t        balance;
-    nn_mtime_t      last_update;
+    ddsrt_mtime_t  last_update;
 };
 #endif
 
@@ -1066,7 +1066,7 @@
 static void nn_bw_limit_sleep_if_needed (struct ddsi_domaingv const * const gv, struct nn_bw_limiter *this, ssize_t size)
 {
   if ( this->bandwidth > 0 ) {
-    nn_mtime_t tnow = now_mt();
+    ddsrt_mtime_t tnow = ddsrt_time_monotonic();
     int64_t actual_interval;
     int64_t target_interval;
 
@@ -1109,7 +1109,7 @@
   limiter->bandwidth = bandwidth_limit;
   limiter->balance = 0;
   if (bandwidth_limit)
-    limiter->last_update = now_mt ();
+    limiter->last_update = ddsrt_time_monotonic();
   else
     limiter->last_update.v = 0;
 }
@@ -1128,14 +1128,10 @@
   xp->call_flags = 0;
   xp->msg_len.length = 0;
   xp->included_msgs.latest = NULL;
-<<<<<<< HEAD
-  xp->maxdelay = T_NEVER;
+  xp->maxdelay = DDS_INFINITY;
 #ifdef DDSI_INCLUDE_SECURITY
   xp->sec_info.use_rtps_encoding = 0;
 #endif
-=======
-  xp->maxdelay = DDS_INFINITY;
->>>>>>> f139dbcd
 #ifdef DDSI_INCLUDE_NETWORK_PARTITIONS
   xp->encoderId = 0;
 #endif
