/*
 * Copyright(c) 2006 to 2018 ADLINK Technology Limited and others
 *
 * This program and the accompanying materials are made available under the
 * terms of the Eclipse Public License v. 2.0 which is available at
 * http://www.eclipse.org/legal/epl-2.0, or the Eclipse Distribution License
 * v. 1.0 which is available at
 * http://www.eclipse.org/org/documents/edl-v10.php.
 *
 * SPDX-License-Identifier: EPL-2.0 OR BSD-3-Clause
 */
#include <stddef.h>
#include <assert.h>

#include "dds/ddsrt/heap.h"
#include "dds/ddsrt/misc.h"

#include "dds/ddsrt/hopscotch.h"
#include "dds/ddsi/q_ephash.h"
#include "dds/ddsi/q_config.h"
#include "dds/ddsi/q_globals.h"
#include "dds/ddsi/q_entity.h"
#include "dds/ddsi/q_gc.h"
#include "dds/ddsi/q_rtps.h" /* guid_t */
#include "dds/ddsi/q_thread.h" /* for assert(thread is awake) */

struct ephash {
  struct ddsrt_chh *hash;
};

static const uint64_t unihashconsts[] = {
  UINT64_C (16292676669999574021),
  UINT64_C (10242350189706880077),
  UINT64_C (12844332200329132887),
  UINT64_C (16728792139623414127)
};

static uint32_t hash_entity_guid (const struct entity_common *c)
{
  return
    (uint32_t) (((((uint32_t) c->guid.prefix.u[0] + unihashconsts[0]) *
                  ((uint32_t) c->guid.prefix.u[1] + unihashconsts[1])) +
                 (((uint32_t) c->guid.prefix.u[2] + unihashconsts[2]) *
                  ((uint32_t) c->guid.entityid.u  + unihashconsts[3])))
                >> 32);
}

static uint32_t hash_entity_guid_wrapper (const void *c)
{
  return hash_entity_guid (c);
}

static int entity_guid_eq (const struct entity_common *a, const struct entity_common *b)
{
  return
    a->guid.prefix.u[0] == b->guid.prefix.u[0] && a->guid.prefix.u[1] == b->guid.prefix.u[1] &&
    a->guid.prefix.u[2] == b->guid.prefix.u[2] && a->guid.entityid.u == b->guid.entityid.u;
}

static int entity_guid_eq_wrapper (const void *a, const void *b)
{
  return entity_guid_eq (a, b);
}

static void gc_buckets_cb (struct gcreq *gcreq)
{
  void *bs = gcreq->arg;
  gcreq_free (gcreq);
  ddsrt_free (bs);
}

static void gc_buckets (void *bs, void *varg)
{
  struct q_globals *gv = varg;
  struct gcreq *gcreq = gcreq_new (gv->gcreq_queue, gc_buckets_cb);
  gcreq->arg = bs;
  gcreq_enqueue (gcreq);
}

struct ephash *ephash_new (struct q_globals *gv)
{
  struct ephash *ephash;
  ephash = ddsrt_malloc (sizeof (*ephash));
<<<<<<< HEAD
  ephash->hash = ddsrt_chh_new (32, hash_entity_guid_wrapper, entity_guid_eq_wrapper, gc_buckets);
=======
  ephash->hash = ddsrt_chh_new (32, hash_entity_guid_wrapper, entity_guid_eq_wrapper, gc_buckets, gv);
>>>>>>> 1c8c2944
  if (ephash->hash == NULL) {
    ddsrt_free (ephash);
    return NULL;
  } else {
    return ephash;
  }
}

void ephash_free (struct ephash *ephash)
{
  ddsrt_chh_free (ephash->hash);
  ephash->hash = NULL;
  ddsrt_free (ephash);
}

static void ephash_guid_insert (struct ephash *gh, struct entity_common *e)
{
  int x;
<<<<<<< HEAD
  assert(gv.guid_hash);
  assert(gv.guid_hash->hash);
  x = ddsrt_chh_add (gv.guid_hash->hash, e);
=======
  x = ddsrt_chh_add (gh->hash, e);
>>>>>>> 1c8c2944
  (void)x;
  assert (x);
}

static void ephash_guid_remove (struct ephash *gh, struct entity_common *e)
{
  int x;
<<<<<<< HEAD
  assert(gv.guid_hash);
  assert(gv.guid_hash->hash);
  x = ddsrt_chh_remove (gv.guid_hash->hash, e);
=======
  x = ddsrt_chh_remove (gh->hash, e);
>>>>>>> 1c8c2944
  (void)x;
  assert (x);
}

void *ephash_lookup_guid_untyped (const struct ephash *gh, const struct nn_guid *guid)
{
  /* FIXME: could (now) require guid to be first in entity_common; entity_common already is first in entity */
  struct entity_common e;
  e.guid = *guid;
<<<<<<< HEAD
  return ddsrt_chh_lookup (gv.guid_hash->hash, &e);
=======
  assert (thread_is_awake ());
  return ddsrt_chh_lookup (gh->hash, &e);
>>>>>>> 1c8c2944
}

static void *ephash_lookup_guid_int (const struct ephash *gh, const struct nn_guid *guid, enum entity_kind kind)
{
  struct entity_common *res;
  if ((res = ephash_lookup_guid_untyped (gh, guid)) != NULL && res->kind == kind)
    return res;
  else
    return NULL;
}

void *ephash_lookup_guid (const struct ephash *gh, const struct nn_guid *guid, enum entity_kind kind)
{
  return ephash_lookup_guid_int (gh, guid, kind);
}

void ephash_insert_participant_guid (struct ephash *gh, struct participant *pp)
{
  ephash_guid_insert (gh, &pp->e);
}

void ephash_insert_proxy_participant_guid (struct ephash *gh, struct proxy_participant *proxypp)
{
  ephash_guid_insert (gh, &proxypp->e);
}

void ephash_insert_writer_guid (struct ephash *gh, struct writer *wr)
{
  ephash_guid_insert (gh, &wr->e);
}

void ephash_insert_reader_guid (struct ephash *gh, struct reader *rd)
{
  ephash_guid_insert (gh, &rd->e);
}

void ephash_insert_proxy_writer_guid (struct ephash *gh, struct proxy_writer *pwr)
{
  ephash_guid_insert (gh, &pwr->e);
}

void ephash_insert_proxy_reader_guid (struct ephash *gh, struct proxy_reader *prd)
{
  ephash_guid_insert (gh, &prd->e);
}

void ephash_remove_participant_guid (struct ephash *gh, struct participant *pp)
{
  ephash_guid_remove (gh, &pp->e);
}

void ephash_remove_proxy_participant_guid (struct ephash *gh, struct proxy_participant *proxypp)
{
  ephash_guid_remove (gh, &proxypp->e);
}

void ephash_remove_writer_guid (struct ephash *gh, struct writer *wr)
{
  ephash_guid_remove (gh, &wr->e);
}

void ephash_remove_reader_guid (struct ephash *gh, struct reader *rd)
{
  ephash_guid_remove (gh, &rd->e);
}

void ephash_remove_proxy_writer_guid (struct ephash *gh, struct proxy_writer *pwr)
{
  ephash_guid_remove (gh, &pwr->e);
}

void ephash_remove_proxy_reader_guid (struct ephash *gh, struct proxy_reader *prd)
{
  ephash_guid_remove (gh, &prd->e);
}

struct participant *ephash_lookup_participant_guid (const struct ephash *gh, const struct nn_guid *guid)
{
  assert (guid->entityid.u == NN_ENTITYID_PARTICIPANT);
  assert (offsetof (struct participant, e) == 0);
  return ephash_lookup_guid_int (gh, guid, EK_PARTICIPANT);
}

struct proxy_participant *ephash_lookup_proxy_participant_guid (const struct ephash *gh, const struct nn_guid *guid)
{
  assert (guid->entityid.u == NN_ENTITYID_PARTICIPANT);
  assert (offsetof (struct proxy_participant, e) == 0);
  return ephash_lookup_guid_int (gh, guid, EK_PROXY_PARTICIPANT);
}

struct writer *ephash_lookup_writer_guid (const struct ephash *gh, const struct nn_guid *guid)
{
  assert (is_writer_entityid (guid->entityid));
  assert (offsetof (struct writer, e) == 0);
  return ephash_lookup_guid_int (gh, guid, EK_WRITER);
}

struct reader *ephash_lookup_reader_guid (const struct ephash *gh, const struct nn_guid *guid)
{
  assert (is_reader_entityid (guid->entityid));
  assert (offsetof (struct reader, e) == 0);
  return ephash_lookup_guid_int (gh, guid, EK_READER);
}

struct proxy_writer *ephash_lookup_proxy_writer_guid (const struct ephash *gh, const struct nn_guid *guid)
{
  assert (is_writer_entityid (guid->entityid));
  assert (offsetof (struct proxy_writer, e) == 0);
  return ephash_lookup_guid_int (gh, guid, EK_PROXY_WRITER);
}

struct proxy_reader *ephash_lookup_proxy_reader_guid (const struct ephash *gh, const struct nn_guid *guid)
{
  assert (is_reader_entityid (guid->entityid));
  assert (offsetof (struct proxy_reader, e) == 0);
  return ephash_lookup_guid_int (gh, guid, EK_PROXY_READER);
}

/* Enumeration */

static void ephash_enum_init_int (struct ephash_enum *st, const struct ephash *gh, enum entity_kind kind)
{
  st->kind = kind;
<<<<<<< HEAD
  st->cur = ddsrt_chh_iter_first (ephash->hash, &st->it);
=======
  st->cur = ddsrt_chh_iter_first (gh->hash, &st->it);
>>>>>>> 1c8c2944
  while (st->cur && st->cur->kind != st->kind)
    st->cur = ddsrt_chh_iter_next (&st->it);
}

void ephash_enum_init (struct ephash_enum *st, const struct ephash *gh, enum entity_kind kind)
{
  ephash_enum_init_int(st, gh, kind);
}

void ephash_enum_writer_init (struct ephash_enum_writer *st, const struct ephash *gh)
{
  ephash_enum_init (&st->st, gh, EK_WRITER);
}

void ephash_enum_reader_init (struct ephash_enum_reader *st, const struct ephash *gh)
{
  ephash_enum_init (&st->st, gh, EK_READER);
}

void ephash_enum_proxy_writer_init (struct ephash_enum_proxy_writer *st, const struct ephash *gh)
{
  ephash_enum_init (&st->st, gh, EK_PROXY_WRITER);
}

void ephash_enum_proxy_reader_init (struct ephash_enum_proxy_reader *st, const struct ephash *gh)
{
  ephash_enum_init (&st->st, gh, EK_PROXY_READER);
}

void ephash_enum_participant_init (struct ephash_enum_participant *st, const struct ephash *gh)
{
  ephash_enum_init (&st->st, gh, EK_PARTICIPANT);
}

void ephash_enum_proxy_participant_init (struct ephash_enum_proxy_participant *st, const struct ephash *gh)
{
  ephash_enum_init (&st->st, gh, EK_PROXY_PARTICIPANT);
}

void *ephash_enum_next (struct ephash_enum *st)
{
  void *res = st->cur;
  if (st->cur)
  {
    st->cur = ddsrt_chh_iter_next (&st->it);
    while (st->cur && st->cur->kind != st->kind)
      st->cur = ddsrt_chh_iter_next (&st->it);
  }
  return res;
}

struct writer *ephash_enum_writer_next (struct ephash_enum_writer *st)
{
  assert (offsetof (struct writer, e) == 0);
  return ephash_enum_next (&st->st);
}

struct reader *ephash_enum_reader_next (struct ephash_enum_reader *st)
{
  assert (offsetof (struct reader, e) == 0);
  return ephash_enum_next (&st->st);
}

struct proxy_writer *ephash_enum_proxy_writer_next (struct ephash_enum_proxy_writer *st)
{
  assert (offsetof (struct proxy_writer, e) == 0);
  return ephash_enum_next (&st->st);
}

struct proxy_reader *ephash_enum_proxy_reader_next (struct ephash_enum_proxy_reader *st)
{
  assert (offsetof (struct proxy_reader, e) == 0);
  return ephash_enum_next (&st->st);
}

struct participant *ephash_enum_participant_next (struct ephash_enum_participant *st)
{
  assert (offsetof (struct participant, e) == 0);
  return ephash_enum_next (&st->st);
}

struct proxy_participant *ephash_enum_proxy_participant_next (struct ephash_enum_proxy_participant *st)
{
  assert (offsetof (struct proxy_participant, e) == 0);
  return ephash_enum_next (&st->st);
}

void ephash_enum_fini (struct ephash_enum *st)
{
  DDSRT_UNUSED_ARG(st);
}

void ephash_enum_writer_fini (struct ephash_enum_writer *st)
{
  ephash_enum_fini (&st->st);
}

void ephash_enum_reader_fini (struct ephash_enum_reader *st)
{
  ephash_enum_fini (&st->st);
}

void ephash_enum_proxy_writer_fini (struct ephash_enum_proxy_writer *st)
{
  ephash_enum_fini (&st->st);
}

void ephash_enum_proxy_reader_fini (struct ephash_enum_proxy_reader *st)
{
  ephash_enum_fini (&st->st);
}

void ephash_enum_participant_fini (struct ephash_enum_participant *st)
{
  ephash_enum_fini (&st->st);
}

void ephash_enum_proxy_participant_fini (struct ephash_enum_proxy_participant *st)
{
  ephash_enum_fini (&st->st);
}<|MERGE_RESOLUTION|>--- conflicted
+++ resolved
@@ -81,11 +81,7 @@
 {
   struct ephash *ephash;
   ephash = ddsrt_malloc (sizeof (*ephash));
-<<<<<<< HEAD
-  ephash->hash = ddsrt_chh_new (32, hash_entity_guid_wrapper, entity_guid_eq_wrapper, gc_buckets);
-=======
   ephash->hash = ddsrt_chh_new (32, hash_entity_guid_wrapper, entity_guid_eq_wrapper, gc_buckets, gv);
->>>>>>> 1c8c2944
   if (ephash->hash == NULL) {
     ddsrt_free (ephash);
     return NULL;
@@ -104,13 +100,7 @@
 static void ephash_guid_insert (struct ephash *gh, struct entity_common *e)
 {
   int x;
-<<<<<<< HEAD
-  assert(gv.guid_hash);
-  assert(gv.guid_hash->hash);
-  x = ddsrt_chh_add (gv.guid_hash->hash, e);
-=======
   x = ddsrt_chh_add (gh->hash, e);
->>>>>>> 1c8c2944
   (void)x;
   assert (x);
 }
@@ -118,13 +108,7 @@
 static void ephash_guid_remove (struct ephash *gh, struct entity_common *e)
 {
   int x;
-<<<<<<< HEAD
-  assert(gv.guid_hash);
-  assert(gv.guid_hash->hash);
-  x = ddsrt_chh_remove (gv.guid_hash->hash, e);
-=======
   x = ddsrt_chh_remove (gh->hash, e);
->>>>>>> 1c8c2944
   (void)x;
   assert (x);
 }
@@ -134,12 +118,8 @@
   /* FIXME: could (now) require guid to be first in entity_common; entity_common already is first in entity */
   struct entity_common e;
   e.guid = *guid;
-<<<<<<< HEAD
-  return ddsrt_chh_lookup (gv.guid_hash->hash, &e);
-=======
   assert (thread_is_awake ());
   return ddsrt_chh_lookup (gh->hash, &e);
->>>>>>> 1c8c2944
 }
 
 static void *ephash_lookup_guid_int (const struct ephash *gh, const struct nn_guid *guid, enum entity_kind kind)
@@ -263,11 +243,7 @@
 static void ephash_enum_init_int (struct ephash_enum *st, const struct ephash *gh, enum entity_kind kind)
 {
   st->kind = kind;
-<<<<<<< HEAD
-  st->cur = ddsrt_chh_iter_first (ephash->hash, &st->it);
-=======
   st->cur = ddsrt_chh_iter_first (gh->hash, &st->it);
->>>>>>> 1c8c2944
   while (st->cur && st->cur->kind != st->kind)
     st->cur = ddsrt_chh_iter_next (&st->it);
 }
