--- conflicted
+++ resolved
@@ -177,21 +177,12 @@
     }
   }
 
-<<<<<<< HEAD
-  DDS_TRACE("writer_hbcontrol: wr "PGUIDFMT" ", PGUID (wr->e.guid));
-=======
   ETRACE (wr, "writer_hbcontrol: wr "PGUIDFMT" ", PGUID (wr->e.guid));
->>>>>>> 1c8c2944
   if (prd_guid == NULL)
     ETRACE (wr, "multicasting ");
   else
-<<<<<<< HEAD
-    DDS_TRACE("unicasting to prd "PGUIDFMT" ", PGUID (*prd_guid));
-  DDS_TRACE("(rel-prd %d seq-eq-max %d seq %"PRId64" maxseq %"PRId64")\n",
-=======
     ETRACE (wr, "unicasting to prd "PGUIDFMT" ", PGUID (*prd_guid));
   ETRACE (wr, "(rel-prd %d seq-eq-max %d seq %"PRId64" maxseq %"PRId64")\n",
->>>>>>> 1c8c2944
           wr->num_reliable_readers,
           ddsrt_avl_is_empty (&wr->readers) ? -1 : root_rdmatch (wr)->num_reliable_readers_where_seq_equals_max,
           wr->seq,
@@ -210,11 +201,7 @@
     struct proxy_reader *prd;
     if ((prd = ephash_lookup_proxy_reader_guid (gv->guid_hash, prd_guid)) == NULL)
     {
-<<<<<<< HEAD
-      DDS_TRACE("writer_hbcontrol: wr "PGUIDFMT" unknown prd "PGUIDFMT"\n", PGUID (wr->e.guid), PGUID (*prd_guid));
-=======
       ETRACE (wr, "writer_hbcontrol: wr "PGUIDFMT" unknown prd "PGUIDFMT"\n", PGUID (wr->e.guid), PGUID (*prd_guid));
->>>>>>> 1c8c2944
       nn_xmsg_free (msg);
       return NULL;
     }
@@ -314,17 +301,10 @@
 
   if (msg)
   {
-<<<<<<< HEAD
-    DDS_TRACE("heartbeat(wr "PGUIDFMT"%s) piggybacked, resched in %g s (min-ack %"PRId64"%s, avail-seq %"PRId64", xmit %"PRId64")\n",
-            PGUID (wr->e.guid),
-            *hbansreq ? "" : " final",
-            (hbc->tsched.v == T_NEVER) ? POS_INFINITY_DOUBLE : (double) (hbc->tsched.v - tnow.v) / 1e9,
-=======
     ETRACE (wr, "heartbeat(wr "PGUIDFMT"%s) piggybacked, resched in %g s (min-ack %"PRId64"%s, avail-seq %"PRId64", xmit %"PRId64")\n",
             PGUID (wr->e.guid),
             *hbansreq ? "" : " final",
             (hbc->tsched.v == T_NEVER) ? INFINITY : (double) (hbc->tsched.v - tnow.v) / 1e9,
->>>>>>> 1c8c2944
             ddsrt_avl_is_empty (&wr->readers) ? -1 : root_rdmatch (wr)->min_seq,
             ddsrt_avl_is_empty (&wr->readers) || root_rdmatch (wr)->all_have_replied_to_hb ? "" : "!",
             whcst->max_seq, READ_SEQ_XMIT(wr));
@@ -407,10 +387,7 @@
   /* actual expected_inline_qos_size is typically 0, but always claiming 32 bytes won't make
      a difference, so no point in being precise */
   const size_t expected_inline_qos_size = /* statusinfo */ 8 + /* keyhash */ 20 + /* sentinel */ 4;
-<<<<<<< HEAD
-=======
   struct q_globals const * const gv = wr->e.gv;
->>>>>>> 1c8c2944
   struct nn_xmsg_marker sm_marker;
   unsigned char contentflag = 0;
   Data_t *data;
@@ -434,13 +411,8 @@
   ASSERT_MUTEX_HELD (&wr->e.lock);
 
   /* INFO_TS: 12 bytes, Data_t: 24 bytes, expected inline QoS: 32 => should be single chunk */
-<<<<<<< HEAD
-  if ((*pmsg = nn_xmsg_new (gv.xmsgpool, &wr->e.guid.prefix, sizeof (InfoTimestamp_t) + sizeof (Data_t) + expected_inline_qos_size, NN_XMSG_KIND_DATA)) == NULL)
-    return Q_ERR_OUT_OF_MEMORY;
-=======
   if ((*pmsg = nn_xmsg_new (gv->xmsgpool, &wr->e.guid.prefix, sizeof (InfoTimestamp_t) + sizeof (Data_t) + expected_inline_qos_size, NN_XMSG_KIND_DATA)) == NULL)
     return DDS_RETCODE_OUT_OF_RESOURCES;
->>>>>>> 1c8c2944
 
 #ifdef DDSI_INCLUDE_NETWORK_PARTITIONS
   /* use the partition_id from the writer to select the proper encoder */
@@ -500,10 +472,7 @@
      actual expected_inline_qos_size is typically 0, but always claiming 32 bytes won't make
      a difference, so no point in being precise */
   const size_t expected_inline_qos_size = /* statusinfo */ 8 + /* keyhash */ 20 + /* sentinel */ 4;
-<<<<<<< HEAD
-=======
   struct q_globals const * const gv = wr->e.gv;
->>>>>>> 1c8c2944
   struct nn_xmsg_marker sm_marker;
   void *sm;
   Data_DataFrag_common_t *ddcmn;
@@ -522,23 +491,14 @@
        an non-existent fragment, which a malicious (or buggy) remote
        reader can trigger.  So we return an error instead of asserting
        as we used to. */
-<<<<<<< HEAD
-    return Q_ERR_INVALID;
-=======
     return DDS_RETCODE_BAD_PARAMETER;
->>>>>>> 1c8c2944
   }
 
   fragging = (gv->config.fragment_size < size);
 
   /* INFO_TS: 12 bytes, DataFrag_t: 36 bytes, expected inline QoS: 32 => should be single chunk */
-<<<<<<< HEAD
-  if ((*pmsg = nn_xmsg_new (gv.xmsgpool, &wr->e.guid.prefix, sizeof (InfoTimestamp_t) + sizeof (DataFrag_t) + expected_inline_qos_size, xmsg_kind)) == NULL)
-    return Q_ERR_OUT_OF_MEMORY;
-=======
   if ((*pmsg = nn_xmsg_new (gv->xmsgpool, &wr->e.guid.prefix, sizeof (InfoTimestamp_t) + sizeof (DataFrag_t) + expected_inline_qos_size, xmsg_kind)) == NULL)
     return DDS_RETCODE_OUT_OF_RESOURCES;
->>>>>>> 1c8c2944
 
 #ifdef DDSI_INCLUDE_NETWORK_PARTITIONS
   /* use the partition_id from the writer to select the proper encoder */
@@ -551,11 +511,7 @@
     {
       nn_xmsg_free (*pmsg);
       *pmsg = NULL;
-<<<<<<< HEAD
-      return Q_ERR_NO_ADDRESS;
-=======
       return DDS_RETCODE_PRECONDITION_NOT_MET;
->>>>>>> 1c8c2944
     }
     /* retransmits: latency budget doesn't apply */
   }
@@ -665,15 +621,9 @@
   nn_xmsg_serdata (*pmsg, serdata, fragstart, fraglen);
   nn_xmsg_submsg_setnext (*pmsg, sm_marker);
 #if 0
-<<<<<<< HEAD
-  DDS_TRACE("queue data%s "PGUIDFMT" #%lld/%u[%u..%u)\n",
-          fragging ? "frag" : "", PGUID (wr->e.guid),
-          seq, fragnum+1, fragstart, fragstart + fraglen);
-=======
   GVTRACE ("queue data%s "PGUIDFMT" #%lld/%u[%u..%u)\n",
            fragging ? "frag" : "", PGUID (wr->e.guid),
            seq, fragnum+1, fragstart, fragstart + fraglen);
->>>>>>> 1c8c2944
 #endif
 
   return ret;
@@ -909,17 +859,10 @@
     const char *ttname = wr->topic ? wr->topic->type_name : "(null)";
     ppbuf[0] = '\0';
     tmp = sizeof (ppbuf) - 1;
-<<<<<<< HEAD
-    DDS_TRACE("write_sample "PGUIDFMT" #%"PRId64, PGUID (wr->e.guid), seq);
-    if (plist != 0 && (plist->present & PP_COHERENT_SET))
-      DDS_TRACE(" C#%"PRId64"", fromSN (plist->coherent_set_seqno));
-    DDS_TRACE(": ST%"PRIu32" %s/%s:%s%s\n", serdata->statusinfo, tname, ttname, ppbuf, tmp < (int) sizeof (ppbuf) ? "" : " (trunc)");
-=======
     ETRACE (wr, "write_sample "PGUIDFMT" #%"PRId64, PGUID (wr->e.guid), seq);
     if (plist != 0 && (plist->present & PP_COHERENT_SET))
       ETRACE (wr, " C#%"PRId64"", fromSN (plist->coherent_set_seqno));
     ETRACE (wr, ": ST%"PRIu32" %s/%s:%s%s\n", serdata->statusinfo, tname, ttname, ppbuf, tmp < (int) sizeof (ppbuf) ? "" : " (trunc)");
->>>>>>> 1c8c2944
   }
 
   assert (wr->reliable || have_reliable_subs (wr) == 0);
@@ -956,11 +899,7 @@
 }
 
 
-<<<<<<< HEAD
-static dds_retcode_t throttle_writer (struct thread_state1 * const ts1, struct nn_xpack *xp, struct writer *wr)
-=======
 static dds_return_t throttle_writer (struct thread_state1 * const ts1, struct nn_xpack *xp, struct writer *wr)
->>>>>>> 1c8c2944
 {
   /* Sleep (cond_wait) without updating the thread's vtime: the
      garbage collector won't free the writer while we leave it
@@ -1009,13 +948,9 @@
     assert (!is_builtin_entityid(wr->e.guid.entityid, NN_VENDORID_ECLIPSE));
   }
 
-<<<<<<< HEAD
-  DDS_LOG(DDS_LC_THROTTLE, "writer "PGUIDFMT" waiting for whc to shrink below low-water mark (whc %"PRIuSIZE" low=%"PRIu32" high=%"PRIu32")\n", PGUID (wr->e.guid), whcst.unacked_bytes, wr->whc_low, wr->whc_high);
-=======
   GVLOG (DDS_LC_THROTTLE,
          "writer "PGUIDFMT" waiting for whc to shrink below low-water mark (whc %"PRIuSIZE" low=%"PRIu32" high=%"PRIu32")\n",
          PGUID (wr->e.guid), whcst.unacked_bytes, wr->whc_low, wr->whc_high);
->>>>>>> 1c8c2944
   wr->throttling++;
   wr->throttle_count++;
 
@@ -1046,11 +981,7 @@
       thread_state_asleep (ts1);
       if (ddsrt_cond_waitfor (&wr->throttle_cond, &wr->e.lock, reltimeout))
         result = DDS_RETCODE_OK;
-<<<<<<< HEAD
-      thread_state_awake (ts1);
-=======
       thread_state_awake_domain_ok (ts1);
->>>>>>> 1c8c2944
       whc_get_state(wr->whc, &whcst);
     }
     if (result == DDS_RETCODE_TIMEOUT)
@@ -1066,13 +997,9 @@
     ddsrt_cond_broadcast (&wr->throttle_cond);
   }
 
-<<<<<<< HEAD
-  DDS_LOG(DDS_LC_THROTTLE, "writer "PGUIDFMT" done waiting for whc to shrink below low-water mark (whc %"PRIuSIZE" low=%"PRIu32" high=%"PRIu32")\n", PGUID (wr->e.guid), whcst.unacked_bytes, wr->whc_low, wr->whc_high);
-=======
   GVLOG (DDS_LC_THROTTLE,
          "writer "PGUIDFMT" done waiting for whc to shrink below low-water mark (whc %"PRIuSIZE" low=%"PRIu32" high=%"PRIu32")\n",
          PGUID (wr->e.guid), whcst.unacked_bytes, wr->whc_low, wr->whc_high);
->>>>>>> 1c8c2944
   return result;
 }
 
@@ -1102,13 +1029,8 @@
   nn_mtime_t tnow;
 
   /* If GC not allowed, we must be sure to never block when writing.  That is only the case for (true, aggressive) KEEP_LAST writers, and also only if there is no limit to how much unacknowledged data the WHC may contain. */
-<<<<<<< HEAD
-  assert(gc_allowed || (wr->xqos->history.kind == NN_KEEP_LAST_HISTORY_QOS && wr->whc_low == INT32_MAX));
-  (void)gc_allowed;
-=======
   assert (gc_allowed || (wr->xqos->history.kind == DDS_HISTORY_KEEP_LAST && wr->whc_low == INT32_MAX));
   (void) gc_allowed;
->>>>>>> 1c8c2944
 
   if (ddsi_serdata_size (serdata) > gv->config.max_sample_size)
   {
@@ -1118,19 +1040,11 @@
     const char *ttname = wr->topic ? wr->topic->type_name : "(null)";
     ppbuf[0] = '\0';
     tmp = sizeof (ppbuf) - 1;
-<<<<<<< HEAD
-    DDS_WARNING ("dropping oversize (%"PRIu32" > %"PRIu32") sample from local writer "PGUIDFMT" %s/%s:%s%s\n",
-                 ddsi_serdata_size (serdata), config.max_sample_size,
-                 PGUID (wr->e.guid), tname, ttname, ppbuf,
-                 tmp < (int) sizeof (ppbuf) ? "" : " (trunc)");
-    r = Q_ERR_INVALID_DATA;
-=======
     GVWARNING ("dropping oversize (%"PRIu32" > %"PRIu32") sample from local writer "PGUIDFMT" %s/%s:%s%s\n",
                ddsi_serdata_size (serdata), gv->config.max_sample_size,
                PGUID (wr->e.guid), tname, ttname, ppbuf,
                tmp < (int) sizeof (ppbuf) ? "" : " (trunc)");
     r = DDS_RETCODE_BAD_PARAMETER;
->>>>>>> 1c8c2944
     goto drop;
   }
 
@@ -1149,11 +1063,7 @@
     {
       dds_return_t ores;
       assert(gc_allowed); /* also see beginning of the function */
-<<<<<<< HEAD
-      if (config.prioritize_retransmit && wr->retransmitting)
-=======
       if (gv->config.prioritize_retransmit && wr->retransmitting)
->>>>>>> 1c8c2944
         ores = throttle_writer (ts1, xp, wr);
       else
       {
@@ -1166,11 +1076,7 @@
       if (ores == DDS_RETCODE_TIMEOUT)
       {
         ddsrt_mutex_unlock (&wr->e.lock);
-<<<<<<< HEAD
-        r = Q_ERR_TIMEOUT;
-=======
         r = DDS_RETCODE_TIMEOUT;
->>>>>>> 1c8c2944
         goto drop;
       }
     }
@@ -1287,15 +1193,9 @@
   struct ddsi_tkmap_instance *tk;
   int res;
   assert (thread_is_awake ());
-<<<<<<< HEAD
-  tk = ddsi_tkmap_lookup_instance_ref (serdata);
-  res = write_sample_eot (ts1, xp, wr, NULL, serdata, tk, 0, 1);
-  ddsi_tkmap_instance_unref (tk);
-=======
   tk = ddsi_tkmap_lookup_instance_ref (wr->e.gv->m_tkmap, serdata);
   res = write_sample_eot (ts1, xp, wr, NULL, serdata, tk, 0, 1);
   ddsi_tkmap_instance_unref (wr->e.gv->m_tkmap, tk);
->>>>>>> 1c8c2944
   return res;
 }
 
@@ -1304,14 +1204,8 @@
   struct ddsi_tkmap_instance *tk;
   int res;
   assert (thread_is_awake ());
-<<<<<<< HEAD
-  tk = ddsi_tkmap_lookup_instance_ref (serdata);
-  res = write_sample_eot (ts1, xp, wr, NULL, serdata, tk, 0, 0);
-  ddsi_tkmap_instance_unref (tk);
-=======
   tk = ddsi_tkmap_lookup_instance_ref (wr->e.gv->m_tkmap, serdata);
   res = write_sample_eot (ts1, xp, wr, NULL, serdata, tk, 0, 0);
   ddsi_tkmap_instance_unref (wr->e.gv->m_tkmap, tk);
->>>>>>> 1c8c2944
   return res;
 }