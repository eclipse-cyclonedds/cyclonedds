/*
 * Copyright(c) 2006 to 2018 ADLINK Technology Limited and others
 *
 * This program and the accompanying materials are made available under the
 * terms of the Eclipse Public License v. 2.0 which is available at
 * http://www.eclipse.org/legal/epl-2.0, or the Eclipse Distribution License
 * v. 1.0 which is available at
 * http://www.eclipse.org/org/documents/edl-v10.php.
 *
 * SPDX-License-Identifier: EPL-2.0 OR BSD-3-Clause
 */
#ifndef _DDSI_TCP_H_
#define _DDSI_TCP_H_

#include "dds/ddsi/ddsi_tran.h"

#ifdef DDSI_INCLUDE_SSL

#include "dds/ddsi/ddsi_ssl.h"

#if defined (__cplusplus)
extern "C" {
#endif

struct ddsi_ssl_plugins
{
  bool (*init) (struct q_globals *gv);
  void (*fini) (void);
  void (*ssl_free) (SSL *ssl);
  void (*bio_vfree) (BIO *bio);
  ssize_t (*read) (SSL *ssl, void *buf, size_t len, dds_return_t *err);
  ssize_t (*write) (SSL *ssl, const void *msg, size_t len, dds_return_t *err);
  SSL * (*connect) (const struct q_globals *gv, ddsrt_socket_t sock);
  BIO * (*listen) (ddsrt_socket_t sock);
  SSL * (*accept) (const struct q_globals *gv, BIO *bio, ddsrt_socket_t *sock);
};

#if defined (__cplusplus)
}
<<<<<<< HEAD
#endif

#endif

#if defined (__cplusplus)
extern "C" {
=======
>>>>>>> 1c8c2944
#endif

#endif /* DDSI_INCLUDE_SSL */

#if defined (__cplusplus)
extern "C" {
#endif

int ddsi_tcp_init (struct q_globals *gv);

#if defined (__cplusplus)
}
#endif

#if defined (__cplusplus)
}
#endif

#endif<|MERGE_RESOLUTION|>--- conflicted
+++ resolved
@@ -37,15 +37,6 @@
 
 #if defined (__cplusplus)
 }
-<<<<<<< HEAD
-#endif
-
-#endif
-
-#if defined (__cplusplus)
-extern "C" {
-=======
->>>>>>> 1c8c2944
 #endif
 
 #endif /* DDSI_INCLUDE_SSL */
@@ -60,8 +51,4 @@
 }
 #endif
 
-#if defined (__cplusplus)
-}
-#endif
-
 #endif