/*
 * Copyright(c) 2006 to 2018 ADLINK Technology Limited and others
 *
 * This program and the accompanying materials are made available under the
 * terms of the Eclipse Public License v. 2.0 which is available at
 * http://www.eclipse.org/legal/epl-2.0, or the Eclipse Distribution License
 * v. 1.0 which is available at
 * http://www.eclipse.org/org/documents/edl-v10.php.
 *
 * SPDX-License-Identifier: EPL-2.0 OR BSD-3-Clause
 */
#ifndef NN_XQOS_H
#define NN_XQOS_H

#include "dds/ddsc/dds_public_qosdefs.h"
/*XXX*/
#include "dds/ddsi/q_protocol.h"
#include "dds/ddsi/q_rtps.h"
/*XXX*/
#include "dds/ddsi/q_log.h"

#if defined (__cplusplus)
extern "C" {
#endif

typedef struct ddsi_octetseq {
  uint32_t length;
  unsigned char *value;
} ddsi_octetseq_t;

typedef ddsi_octetseq_t dds_userdata_qospolicy_t;
typedef ddsi_octetseq_t dds_topicdata_qospolicy_t;
typedef ddsi_octetseq_t dds_groupdata_qospolicy_t;

typedef struct dds_durability_qospolicy {
  dds_durability_kind_t kind;
} dds_durability_qospolicy_t;

typedef struct dds_history_qospolicy {
  dds_history_kind_t kind;
  int32_t depth;
} dds_history_qospolicy_t;

typedef struct dds_resource_limits_qospolicy {
  int32_t max_samples;
  int32_t max_instances;
  int32_t max_samples_per_instance;
} dds_resource_limits_qospolicy_t;

typedef struct dds_durability_service_qospolicy {
  dds_duration_t service_cleanup_delay;
  dds_history_qospolicy_t history;
  dds_resource_limits_qospolicy_t resource_limits;
} dds_durability_service_qospolicy_t;

typedef struct dds_external_durability_service_qospolicy {
  ddsi_duration_t service_cleanup_delay;
  dds_history_qospolicy_t history;
  dds_resource_limits_qospolicy_t resource_limits;
} dds_external_durability_service_qospolicy_t;

typedef struct dds_presentation_qospolicy {
  dds_presentation_access_scope_kind_t access_scope;
  unsigned char coherent_access;
  unsigned char ordered_access;
} dds_presentation_qospolicy_t;

typedef struct dds_deadline_qospolicy {
  dds_duration_t deadline;
} dds_deadline_qospolicy_t;

typedef struct dds_external_deadline_qospolicy {
  ddsi_duration_t deadline;
} dds_external_deadline_qospolicy_t;

typedef struct dds_latency_budget_qospolicy {
  dds_duration_t duration;
} dds_latency_budget_qospolicy_t;

typedef struct dds_external_latency_budget_qospolicy {
  ddsi_duration_t duration;
} dds_external_latency_budget_qospolicy_t;

typedef struct dds_ownership_qospolicy {
  dds_ownership_kind_t kind;
} dds_ownership_qospolicy_t;

typedef struct dds_ownership_strength_qospolicy {
  int32_t value;
} dds_ownership_strength_qospolicy_t;

typedef struct dds_liveliness_qospolicy {
  dds_liveliness_kind_t kind;
  dds_duration_t lease_duration;
} dds_liveliness_qospolicy_t;

typedef struct dds_external_liveliness_qospolicy {
  dds_liveliness_kind_t kind;
  ddsi_duration_t lease_duration;
} dds_external_liveliness_qospolicy_t;

typedef struct dds_time_based_filter_qospolicy {
  dds_duration_t minimum_separation;
} dds_time_based_filter_qospolicy_t;

typedef struct dds_external_time_based_filter_qospolicy {
  ddsi_duration_t minimum_separation;
} dds_external_time_based_filter_qospolicy_t;

typedef struct ddsi_stringseq {
  uint32_t n;
  char **strs;
} ddsi_stringseq_t;

typedef ddsi_stringseq_t dds_partition_qospolicy_t;

typedef struct dds_reliability_qospolicy {
  dds_reliability_kind_t kind;
  dds_duration_t max_blocking_time;
} dds_reliability_qospolicy_t;

typedef enum dds_external_reliability_kind {
  DDS_EXTERNAL_RELIABILITY_BEST_EFFORT = 1,
  DDS_EXTERNAL_RELIABILITY_RELIABLE = 2
} dds_external_reliability_kind_t;

typedef struct dds_external_reliability_qospolicy {
  dds_external_reliability_kind_t kind;
  ddsi_duration_t max_blocking_time;
} dds_external_reliability_qospolicy_t;

typedef struct dds_transport_priority_qospolicy {
  int32_t value;
} dds_transport_priority_qospolicy_t;

typedef struct dds_lifespan_qospolicy {
  dds_duration_t duration;
} dds_lifespan_qospolicy_t;

typedef struct dds_external_lifespan_qospolicy {
  ddsi_duration_t duration;
} dds_external_lifespan_qospolicy_t;

typedef struct dds_destination_order_qospolicy {
  dds_destination_order_kind_t kind;
} dds_destination_order_qospolicy_t;

typedef struct dds_entity_factory_qospolicy {
  unsigned char autoenable_created_entities;
} dds_entity_factory_qospolicy_t;

typedef struct dds_writer_data_lifecycle_qospolicy {
  unsigned char autodispose_unregistered_instances;
} dds_writer_data_lifecycle_qospolicy_t;

typedef struct dds_reader_data_lifecycle_qospolicy {
  dds_duration_t autopurge_nowriter_samples_delay;
  dds_duration_t autopurge_disposed_samples_delay;
} dds_reader_data_lifecycle_qospolicy_t;

typedef struct dds_external_reader_data_lifecycle_qospolicy {
  ddsi_duration_t autopurge_nowriter_samples_delay;
  ddsi_duration_t autopurge_disposed_samples_delay;
} dds_external_reader_data_lifecycle_qospolicy_t;

typedef struct dds_subscription_keys_qospolicy {
  unsigned char use_key_list;
  ddsi_stringseq_t key_list;
} dds_subscription_keys_qospolicy_t;

typedef struct dds_reader_lifespan_qospolicy {
  unsigned char use_lifespan;
  dds_duration_t duration;
} dds_reader_lifespan_qospolicy_t;

typedef struct dds_external_reader_lifespan_qospolicy {
  unsigned char use_lifespan;
  ddsi_duration_t duration;
} dds_external_reader_lifespan_qospolicy_t;

typedef struct dds_ignorelocal_qospolicy {
  dds_ignorelocal_kind_t value;
} dds_ignorelocal_qospolicy_t;

typedef enum nn_ignorelocal_kind {
  NN_NONE_IGNORELOCAL_QOS,
  NN_PARTICIPANT_IGNORELOCAL_QOS,
  NN_PROCESS_IGNORELOCAL_QOS
} nn_ignorelocal_kind_t;

typedef struct nn_ignorelocal_qospolicy {
  nn_ignorelocal_kind_t value;
} nn_ignorelocal_qospolicy_t;

/***/

/* Qos Present bit indices */
#define QP_TOPIC_NAME                        ((uint64_t)1 <<  0)
#define QP_TYPE_NAME                         ((uint64_t)1 <<  1)
#define QP_PRESENTATION                      ((uint64_t)1 <<  2)
#define QP_PARTITION                         ((uint64_t)1 <<  3)
#define QP_GROUP_DATA                        ((uint64_t)1 <<  4)
#define QP_TOPIC_DATA                        ((uint64_t)1 <<  5)
#define QP_DURABILITY                        ((uint64_t)1 <<  6)
#define QP_DURABILITY_SERVICE                ((uint64_t)1 <<  7)
#define QP_DEADLINE                          ((uint64_t)1 <<  8)
#define QP_LATENCY_BUDGET                    ((uint64_t)1 <<  9)
#define QP_LIVELINESS                        ((uint64_t)1 << 10)
#define QP_RELIABILITY                       ((uint64_t)1 << 11)
#define QP_DESTINATION_ORDER                 ((uint64_t)1 << 12)
#define QP_HISTORY                           ((uint64_t)1 << 13)
#define QP_RESOURCE_LIMITS                   ((uint64_t)1 << 14)
#define QP_TRANSPORT_PRIORITY                ((uint64_t)1 << 15)
#define QP_LIFESPAN                          ((uint64_t)1 << 16)
#define QP_USER_DATA                         ((uint64_t)1 << 17)
#define QP_OWNERSHIP                         ((uint64_t)1 << 18)
#define QP_OWNERSHIP_STRENGTH                ((uint64_t)1 << 19)
#define QP_TIME_BASED_FILTER                 ((uint64_t)1 << 20)
#define QP_PRISMTECH_WRITER_DATA_LIFECYCLE   ((uint64_t)1 << 21)
#define QP_PRISMTECH_READER_DATA_LIFECYCLE   ((uint64_t)1 << 22)
#define QP_PRISMTECH_READER_LIFESPAN         ((uint64_t)1 << 24)
#define QP_PRISMTECH_SUBSCRIPTION_KEYS       ((uint64_t)1 << 25)
#define QP_PRISMTECH_ENTITY_FACTORY          ((uint64_t)1 << 27)
<<<<<<< HEAD
#define QP_PRISMTECH_SYNCHRONOUS_ENDPOINT    ((uint64_t)1 << 28)
#define QP_RTI_TYPECODE                      ((uint64_t)1 << 29)
=======
>>>>>>> 1c8c2944
#define QP_CYCLONE_IGNORELOCAL               ((uint64_t)1 << 30)

/* Partition QoS is not RxO according to the specification (DDS 1.2,
   section 7.1.3), but communication will not take place unless it
   matches. Same for topic and type.  Relaxed qos matching is a bit of
   a weird one, but it affects matching, so ... */
#define QP_RXO_MASK (QP_DURABILITY | QP_PRESENTATION | QP_DEADLINE | QP_LATENCY_BUDGET | QP_OWNERSHIP | QP_LIVELINESS | QP_RELIABILITY | QP_DESTINATION_ORDER)
#define QP_CHANGEABLE_MASK (QP_USER_DATA | QP_TOPIC_DATA | QP_GROUP_DATA | QP_DEADLINE | QP_LATENCY_BUDGET | QP_OWNERSHIP_STRENGTH | QP_TIME_BASED_FILTER | QP_PARTITION | QP_TRANSPORT_PRIORITY | QP_LIFESPAN | QP_PRISMTECH_ENTITY_FACTORY | QP_PRISMTECH_WRITER_DATA_LIFECYCLE | QP_PRISMTECH_READER_DATA_LIFECYCLE)
#define QP_UNRECOGNIZED_INCOMPATIBLE_MASK ((uint64_t) 0)

/* readers & writers have an extended qos, hence why it is a separate
   type */
struct dds_qos {
  /* Entries present, for sparse QoS */
  uint64_t present;
  uint64_t aliased;

  /*v---- in ...Qos
     v--- in ...BuiltinTopicData
      v-- mapped in DDSI
       v- reader/writer/publisher/subscriber/participant specific */
  /*      Extras: */
  /* xx */char *topic_name;
  /* xx */char *type_name;
  /*      PublisherQos, SubscriberQos: */
  /*xxx */dds_presentation_qospolicy_t presentation;
  /*xxx */dds_partition_qospolicy_t partition;
  /*xxx */dds_groupdata_qospolicy_t group_data;
  /*x xX*/dds_entity_factory_qospolicy_t entity_factory;
  /*      TopicQos: */
  /*xxx */dds_topicdata_qospolicy_t topic_data;
  /*      DataWriterQos, DataReaderQos: */
<<<<<<< HEAD
  /*xxx */nn_durability_qospolicy_t durability;
  /*xxx */nn_durability_service_qospolicy_t durability_service;
  /*xxx */nn_deadline_qospolicy_t deadline;
  /*xxx */nn_latency_budget_qospolicy_t latency_budget;
  /*xxx */nn_liveliness_qospolicy_t liveliness;
  /*xxx */nn_reliability_qospolicy_t reliability;
  /*xxx */nn_destination_order_qospolicy_t destination_order;
  /*x x */nn_history_qospolicy_t history;
  /*x x */nn_resource_limits_qospolicy_t resource_limits;
  /*x x */nn_transport_priority_qospolicy_t transport_priority;
  /*xxx */nn_lifespan_qospolicy_t lifespan;
  /*xxx */nn_userdata_qospolicy_t user_data;
  /*xxx */nn_ownership_qospolicy_t ownership;
  /*xxxW*/nn_ownership_strength_qospolicy_t ownership_strength;
  /*xxxR*/nn_time_based_filter_qospolicy_t time_based_filter;
  /*x  W*/nn_writer_data_lifecycle_qospolicy_t writer_data_lifecycle;
  /*x xR*/nn_reader_data_lifecycle_qospolicy_t reader_data_lifecycle;
  /*x x */nn_relaxed_qos_matching_qospolicy_t relaxed_qos_matching;
  /*x xR*/nn_subscription_keys_qospolicy_t subscription_keys;
  /*x xR*/nn_reader_lifespan_qospolicy_t reader_lifespan;
  /*x xR*/nn_share_qospolicy_t share;
  /*xxx */nn_synchronous_endpoint_qospolicy_t synchronous_endpoint;
  /* x  */nn_ignorelocal_qospolicy_t ignorelocal;

  /*   X*/nn_octetseq_t rti_typecode;
} nn_xqos_t;
=======
  /*xxx */dds_durability_qospolicy_t durability;
  /*xxx */dds_durability_service_qospolicy_t durability_service;
  /*xxx */dds_deadline_qospolicy_t deadline;
  /*xxx */dds_latency_budget_qospolicy_t latency_budget;
  /*xxx */dds_liveliness_qospolicy_t liveliness;
  /*xxx */dds_reliability_qospolicy_t reliability;
  /*xxx */dds_destination_order_qospolicy_t destination_order;
  /*x x */dds_history_qospolicy_t history;
  /*x x */dds_resource_limits_qospolicy_t resource_limits;
  /*x x */dds_transport_priority_qospolicy_t transport_priority;
  /*xxx */dds_lifespan_qospolicy_t lifespan;
  /*xxx */dds_userdata_qospolicy_t user_data;
  /*xxx */dds_ownership_qospolicy_t ownership;
  /*xxxW*/dds_ownership_strength_qospolicy_t ownership_strength;
  /*xxxR*/dds_time_based_filter_qospolicy_t time_based_filter;
  /*x  W*/dds_writer_data_lifecycle_qospolicy_t writer_data_lifecycle;
  /*x xR*/dds_reader_data_lifecycle_qospolicy_t reader_data_lifecycle;
  /*x xR*/dds_subscription_keys_qospolicy_t subscription_keys;
  /*x xR*/dds_reader_lifespan_qospolicy_t reader_lifespan;
  /* x  */dds_ignorelocal_qospolicy_t ignorelocal;
};
>>>>>>> 1c8c2944

struct nn_xmsg;

DDS_EXPORT void nn_xqos_init_empty (dds_qos_t *xqos);
DDS_EXPORT void nn_xqos_init_default_reader (dds_qos_t *xqos);
DDS_EXPORT void nn_xqos_init_default_writer (dds_qos_t *xqos);
DDS_EXPORT void nn_xqos_init_default_writer_noautodispose (dds_qos_t *xqos);
DDS_EXPORT void nn_xqos_init_default_subscriber (dds_qos_t *xqos);
DDS_EXPORT void nn_xqos_init_default_publisher (dds_qos_t *xqos);
DDS_EXPORT void nn_xqos_init_default_topic (dds_qos_t *xqos);
DDS_EXPORT void nn_xqos_copy (dds_qos_t *dst, const dds_qos_t *src);
DDS_EXPORT void nn_xqos_unalias (dds_qos_t *xqos);
DDS_EXPORT void nn_xqos_fini (dds_qos_t *xqos);
DDS_EXPORT void nn_xqos_fini_mask (dds_qos_t *xqos, uint64_t mask);
DDS_EXPORT dds_return_t nn_xqos_valid (const struct ddsrt_log_cfg *logcfg, const dds_qos_t *xqos);
DDS_EXPORT void nn_xqos_mergein_missing (dds_qos_t *a, const dds_qos_t *b, uint64_t mask);
DDS_EXPORT uint64_t nn_xqos_delta (const dds_qos_t *a, const dds_qos_t *b, uint64_t mask);
DDS_EXPORT void nn_xqos_addtomsg (struct nn_xmsg *m, const dds_qos_t *xqos, uint64_t wanted);
DDS_EXPORT void nn_log_xqos (uint32_t cat, const struct ddsrt_log_cfg *logcfg, const dds_qos_t *xqos);
DDS_EXPORT dds_qos_t *nn_xqos_dup (const dds_qos_t *src);

#if defined (__cplusplus)
}
#endif

#endif /* NN_XQOS_H */<|MERGE_RESOLUTION|>--- conflicted
+++ resolved
@@ -181,16 +181,6 @@
 typedef struct dds_ignorelocal_qospolicy {
   dds_ignorelocal_kind_t value;
 } dds_ignorelocal_qospolicy_t;
-
-typedef enum nn_ignorelocal_kind {
-  NN_NONE_IGNORELOCAL_QOS,
-  NN_PARTICIPANT_IGNORELOCAL_QOS,
-  NN_PROCESS_IGNORELOCAL_QOS
-} nn_ignorelocal_kind_t;
-
-typedef struct nn_ignorelocal_qospolicy {
-  nn_ignorelocal_kind_t value;
-} nn_ignorelocal_qospolicy_t;
 
 /***/
 
@@ -221,11 +211,6 @@
 #define QP_PRISMTECH_READER_LIFESPAN         ((uint64_t)1 << 24)
 #define QP_PRISMTECH_SUBSCRIPTION_KEYS       ((uint64_t)1 << 25)
 #define QP_PRISMTECH_ENTITY_FACTORY          ((uint64_t)1 << 27)
-<<<<<<< HEAD
-#define QP_PRISMTECH_SYNCHRONOUS_ENDPOINT    ((uint64_t)1 << 28)
-#define QP_RTI_TYPECODE                      ((uint64_t)1 << 29)
-=======
->>>>>>> 1c8c2944
 #define QP_CYCLONE_IGNORELOCAL               ((uint64_t)1 << 30)
 
 /* Partition QoS is not RxO according to the specification (DDS 1.2,
@@ -258,34 +243,6 @@
   /*      TopicQos: */
   /*xxx */dds_topicdata_qospolicy_t topic_data;
   /*      DataWriterQos, DataReaderQos: */
-<<<<<<< HEAD
-  /*xxx */nn_durability_qospolicy_t durability;
-  /*xxx */nn_durability_service_qospolicy_t durability_service;
-  /*xxx */nn_deadline_qospolicy_t deadline;
-  /*xxx */nn_latency_budget_qospolicy_t latency_budget;
-  /*xxx */nn_liveliness_qospolicy_t liveliness;
-  /*xxx */nn_reliability_qospolicy_t reliability;
-  /*xxx */nn_destination_order_qospolicy_t destination_order;
-  /*x x */nn_history_qospolicy_t history;
-  /*x x */nn_resource_limits_qospolicy_t resource_limits;
-  /*x x */nn_transport_priority_qospolicy_t transport_priority;
-  /*xxx */nn_lifespan_qospolicy_t lifespan;
-  /*xxx */nn_userdata_qospolicy_t user_data;
-  /*xxx */nn_ownership_qospolicy_t ownership;
-  /*xxxW*/nn_ownership_strength_qospolicy_t ownership_strength;
-  /*xxxR*/nn_time_based_filter_qospolicy_t time_based_filter;
-  /*x  W*/nn_writer_data_lifecycle_qospolicy_t writer_data_lifecycle;
-  /*x xR*/nn_reader_data_lifecycle_qospolicy_t reader_data_lifecycle;
-  /*x x */nn_relaxed_qos_matching_qospolicy_t relaxed_qos_matching;
-  /*x xR*/nn_subscription_keys_qospolicy_t subscription_keys;
-  /*x xR*/nn_reader_lifespan_qospolicy_t reader_lifespan;
-  /*x xR*/nn_share_qospolicy_t share;
-  /*xxx */nn_synchronous_endpoint_qospolicy_t synchronous_endpoint;
-  /* x  */nn_ignorelocal_qospolicy_t ignorelocal;
-
-  /*   X*/nn_octetseq_t rti_typecode;
-} nn_xqos_t;
-=======
   /*xxx */dds_durability_qospolicy_t durability;
   /*xxx */dds_durability_service_qospolicy_t durability_service;
   /*xxx */dds_deadline_qospolicy_t deadline;
@@ -307,7 +264,6 @@
   /*x xR*/dds_reader_lifespan_qospolicy_t reader_lifespan;
   /* x  */dds_ignorelocal_qospolicy_t ignorelocal;
 };
->>>>>>> 1c8c2944
 
 struct nn_xmsg;
 
