--- conflicted
+++ resolved
@@ -25,17 +25,10 @@
 struct ddsi_sertopic_ops;
 
 struct ddsi_sertopic {
-<<<<<<< HEAD
-  ddsrt_avl_node_t avlnode; /* index on name_typename */
-  const struct ddsi_sertopic_ops *ops;
-  const struct ddsi_serdata_ops *serdata_ops;
-  uint32_t serdata_basehash;
-=======
   const struct ddsi_sertopic_ops *ops;
   const struct ddsi_serdata_ops *serdata_ops;
   uint32_t serdata_basehash;
   bool topickind_no_key;
->>>>>>> 1c8c2944
   char *name_type_name;
   char *name;
   char *type_name;
@@ -43,11 +36,6 @@
   ddsrt_atomic_uint32_t refc; /* counts refs from entities, not from data */
 };
 
-<<<<<<< HEAD
-/* Called when the refcount dropped to zero */
-typedef void (*ddsi_sertopic_free_t) (struct ddsi_sertopic *tp);
-
-=======
 /* The old and the new happen to have the same memory layout on a 64-bit machine
    and so any user that memset's the ddsi_sertopic to 0 before filling out the
    required fields gets unchanged behaviour.  32-bit machines have a different
@@ -63,7 +51,6 @@
 /* Called when the refcount dropped to zero */
 typedef void (*ddsi_sertopic_free_t) (struct ddsi_sertopic *tp);
 
->>>>>>> 1c8c2944
 /* Zero out a sample, used for generating samples from just a key value and in cleaning up
    after dds_return_loan */
 typedef void (*ddsi_sertopic_zero_samples_t) (const struct ddsi_sertopic *d, void *samples, size_t count);
