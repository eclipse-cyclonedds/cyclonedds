--- conflicted
+++ resolved
@@ -135,14 +135,10 @@
      returning bufsize-1) if it had to truncate) */
 typedef size_t (*ddsi_serdata_print_t) (const struct ddsi_sertopic *topic, const struct ddsi_serdata *d, char *buf, size_t size);
 
-<<<<<<< HEAD
 /* Add keyhash (from serdata) to buffer (forcing md5 when necessary).
    - key needs to be set within serdata (can already be md5)
    - buf needs to be at least 16 bytes large */
 typedef void (*ddsi_serdata_get_keyhash_t) (const struct ddsi_serdata *d, struct nn_keyhash *buf, bool force_md5);
-=======
-#define DDSI_SERDATA_HAS_FROM_SER_IOV 1
->>>>>>> b84eee5a
 
 struct ddsi_serdata_ops {
   ddsi_serdata_eqkey_t eqkey;
@@ -163,6 +159,7 @@
 };
 
 #define DDSI_SERDATA_HAS_PRINT 1
+#define DDSI_SERDATA_HAS_FROM_SER_IOV 1
 #define DDSI_SERDATA_HAS_ADD_KEYHASH 1
 
 DDS_EXPORT void ddsi_serdata_init (struct ddsi_serdata *d, const struct ddsi_sertopic *tp, enum ddsi_serdata_kind kind);
