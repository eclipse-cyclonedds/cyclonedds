// Copyright(c) 2006 to 2021 ZettaScale Technology and others
//
// This program and the accompanying materials are made available under the
// terms of the Eclipse Public License v. 2.0 which is available at
// http://www.eclipse.org/legal/epl-2.0, or the Eclipse Distribution License
// v. 1.0 which is available at
// http://www.eclipse.org/org/documents/edl-v10.php.
//
// SPDX-License-Identifier: EPL-2.0 OR BSD-3-Clause

#ifndef DDSI_SERDATA_H
#define DDSI_SERDATA_H

#include "dds/features.h"
#include "dds/ddsrt/misc.h"
#include "dds/ddsrt/time.h"
#include "dds/ddsrt/iovec.h"
#include "dds/ddsi/ddsi_sertype.h"
#include "dds/ddsi/ddsi_keyhash.h"

#if defined (__cplusplus)
extern "C" {
#endif

struct ddsi_rdata;
struct dds_loaned_sample;

enum ddsi_serdata_kind {
  SDK_EMPTY,
  SDK_KEY,
  SDK_DATA
};

struct ddsi_serdata {
  const struct ddsi_serdata_ops *ops; /* cached from type->serdata_ops */
  uint32_t hash;
  ddsrt_atomic_uint32_t refc;
  enum ddsi_serdata_kind kind;
  const struct ddsi_sertype *type;

  /* these get set by generic code after creating the serdata */
  ddsrt_wctime_t timestamp;
  uint32_t statusinfo;
  ddsi_seqno_t sequence_number;
  ddsi_guid_t writer_guid;

  /* FIXME: can I get rid of this one? */
  ddsrt_mtime_t twrite; /* write time, not source timestamp, set post-throttling */

  struct dds_loaned_sample *loan;
};

/* Serialised size of sample inclusive of DDSI encoding header
   - uint32_t because the protocol can't handle samples larger than 4GB anyway
   - FIXME: get the encoding header out of the serialised data */
typedef uint32_t (*ddsi_serdata_size_t) (const struct ddsi_serdata *d)
  ddsrt_nonnull_all ddsrt_attribute_warn_unused_result;

/* Free a serdata (called by unref when refcount goes to 0) */
typedef void (*ddsi_serdata_free_t) (struct ddsi_serdata *d)
  ddsrt_nonnull_all;

/* Construct a serdata from a fragchain received over the network
   - "kind" is KEY or DATA depending on the type of payload
   - "size" is the serialised size of the sample, inclusive of DDSI encoding header
   - the first fragchain always contains the encoding header in its entirety
   - fragchains may overlap, though I have never seen any DDS implementation
     actually send such nasty fragments
   - FIXME: get the encoding header out of the serialised data */
typedef struct ddsi_serdata * (*ddsi_serdata_from_ser_t) (const struct ddsi_sertype *type, enum ddsi_serdata_kind kind, const struct ddsi_rdata *fragchain, size_t size)
  ddsrt_nonnull_all ddsrt_attribute_warn_unused_result;

/* Exactly like ddsi_serdata_from_ser_t, but with the data in an iovec and guaranteed absence of overlap */
typedef struct ddsi_serdata * (*ddsi_serdata_from_ser_iov_t) (const struct ddsi_sertype *type, enum ddsi_serdata_kind kind, ddsrt_msg_iovlen_t niov, const ddsrt_iovec_t *iov, size_t size)
  ddsrt_nonnull_all ddsrt_attribute_warn_unused_result;

/* Construct a serdata from a keyhash (an SDK_KEY by definition) */
typedef struct ddsi_serdata * (*ddsi_serdata_from_keyhash_t) (const struct ddsi_sertype *type, const struct ddsi_keyhash *keyhash)
  ddsrt_nonnull_all ddsrt_attribute_warn_unused_result;

/* Construct a serdata from an application sample
   - "kind" is KEY or DATA depending on the operation invoked by the application;
     e.g., write results in kind = DATA, dispose in kind = KEY.  The important bit
     is to not assume anything of the contents of non-key fields if kind = KEY
     unless additional application knowledge is available */
typedef struct ddsi_serdata * (*ddsi_serdata_from_sample_t) (const struct ddsi_sertype *type, enum ddsi_serdata_kind kind, const void *sample)
  ddsrt_nonnull_all ddsrt_attribute_warn_unused_result;

/* Construct a untyped serdata with just a keyvalue given a normal serdata (either key or data)
   - used for mapping key values to instance ids in tkmap
   - two reasons: size (keys are typically smaller than samples), and data in tkmap
     is shared across topics
   - whether a serdata is untyped or not is known from the context, and the topic
     field may have any value for a untyped serdata (so in some cases, one can
     simply do "return ddsi_serdata_ref(d);"
 */
typedef struct ddsi_serdata * (*ddsi_serdata_to_untyped_t) (const struct ddsi_serdata *d)
  ddsrt_nonnull_all ddsrt_attribute_warn_unused_result;

/* Fill buffer with 'size' bytes of serialised data, starting from 'off'
   - 0 <= off < off+sz <= alignup4(size(d))
   - bytes at offsets 0 .. 3 are DDSI encoding header, size(d) includes that header
   - what to copy for bytes in [size(d), alignup4(size(d))) depends on the serdata
     implementation, the protocol treats them as undefined
   - FIXME: get the encoding header out of the serialised data */
typedef void (*ddsi_serdata_to_ser_t) (const struct ddsi_serdata *d, size_t off, size_t sz, void *buf)
  ddsrt_nonnull_all;

/* Provide a pointer to 'size' bytes of serialised data, starting from 'off'
   - see ddsi_serdata_to_ser_t above
   - instead of copying, this gives a reference that must remain valid until the
     corresponding call to to_ser_unref
   - multiple calls to to_ser_ref() may be issued in parallel
   - lazily creating the serialised representation is allowed (though I'm not sure
     how that would work with knowing the serialised size beforehand ...) */
typedef struct ddsi_serdata * (*ddsi_serdata_to_ser_ref_t) (const struct ddsi_serdata *d, size_t off, size_t sz, ddsrt_iovec_t *ref)
  ddsrt_nonnull_all ddsrt_attribute_warn_unused_result;

/* Release a lock on serialised data
   - ref was previousy filled by ddsi_serdata_to_ser_ref_t */
typedef void (*ddsi_serdata_to_ser_unref_t) (struct ddsi_serdata *d, const ddsrt_iovec_t *ref)
  ddsrt_nonnull_all;

/* Turn serdata into an application sample (or just the key values if only key values are
   available); return false on error (typically out-of-memory, but if from_ser doesn't do any
   validation it might be a deserialisation error, too).

   If (bufptr != 0), then *bufptr .. buflim is space to be used from *bufptr up (with minimal
   padding) for any data in the sample that needs to be allocated (e.g., strings, sequences);
   otherwise malloc() is to be used for those.  (This allows read/take to be given a block of memory
   by the caller.) */
typedef bool (*ddsi_serdata_to_sample_t) (const struct ddsi_serdata *d, void *sample, void **bufptr, void *buflim)
  ddsrt_nonnull ((1, 2)) ddsrt_attribute_warn_unused_result;

/* Create a sample from a untyped serdata, as returned by serdata_to_untyped.  This sample
   obviously has just the key fields filled in and is used for generating invalid samples. */
typedef bool (*ddsi_serdata_untyped_to_sample_t) (const struct ddsi_sertype *type, const struct ddsi_serdata *d, void *sample, void **bufptr, void *buflim)
  ddsrt_nonnull ((1, 2, 3)) ddsrt_attribute_warn_unused_result;

/* Test key values of two serdatas for equality.  The two will have the same ddsi_serdata_ops,
   but are not necessarily of the same topic (one can decide to never consider them equal if they
   are of different topics, of course; but the nice thing about _not_ doing that is that all
   instances with a certain key value with have the same instance id, and that in turn makes
   computing equijoins across topics much simpler). */
typedef bool (*ddsi_serdata_eqkey_t) (const struct ddsi_serdata *a, const struct ddsi_serdata *b)
  ddsrt_nonnull_all;

/* Print a serdata into the provided buffer (truncating as necessary)
   - topic is present for supporting printing of "untyped" samples
   - buf != NULL, bufsize > 0 on input
   - buf must always be terminated with a nul character on return
   - returns the number of characters (excluding the terminating 0) needed to print it
     in full (or, as an optimization, it may pretend that it has printed it in full,
     returning bufsize-1) if it had to truncate) */
typedef size_t (*ddsi_serdata_print_t) (const struct ddsi_sertype *type, const struct ddsi_serdata *d, char *buf, size_t size)
  ddsrt_nonnull_all;

/* Add keyhash (from serdata) to buffer (forcing md5 when necessary).
   - key needs to be set within serdata (can already be md5)
   - buf needs to be at least 16 bytes large */
typedef void (*ddsi_serdata_get_keyhash_t) (const struct ddsi_serdata *d, struct ddsi_keyhash *buf, bool force_md5)
  ddsrt_nonnull_all;

/* Sequence number of the sample as advertised by the publisher */
typedef uint64_t (*ddsi_serdata_get_sequencenumber_t) (const struct ddsi_serdata *d);

/* Get the reference to the guid of the writer that published the serdata */
typedef ddsi_guid_t * (*ddsi_serdata_get_writer_guid_t) (const struct ddsi_serdata *d);

/* Sequence number of the sample as advertised by the publisher */
typedef uint64_t (*ddsi_serdata_get_sequencenumber_t) (const struct ddsi_serdata *d);

/* Get the reference to the guid of the writer that published the serdata */
typedef ddsi_guid_t * (*ddsi_serdata_get_writer_guid_t) (const struct ddsi_serdata *d);

// Used for taking a loaned sample and constructing a serdata around this
// takes over ownership of loan on success (leaves it unchanged on failure)
typedef struct ddsi_serdata* (*ddsi_serdata_from_loan_t) (const struct ddsi_sertype *type, enum ddsi_serdata_kind kind, const char *sample, struct dds_loaned_sample *loaned_sample, bool will_require_cdr)
  ddsrt_nonnull_all ddsrt_attribute_warn_unused_result;

// Used for constructing a serdata from data received on a PSMX
<<<<<<< HEAD
typedef struct ddsi_serdata* (*ddsi_serdata_from_psmx_t) (const struct ddsi_sertype *type, struct dds_loaned_sample *loaned_sample)
  ddsrt_nonnull_all ddsrt_attribute_warn_unused_result;
=======
typedef struct ddsi_serdata* (*ddsi_serdata_from_psmx_t) (const struct ddsi_sertype *type, struct dds_loaned_sample *loaned_sample);
>>>>>>> 5842d131

struct ddsi_serdata_ops {
  ddsi_serdata_eqkey_t eqkey;
  ddsi_serdata_size_t get_size;
  ddsi_serdata_from_ser_t from_ser;
  ddsi_serdata_from_ser_iov_t from_ser_iov;
  ddsi_serdata_from_keyhash_t from_keyhash;
  ddsi_serdata_from_sample_t from_sample;
  ddsi_serdata_to_ser_t to_ser;
  ddsi_serdata_to_ser_ref_t to_ser_ref;
  ddsi_serdata_to_ser_unref_t to_ser_unref;
  ddsi_serdata_to_sample_t to_sample;
  ddsi_serdata_to_untyped_t to_untyped;
  ddsi_serdata_untyped_to_sample_t untyped_to_sample;
  ddsi_serdata_free_t free;
  ddsi_serdata_print_t print;
  ddsi_serdata_get_keyhash_t get_keyhash;
  ddsi_serdata_get_sequencenumber_t get_sequencenumber;
  ddsi_serdata_get_writer_guid_t get_writer_guid;
  ddsi_serdata_from_loan_t from_loaned_sample;
  ddsi_serdata_from_psmx_t from_psmx;
};

#define DDSI_SERDATA_HAS_PRINT 1
#define DDSI_SERDATA_HAS_FROM_SER_IOV 1
#define DDSI_SERDATA_HAS_GET_KEYHASH 1

/** @component typesupport_if */
DDS_EXPORT void ddsi_serdata_init (struct ddsi_serdata *d, const struct ddsi_sertype *tp, enum ddsi_serdata_kind kind)
  ddsrt_nonnull_all;

/**
 * @brief Return a pointer to the keyhash in the message fragchain if it was present, or else NULL.
 * @component typesupport_if
 *
 * @param[in] fragchain the fragchain argument passed to @ref ddsi_serdata_from_ser (the first one, not any subsequent ones)
 * @returns A pointer to the keyhash in the message if it was present, NULL if not. The lifetime is at least that of the fragchain itself.
 */
const ddsi_keyhash_t *ddsi_serdata_keyhash_from_fragchain (const struct ddsi_rdata *fragchain)
  ddsrt_nonnull_all;

/**
 * @brief Return a copy of a serdata with possible type conversion
 * @component typesupport_if
 *
 * This constructs a new one from the serialised representation of `serdata`.
 * This can fail, in which case it returns NULL.
 *
 * @param[in] type    sertype the returned serdata must have
 * @param[in] serdata  source sample
 * @returns A reference to a serdata that is equivalent to the input with the correct
 *   type, or a null pointer on failure.  The reference must be released with @ref
 *   ddsi_serdata_unref.
 */
struct ddsi_serdata *ddsi_serdata_copy_as_type (const struct ddsi_sertype *type, const struct ddsi_serdata *serdata)
  ddsrt_nonnull_all ddsrt_attribute_warn_unused_result;

/**
 * @brief Return a reference to a serdata with possible type conversion
 * @component typesupport_if
 *
 * If `serdata` is of type `type`, this increments the reference count and returns
 * `serdata`.  Otherwise, it constructs a new one as if by @ref ddsi_serdata_copy_as_type.
 * This can fail, in which case it returns NULL.
 *
 * @param[in] type    sertype the returned serdata must have
 * @param[in] serdata  source sample (untouched except for the reference count and/or
 *   extracting the serialised representation)
 * @returns A reference to a serdata that is equivalent to the input with the correct
 *   topic, or a null pointer on failure.  The reference must be released with @ref
 *   ddsi_serdata_unref.
 */
struct ddsi_serdata *ddsi_serdata_ref_as_type (const struct ddsi_sertype *type, struct ddsi_serdata *serdata)
  ddsrt_nonnull_all ddsrt_attribute_warn_unused_result;

/** @component typesupport_if */
DDS_INLINE_EXPORT inline struct ddsi_serdata *ddsi_serdata_ref (const struct ddsi_serdata *serdata_const)
  ddsrt_nonnull_all;

inline struct ddsi_serdata *ddsi_serdata_ref (const struct ddsi_serdata *serdata_const) {
#if defined (__cplusplus)
  DDSRT_WARNING_GNUC_OFF(old-style-cast)
  DDSRT_WARNING_CLANG_OFF(old-style-cast)
#endif
  struct ddsi_serdata *serdata = (struct ddsi_serdata *)serdata_const;
#if defined (__cplusplus)
  DDSRT_WARNING_CLANG_ON(old-style-cast)
  DDSRT_WARNING_GNUC_ON(old-style-cast)
#endif
  ddsrt_atomic_inc32 (&serdata->refc);
  return serdata;
}

/** @component typesupport_if */
DDS_INLINE_EXPORT inline void ddsi_serdata_unref (struct ddsi_serdata *serdata)
  ddsrt_nonnull_all;

inline void ddsi_serdata_unref (struct ddsi_serdata *serdata) {
  if (ddsrt_atomic_dec32_ov (&serdata->refc) == 1)
    serdata->ops->free (serdata);
}

/** @component typesupport_if */
DDS_INLINE_EXPORT inline uint32_t ddsi_serdata_size (const struct ddsi_serdata *d)
  ddsrt_nonnull_all;

inline uint32_t ddsi_serdata_size (const struct ddsi_serdata *d) {
  return d->ops->get_size (d);
}

/** @component typesupport_if */
<<<<<<< HEAD
DDS_INLINE_EXPORT inline struct ddsi_serdata *ddsi_serdata_from_ser (const struct ddsi_sertype *type, enum ddsi_serdata_kind kind, const struct ddsi_rdata *fragchain, size_t size)
  ddsrt_nonnull_all ddsrt_attribute_warn_unused_result;

inline struct ddsi_serdata *ddsi_serdata_from_ser (const struct ddsi_sertype *type, enum ddsi_serdata_kind kind, const struct ddsi_rdata *fragchain, size_t size) {
=======
DDS_INLINE_EXPORT inline uint64_t ddsi_serdata_sequencenumber(const struct ddsi_serdata *d) {
  return d->ops->get_sequencenumber (d);
}

/** @component typesupport_if */
DDS_INLINE_EXPORT inline ddsi_guid_t *ddsi_serdata_writer_guid(const struct ddsi_serdata *d) {
  return d->ops->get_writer_guid (d);
}

DDS_INLINE_EXPORT inline struct ddsi_serdata *ddsi_serdata_from_ser (const struct ddsi_sertype *type, enum ddsi_serdata_kind kind, const struct ddsi_rdata *fragchain, size_t size) {
>>>>>>> 5842d131
  return type->serdata_ops->from_ser (type, kind, fragchain, size);
}

/** @component typesupport_if */
DDS_INLINE_EXPORT inline ddsi_guid_t *ddsi_serdata_writer_guid(const struct ddsi_serdata *d)
  ddsrt_nonnull_all;

inline ddsi_guid_t *ddsi_serdata_writer_guid(const struct ddsi_serdata *d) {
  return d->ops->get_writer_guid (d);
}

/** @component typesupport_if */
DDS_INLINE_EXPORT inline uint64_t ddsi_serdata_sequencenumber(const struct ddsi_serdata *d)
  ddsrt_nonnull_all;

inline uint64_t ddsi_serdata_sequencenumber(const struct ddsi_serdata *d) {
  return d->ops->get_sequencenumber (d);
}

/** @component typesupport_if */
DDS_INLINE_EXPORT inline struct ddsi_serdata *ddsi_serdata_from_ser_iov (const struct ddsi_sertype *type, enum ddsi_serdata_kind kind, ddsrt_msg_iovlen_t niov, const ddsrt_iovec_t *iov, size_t size)
  ddsrt_nonnull_all ddsrt_attribute_warn_unused_result;

inline struct ddsi_serdata *ddsi_serdata_from_ser_iov (const struct ddsi_sertype *type, enum ddsi_serdata_kind kind, ddsrt_msg_iovlen_t niov, const ddsrt_iovec_t *iov, size_t size) {
  return type->serdata_ops->from_ser_iov (type, kind, niov, iov, size);
}

/** @component typesupport_if */
DDS_INLINE_EXPORT inline struct ddsi_serdata *ddsi_serdata_from_keyhash (const struct ddsi_sertype *type, const struct ddsi_keyhash *keyhash)
  ddsrt_nonnull_all ddsrt_attribute_warn_unused_result;

inline struct ddsi_serdata *ddsi_serdata_from_keyhash (const struct ddsi_sertype *type, const struct ddsi_keyhash *keyhash) {
  return type->serdata_ops->from_keyhash (type, keyhash);
}

/** @component typesupport_if */
DDS_INLINE_EXPORT inline struct ddsi_serdata *ddsi_serdata_from_sample (const struct ddsi_sertype *type, enum ddsi_serdata_kind kind, const void *sample)
  ddsrt_nonnull_all ddsrt_attribute_warn_unused_result;

inline struct ddsi_serdata *ddsi_serdata_from_sample (const struct ddsi_sertype *type, enum ddsi_serdata_kind kind, const void *sample) {
  return type->serdata_ops->from_sample (type, kind, sample);
}

/** @component typesupport_if */
DDS_INLINE_EXPORT inline struct ddsi_serdata *ddsi_serdata_to_untyped (const struct ddsi_serdata *d)
  ddsrt_nonnull_all ddsrt_attribute_warn_unused_result;

inline struct ddsi_serdata *ddsi_serdata_to_untyped (const struct ddsi_serdata *d) {
  struct ddsi_serdata * const d1 = d->ops->to_untyped (d);
  assert (d1->loan == NULL);
  return d1;
}

/** @component typesupport_if */
DDS_INLINE_EXPORT inline void ddsi_serdata_to_ser (const struct ddsi_serdata *d, size_t off, size_t sz, void *buf)
  ddsrt_nonnull_all;

inline void ddsi_serdata_to_ser (const struct ddsi_serdata *d, size_t off, size_t sz, void *buf) {
  d->ops->to_ser (d, off, sz, buf);
}

/** @component typesupport_if */
DDS_INLINE_EXPORT inline struct ddsi_serdata *ddsi_serdata_to_ser_ref (const struct ddsi_serdata *d, size_t off, size_t sz, ddsrt_iovec_t *ref)
  ddsrt_nonnull_all ddsrt_attribute_warn_unused_result;

inline struct ddsi_serdata *ddsi_serdata_to_ser_ref (const struct ddsi_serdata *d, size_t off, size_t sz, ddsrt_iovec_t *ref) {
  return d->ops->to_ser_ref (d, off, sz, ref);
}

/** @component typesupport_if */
DDS_INLINE_EXPORT inline void ddsi_serdata_to_ser_unref (struct ddsi_serdata *d, const ddsrt_iovec_t *ref)
  ddsrt_nonnull_all;

inline void ddsi_serdata_to_ser_unref (struct ddsi_serdata *d, const ddsrt_iovec_t *ref) {
  d->ops->to_ser_unref (d, ref);
}

/** @component typesupport_if */
DDS_INLINE_EXPORT inline bool ddsi_serdata_to_sample (const struct ddsi_serdata *d, void *sample, void **bufptr, void *buflim)
  ddsrt_nonnull ((1, 2)) ddsrt_attribute_warn_unused_result;

inline bool ddsi_serdata_to_sample (const struct ddsi_serdata *d, void *sample, void **bufptr, void *buflim) {
  return d->ops->to_sample (d, sample, bufptr, buflim);
}

/** @component typesupport_if */
DDS_INLINE_EXPORT inline bool ddsi_serdata_untyped_to_sample (const struct ddsi_sertype *type, const struct ddsi_serdata *d, void *sample, void **bufptr, void *buflim)
  ddsrt_nonnull ((1, 2, 3)) ddsrt_attribute_warn_unused_result;

inline bool ddsi_serdata_untyped_to_sample (const struct ddsi_sertype *type, const struct ddsi_serdata *d, void *sample, void **bufptr, void *buflim) {
  return d->ops->untyped_to_sample (type, d, sample, bufptr, buflim);
}

/** @component typesupport_if */
DDS_INLINE_EXPORT inline bool ddsi_serdata_eqkey (const struct ddsi_serdata *a, const struct ddsi_serdata *b)
  ddsrt_nonnull_all;

inline bool ddsi_serdata_eqkey (const struct ddsi_serdata *a, const struct ddsi_serdata *b) {
  return a->ops->eqkey (a, b);
}

/** @component typesupport_if */
DDS_INLINE_EXPORT inline size_t ddsi_serdata_print (const struct ddsi_serdata *d, char *buf, size_t size)
  ddsrt_nonnull_all;

inline size_t ddsi_serdata_print (const struct ddsi_serdata *d, char *buf, size_t size) {
  return d->ops->print (d->type, d, buf, size);
}

/** @component typesupport_if */
DDS_INLINE_EXPORT inline size_t ddsi_serdata_print_untyped (const struct ddsi_sertype *type, const struct ddsi_serdata *d, char *buf, size_t size)
  ddsrt_nonnull_all;

inline size_t ddsi_serdata_print_untyped (const struct ddsi_sertype *type, const struct ddsi_serdata *d, char *buf, size_t size) {
  if (d->ops->print)
    return d->ops->print (type, d, buf, size);
  else
  {
    buf[0] = 0;
    return 0;
  }
}

/** @component typesupport_if */
DDS_INLINE_EXPORT inline void ddsi_serdata_get_keyhash (const struct ddsi_serdata *d, struct ddsi_keyhash *buf, bool force_md5)
  ddsrt_nonnull_all;

inline void ddsi_serdata_get_keyhash (const struct ddsi_serdata *d, struct ddsi_keyhash *buf, bool force_md5) {
  d->ops->get_keyhash (d, buf, force_md5);
}

DDS_INLINE_EXPORT inline struct ddsi_serdata *ddsi_serdata_from_loaned_sample(const struct ddsi_sertype *type, enum ddsi_serdata_kind kind, const char *sample, struct dds_loaned_sample *loan, bool will_require_cdr) ddsrt_nonnull_all;

/** @component typesupport_if */
inline struct ddsi_serdata *ddsi_serdata_from_loaned_sample(const struct ddsi_sertype *type, enum ddsi_serdata_kind kind, const char *sample, struct dds_loaned_sample *loan, bool will_require_cdr)
{
  return type->serdata_ops->from_loaned_sample(type, kind, sample, loan, will_require_cdr);
}

DDS_INLINE_EXPORT inline struct ddsi_serdata *ddsi_serdata_from_psmx(const struct ddsi_sertype *type, struct dds_loaned_sample *data) ddsrt_nonnull_all;

inline struct ddsi_serdata *ddsi_serdata_from_psmx(const struct ddsi_sertype *type, struct dds_loaned_sample *data)
{
  return type->serdata_ops->from_psmx(type, data);
}

#if defined (__cplusplus)
}
#endif

#endif //DDSI_SERDATA_H

<|MERGE_RESOLUTION|>--- conflicted
+++ resolved
@@ -179,12 +179,8 @@
   ddsrt_nonnull_all ddsrt_attribute_warn_unused_result;
 
 // Used for constructing a serdata from data received on a PSMX
-<<<<<<< HEAD
 typedef struct ddsi_serdata* (*ddsi_serdata_from_psmx_t) (const struct ddsi_sertype *type, struct dds_loaned_sample *loaned_sample)
   ddsrt_nonnull_all ddsrt_attribute_warn_unused_result;
-=======
-typedef struct ddsi_serdata* (*ddsi_serdata_from_psmx_t) (const struct ddsi_sertype *type, struct dds_loaned_sample *loaned_sample);
->>>>>>> 5842d131
 
 struct ddsi_serdata_ops {
   ddsi_serdata_eqkey_t eqkey;
@@ -296,23 +292,10 @@
 }
 
 /** @component typesupport_if */
-<<<<<<< HEAD
 DDS_INLINE_EXPORT inline struct ddsi_serdata *ddsi_serdata_from_ser (const struct ddsi_sertype *type, enum ddsi_serdata_kind kind, const struct ddsi_rdata *fragchain, size_t size)
   ddsrt_nonnull_all ddsrt_attribute_warn_unused_result;
 
 inline struct ddsi_serdata *ddsi_serdata_from_ser (const struct ddsi_sertype *type, enum ddsi_serdata_kind kind, const struct ddsi_rdata *fragchain, size_t size) {
-=======
-DDS_INLINE_EXPORT inline uint64_t ddsi_serdata_sequencenumber(const struct ddsi_serdata *d) {
-  return d->ops->get_sequencenumber (d);
-}
-
-/** @component typesupport_if */
-DDS_INLINE_EXPORT inline ddsi_guid_t *ddsi_serdata_writer_guid(const struct ddsi_serdata *d) {
-  return d->ops->get_writer_guid (d);
-}
-
-DDS_INLINE_EXPORT inline struct ddsi_serdata *ddsi_serdata_from_ser (const struct ddsi_sertype *type, enum ddsi_serdata_kind kind, const struct ddsi_rdata *fragchain, size_t size) {
->>>>>>> 5842d131
   return type->serdata_ops->from_ser (type, kind, fragchain, size);
 }
 
