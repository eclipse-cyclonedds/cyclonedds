/*
 * Copyright(c) 2006 to 2018 ADLINK Technology Limited and others
 *
 * This program and the accompanying materials are made available under the
 * terms of the Eclipse Public License v. 2.0 which is available at
 * http://www.eclipse.org/legal/epl-2.0, or the Eclipse Distribution License
 * v. 1.0 which is available at
 * http://www.eclipse.org/org/documents/edl-v10.php.
 *
 * SPDX-License-Identifier: EPL-2.0 OR BSD-3-Clause
 */
#ifndef NN_CONFIG_H
#define NN_CONFIG_H

#include "dds/ddsi/q_log.h"
#include "dds/ddsi/q_thread.h"
#ifdef DDSI_INCLUDE_ENCRYPTION
#include "dds/ddsi/q_security.h"
#endif /* DDSI_INCLUDE_ENCRYPTION */
#include "dds/ddsi/q_xqos.h"
#include "dds/ddsi/q_feature_check.h"

#if defined (__cplusplus)
extern "C" {
#endif

/* FIXME: should eventually move to abstraction layer */
typedef enum q__schedPrioClass {
  Q__SCHED_PRIO_RELATIVE,
  Q__SCHED_PRIO_ABSOLUTE
} q__schedPrioClass;

enum nn_standards_conformance {
  NN_SC_PEDANTIC,
  NN_SC_STRICT,
  NN_SC_LAX
};

#define NN_PEDANTIC_P(config) ((config).standards_conformance <= NN_SC_PEDANTIC)
#define NN_STRICT_P(config) ((config).standards_conformance <= NN_SC_STRICT)

enum besmode {
  BESMODE_FULL,
  BESMODE_WRITERS,
  BESMODE_MINIMAL
};

enum retransmit_merging {
  REXMIT_MERGE_NEVER,
  REXMIT_MERGE_ADAPTIVE,
  REXMIT_MERGE_ALWAYS
};

enum boolean_default {
  BOOLDEF_DEFAULT,
  BOOLDEF_FALSE,
  BOOLDEF_TRUE
};

enum durability_cdr
{
  DUR_CDR_LE,
  DUR_CDR_BE,
  DUR_CDR_SERVER,
  DUR_CDR_CLIENT
};

#define PARTICIPANT_INDEX_AUTO -1
#define PARTICIPANT_INDEX_NONE -2

/* config_listelem must be an overlay for all used listelem types */
struct config_listelem {
  struct config_listelem *next;
};

#ifdef DDSI_INCLUDE_ENCRYPTION
struct q_security_plugins
{
  c_bool (*encode) (q_securityEncoderSet, uint32_t, void *, uint32_t, uint32_t *);
  c_bool (*decode) (q_securityDecoderSet, void *, size_t, size_t *);
  q_securityEncoderSet (*new_encoder) (void);
  q_securityDecoderSet (*new_decoder) (void);
  c_bool (*free_encoder) (q_securityEncoderSet);
  c_bool (*free_decoder) (q_securityDecoderSet);
  ssize_t (*send_encoded) (ddsi_tran_conn_t, const nn_locator_t *dst, size_t niov, ddsrt_iovec_t *iov, q_securityEncoderSet *, uint32_t, uint32_t);
  char * (*cipher_type) (q_cipherType);
  c_bool (*cipher_type_from_string) (const char *, q_cipherType *);
  uint32_t (*header_size) (q_securityEncoderSet, uint32_t);
  q_cipherType (*encoder_type) (q_securityEncoderSet, uint32_t);
  c_bool (*valid_uri) (q_cipherType, const char *);
};

struct q_security_plugins q_security_plugin;

struct config_securityprofile_listelem
{
  struct config_securityprofile_listelem *next;
  char *name;
  q_cipherType cipher;
  char *key;
};
#endif /* DDSI_INCLUDE_ENCRYPTION */

#ifdef DDSI_INCLUDE_NETWORK_PARTITIONS
struct config_networkpartition_listelem {
  struct config_networkpartition_listelem *next;
  char *name;
  char *address_string;
  struct addrset *as;
  int connected;
#ifdef DDSI_INCLUDE_ENCRYPTION
  char *profileName;
  struct config_securityprofile_listelem *securityProfile;
#endif /* DDSI_INCLUDE_ENCRYPTION */
  uint32_t partitionHash;
  uint32_t partitionId;
};

struct config_ignoredpartition_listelem {
  struct config_ignoredpartition_listelem *next;
  char *DCPSPartitionTopic;
};

struct config_partitionmapping_listelem {
  struct config_partitionmapping_listelem *next;
  char *networkPartition;
  char *DCPSPartitionTopic;
  struct config_networkpartition_listelem *partition;
};
#endif /* DDSI_INCLUDE_NETWORK_PARTITIONS */

#ifdef DDSI_INCLUDE_NETWORK_CHANNELS
struct config_channel_listelem {
  struct config_channel_listelem *next;
  char   *name;
  int    priority;
  int64_t resolution;
#ifdef DDSI_INCLUDE_BANDWIDTH_LIMITING
  uint32_t data_bandwidth_limit;
  uint32_t auxiliary_bandwidth_limit;
#endif
  int    diffserv_field;
  struct thread_state1 *channel_reader_ts;  /* keeping an handle to the running thread for this channel */
  struct nn_dqueue *dqueue; /* The handle of teh delivery queue servicing incoming data for this channel*/
  struct xeventq *evq; /* The handle of the event queue servicing this channel*/
  uint32_t queueId; /* the index of the networkqueue serviced by this channel*/
  struct ddsi_tran_conn * transmit_conn; /* the connection used for sending data out via this channel */
};
#endif /* DDSI_INCLUDE_NETWORK_CHANNELS */

struct config_maybe_int32 {
  int isdefault;
  int32_t value;
};

struct config_maybe_uint32 {
  int isdefault;
  uint32_t value;
};

struct config_maybe_int64 {
  int isdefault;
  int64_t value;
};

struct config_thread_properties_listelem {
  struct config_thread_properties_listelem *next;
  char *name;
  ddsrt_sched_t sched_class;
  struct config_maybe_int32 sched_priority;
  struct config_maybe_uint32 stack_size;
};

struct config_peer_listelem
{
  struct config_peer_listelem *next;
  char *peer;
};

struct prune_deleted_ppant {
  int64_t delay;
  int enforce_delay;
};

/* allow multicast bits (default depends on network type): */
#define AMC_FALSE 0u
#define AMC_SPDP 1u
#define AMC_ASM 2u
#ifdef DDSI_INCLUDE_SSM
#define AMC_SSM 4u
#define AMC_TRUE (AMC_SPDP | AMC_ASM | AMC_SSM)
#else
#define AMC_TRUE (AMC_SPDP | AMC_ASM)
#endif
#define AMC_DEFAULT 0x80000000u

/* FIXME: this should be fully dynamic ... but this is easier for a quick hack */
enum transport_selector {
  TRANS_DEFAULT, /* actually UDP, but this is so we can tell what has been set */
  TRANS_UDP,
  TRANS_UDP6,
  TRANS_TCP,
  TRANS_TCP6,
  TRANS_RAWETH
};

enum many_sockets_mode {
  MSM_NO_UNICAST,
  MSM_SINGLE_UNICAST,
  MSM_MANY_UNICAST
};

#ifdef DDSI_INCLUDE_SSL
struct ssl_min_version {
  int major;
  int minor;
};
#endif

/* Expensive checks (compiled in when NDEBUG not defined, enabled only if flag set in xchecks) */
#define DDS_XCHECK_WHC 1u
#define DDS_XCHECK_RHC 2u

struct config
{
  int valid;
  uint32_t tracemask;
  uint32_t enabled_xchecks;
  char *servicename;
  char *pcap_file;

  char *networkAddressString;
  char **networkRecvAddressStrings;
  char *externalAddressString;
  char *externalMaskString;
  FILE *tracefp;
  char *tracefile;
  int tracingTimestamps;
  int tracingAppendToFile;
  uint32_t allowMulticast;
  int prefer_multicast;
  enum transport_selector transport_selector;
  enum boolean_default compat_use_ipv6;
  enum boolean_default compat_tcp_enable;
  int dontRoute;
  int enableMulticastLoopback;
  uint32_t domainId;
  int participantIndex;
  int maxAutoParticipantIndex;
  uint32_t port_base;
  char *spdpMulticastAddressString;
  char *defaultMulticastAddressString;
  char *assumeMulticastCapable;
  int64_t spdp_interval;
  int64_t spdp_response_delay_max;
  int64_t lease_duration;
  int64_t const_hb_intv_sched;
  int64_t const_hb_intv_sched_min;
  int64_t const_hb_intv_sched_max;
  int64_t const_hb_intv_min;
  enum retransmit_merging retransmit_merging;
  int64_t retransmit_merging_period;
  int squash_participants;
  int liveliness_monitoring;
  int noprogress_log_stacktraces;
  int64_t liveliness_monitoring_interval;
  int prioritize_retransmit;
  int xpack_send_async;
  int multiple_recv_threads;
  unsigned recv_thread_stop_maxretries;

  unsigned primary_reorder_maxsamples;
  unsigned secondary_reorder_maxsamples;

  unsigned delivery_queue_maxsamples;

  int do_topic_discovery;

  uint32_t max_msg_size;
  uint32_t fragment_size;

  int publish_uc_locators; /* Publish discovery unicast locators */
  int enable_uc_locators; /* If false, don't even try to create a unicast socket */

  /* TCP transport configuration */
  int tcp_nodelay;
  int tcp_port;
  int64_t tcp_read_timeout;
  int64_t tcp_write_timeout;
  int tcp_use_peeraddr_for_unicast;

#ifdef DDSI_INCLUDE_SSL
  /* SSL support for TCP */
  int ssl_enable;
  int ssl_verify;
  int ssl_verify_client;
  int ssl_self_signed;
  char * ssl_keystore;
  char * ssl_rand_file;
  char * ssl_key_pass;
  char * ssl_ciphers;
  struct ssl_min_version ssl_min_version;
#endif

  /* Thread pool configuration */
  int tp_enable;
  uint32_t tp_threads;
  uint32_t tp_max_threads;

#ifdef DDSI_INCLUDE_NETWORK_CHANNELS
  struct config_channel_listelem *channels;
  struct config_channel_listelem *max_channel; /* channel with highest prio; always computed */
#endif /* DDSI_INCLUDE_NETWORK_CHANNELS */
#ifdef DDSI_INCLUDE_ENCRYPTION
  struct config_securityprofile_listelem  *securityProfiles;
#endif /* DDSI_INCLUDE_ENCRYPTION */
#ifdef DDSI_INCLUDE_NETWORK_PARTITIONS
  struct config_networkpartition_listelem *networkPartitions;
  unsigned nof_networkPartitions;
  struct config_ignoredpartition_listelem *ignoredPartitions;
  struct config_partitionmapping_listelem *partitionMappings;
#endif /* DDSI_INCLUDE_NETWORK_PARTITIONS */
  struct config_peer_listelem *peers;
  struct config_peer_listelem *peers_group;
  struct config_thread_properties_listelem *thread_properties;

  /* debug/test/undoc features: */
  int xmit_lossiness;           /**<< fraction of packets to drop on xmit, in units of 1e-3 */
  uint32_t rmsg_chunk_size;          /**<< size of a chunk in the receive buffer */
  uint32_t rbuf_size;                /* << size of a single receiver buffer */
  enum besmode besmode;
<<<<<<< HEAD
  int conservative_builtin_reader_startup;
=======
>>>>>>> 1c8c2944
  int meas_hb_to_ack_latency;
  int unicast_response_to_spdp_messages;
  int synchronous_delivery_priority_threshold;
  int64_t synchronous_delivery_latency_bound;

  /* Write cache */

  int whc_batch;
  uint32_t whc_lowwater_mark;
  uint32_t whc_highwater_mark;
  struct config_maybe_uint32 whc_init_highwater_mark;
  int whc_adaptive;

  unsigned defrag_unreliable_maxsamples;
  unsigned defrag_reliable_maxsamples;
  unsigned accelerate_rexmit_block_size;
  int64_t responsiveness_timeout;
  uint32_t max_participants;
  int64_t writer_linger_duration;
  int multicast_ttl;
  struct config_maybe_uint32 socket_min_rcvbuf_size;
  uint32_t socket_min_sndbuf_size;
  int64_t nack_delay;
  int64_t preemptive_ack_delay;
  int64_t schedule_time_rounding;
  int64_t auto_resched_nack_delay;
  int64_t ds_grace_period;
#ifdef DDSI_INCLUDE_BANDWIDTH_LIMITING
  uint32_t auxiliary_bandwidth_limit; /* bytes/second */
#endif
  uint32_t max_queued_rexmit_bytes;
  unsigned max_queued_rexmit_msgs;
  unsigned ddsi2direct_max_threads;
  int late_ack_mode;
  int retry_on_reject_besteffort;
  int generate_keyhash;
  uint32_t max_sample_size;

  /* compability options */
  enum nn_standards_conformance standards_conformance;
  int explicitly_publish_qos_set_to_default;
  enum many_sockets_mode many_sockets_mode;
<<<<<<< HEAD
  int arrival_of_data_asserts_pp_and_ep_liveliness;
=======
>>>>>>> 1c8c2944
  int assume_rti_has_pmd_endpoints;

  uint32_t port_dg;
  uint32_t port_pg;
  uint32_t port_d0;
  uint32_t port_d1;
  uint32_t port_d2;
  uint32_t port_d3;

  int monitor_port;

  int enable_control_topic;
  int initial_deaf;
  int initial_mute;
  int64_t initial_deaf_mute_reset;

  int use_multicast_if_mreqn;
  struct prune_deleted_ppant prune_deleted_ppant;
};

struct cfgst;

struct cfgst *config_init (const char *configfile, struct config *cfg, uint32_t domid);
void config_print_cfgst (struct cfgst *cfgst, const struct ddsrt_log_cfg *logcfg);
void config_free_source_info (struct cfgst *cfgst);
void config_fini (struct cfgst *cfgst);

#ifdef DDSI_INCLUDE_NETWORK_PARTITIONS
struct config_partitionmapping_listelem *find_partitionmapping (const struct config *cfg, const char *partition, const char *topic);
struct config_networkpartition_listelem *find_networkpartition_by_id (const struct config *cfg, uint32_t id);
int is_ignored_partition (const struct config *cfg, const char *partition, const char *topic);
#endif
#ifdef DDSI_INCLUDE_NETWORK_CHANNELS
struct config_channel_listelem *find_channel (const struct config *cfg, nn_transport_priority_qospolicy_t transport_priority);
#endif

#if defined (__cplusplus)
}
#endif

#endif /* NN_CONFIG_H */<|MERGE_RESOLUTION|>--- conflicted
+++ resolved
@@ -329,10 +329,6 @@
   uint32_t rmsg_chunk_size;          /**<< size of a chunk in the receive buffer */
   uint32_t rbuf_size;                /* << size of a single receiver buffer */
   enum besmode besmode;
-<<<<<<< HEAD
-  int conservative_builtin_reader_startup;
-=======
->>>>>>> 1c8c2944
   int meas_hb_to_ack_latency;
   int unicast_response_to_spdp_messages;
   int synchronous_delivery_priority_threshold;
@@ -375,10 +371,6 @@
   enum nn_standards_conformance standards_conformance;
   int explicitly_publish_qos_set_to_default;
   enum many_sockets_mode many_sockets_mode;
-<<<<<<< HEAD
-  int arrival_of_data_asserts_pp_and_ep_liveliness;
-=======
->>>>>>> 1c8c2944
   int assume_rti_has_pmd_endpoints;
 
   uint32_t port_dg;
