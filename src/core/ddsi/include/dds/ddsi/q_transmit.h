--- conflicted
+++ resolved
@@ -43,12 +43,8 @@
 dds_return_t create_fragment_message (struct writer *wr, seqno_t seq, const struct ddsi_plist *plist, struct ddsi_serdata *serdata, unsigned fragnum, struct proxy_reader *prd,struct nn_xmsg **msg, int isnew);
 int enqueue_sample_wrlock_held (struct writer *wr, seqno_t seq, const struct ddsi_plist *plist, struct ddsi_serdata *serdata, struct proxy_reader *prd, int isnew);
 void add_Heartbeat (struct nn_xmsg *msg, struct writer *wr, const struct whc_state *whcst, int hbansreq, int hbliveliness, ddsi_entityid_t dst, int issync);
-<<<<<<< HEAD
-dds_return_t write_hb_liveliness (struct q_globals * const gv, struct ddsi_guid *wr_guid, struct nn_xpack *xp);
-int write_sample_p2p_wrlock_held(struct writer *wr, seqno_t seq, struct nn_plist *plist, struct ddsi_serdata *serdata, struct ddsi_tkmap_instance *tk, struct proxy_reader *prd);
-=======
 dds_return_t write_hb_liveliness (struct ddsi_domaingv * const gv, struct ddsi_guid *wr_guid, struct nn_xpack *xp);
->>>>>>> b84eee5a
+int write_sample_p2p_wrlock_held(struct writer *wr, seqno_t seq, struct ddsi_plist *plist, struct ddsi_serdata *serdata, struct ddsi_tkmap_instance *tk, struct proxy_reader *prd);
 
 #if defined (__cplusplus)
 }
