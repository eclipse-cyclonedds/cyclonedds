--- conflicted
+++ resolved
@@ -42,13 +42,9 @@
 /* When calling the following functions, wr->lock must be held */
 dds_return_t create_fragment_message (struct writer *wr, seqno_t seq, const struct nn_plist *plist, struct ddsi_serdata *serdata, unsigned fragnum, struct proxy_reader *prd,struct nn_xmsg **msg, int isnew);
 int enqueue_sample_wrlock_held (struct writer *wr, seqno_t seq, const struct nn_plist *plist, struct ddsi_serdata *serdata, struct proxy_reader *prd, int isnew);
-<<<<<<< HEAD
-void add_Heartbeat (struct nn_xmsg *msg, struct writer *wr, const struct whc_state *whcst, int hbansreq, ddsi_entityid_t dst, int issync);
-int write_sample_p2p_wrlock_held(struct writer *wr, seqno_t seq, struct nn_plist *plist, struct ddsi_serdata *serdata, struct ddsi_tkmap_instance *tk, struct proxy_reader *prd);
-=======
 void add_Heartbeat (struct nn_xmsg *msg, struct writer *wr, const struct whc_state *whcst, int hbansreq, int hbliveliness, ddsi_entityid_t dst, int issync);
 dds_return_t write_hb_liveliness (struct q_globals * const gv, struct ddsi_guid *wr_guid, struct nn_xpack *xp);
->>>>>>> fc8d8445
+int write_sample_p2p_wrlock_held(struct writer *wr, seqno_t seq, struct nn_plist *plist, struct ddsi_serdata *serdata, struct ddsi_tkmap_instance *tk, struct proxy_reader *prd);
 
 #if defined (__cplusplus)
 }
