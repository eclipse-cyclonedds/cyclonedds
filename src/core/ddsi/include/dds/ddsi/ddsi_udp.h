/*
 * Copyright(c) 2006 to 2018 ADLINK Technology Limited and others
 *
 * This program and the accompanying materials are made available under the
 * terms of the Eclipse Public License v. 2.0 which is available at
 * http://www.eclipse.org/legal/epl-2.0, or the Eclipse Distribution License
 * v. 1.0 which is available at
 * http://www.eclipse.org/org/documents/edl-v10.php.
 *
 * SPDX-License-Identifier: EPL-2.0 OR BSD-3-Clause
 */
#ifndef _DDSI_UDP_H_
#define _DDSI_UDP_H_

#if defined (__cplusplus)
extern "C" {
#endif

<<<<<<< HEAD
int ddsi_udp_init (void);
=======
typedef struct nn_udpv4mcgen_address {
  /* base IPv4 MC address is ipv4, host bits are bits base .. base+count-1, this machine is bit idx */
  struct in_addr ipv4;
  uint8_t base;
  uint8_t count;
  uint8_t idx; /* must be last: then sorting will put them consecutively */
} nn_udpv4mcgen_address_t;

int ddsi_udp_init (struct q_globals *gv);

#if defined (__cplusplus)
}
#endif
>>>>>>> 1c8c2944

#if defined (__cplusplus)
}
#endif

#endif<|MERGE_RESOLUTION|>--- conflicted
+++ resolved
@@ -16,9 +16,6 @@
 extern "C" {
 #endif
 
-<<<<<<< HEAD
-int ddsi_udp_init (void);
-=======
 typedef struct nn_udpv4mcgen_address {
   /* base IPv4 MC address is ipv4, host bits are bits base .. base+count-1, this machine is bit idx */
   struct in_addr ipv4;
@@ -32,10 +29,5 @@
 #if defined (__cplusplus)
 }
 #endif
->>>>>>> 1c8c2944
-
-#if defined (__cplusplus)
-}
-#endif
 
 #endif