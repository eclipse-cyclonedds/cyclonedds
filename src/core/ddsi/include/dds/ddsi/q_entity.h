/*
 * Copyright(c) 2006 to 2018 ADLINK Technology Limited and others
 *
 * This program and the accompanying materials are made available under the
 * terms of the Eclipse Public License v. 2.0 which is available at
 * http://www.eclipse.org/legal/epl-2.0, or the Eclipse Distribution License
 * v. 1.0 which is available at
 * http://www.eclipse.org/org/documents/edl-v10.php.
 *
 * SPDX-License-Identifier: EPL-2.0 OR BSD-3-Clause
 */
#ifndef Q_ENTITY_H
#define Q_ENTITY_H

#include "dds/export.h"
#include "dds/ddsrt/atomics.h"
#include "dds/ddsrt/avl.h"
#include "dds/ddsrt/fibheap.h"
#include "dds/ddsrt/sync.h"
#include "dds/ddsi/q_rtps.h"
#include "dds/ddsi/q_plist.h"
#include "dds/ddsi/q_protocol.h"
#include "dds/ddsi/q_lat_estim.h"
#include "dds/ddsi/q_ephash.h"
#include "dds/ddsi/q_hbcontrol.h"
#include "dds/ddsi/q_feature_check.h"
#include "dds/ddsi/q_inverse_uint32_set.h"
#include "dds/ddsi/ddsi_serdata_default.h"

#include "dds/ddsi/ddsi_tran.h"

#if defined (__cplusplus)
extern "C" {
#endif

struct xevent;
struct nn_reorder;
struct nn_defrag;
struct nn_dqueue;
struct nn_rsample_info;
struct nn_rdata;
struct addrset;
struct ddsi_sertopic;
struct whc;
struct dds_qos;
struct nn_plist;
struct lease;

struct proxy_group;
struct proxy_endpoint_common;
typedef void (*ddsi2direct_directread_cb_t) (const struct nn_rsample_info *sampleinfo, const struct nn_rdata *fragchain, void *arg);

/* Liveliness changed is more complicated than just add/remove. Encode the event
   in status_cb_data_t::extra and ignore status_cb_data_t::add */
enum liveliness_changed_data_extra {
  LIVELINESS_CHANGED_ADD_ALIVE,
  LIVELINESS_CHANGED_ADD_NOT_ALIVE,
  LIVELINESS_CHANGED_REMOVE_NOT_ALIVE,
  LIVELINESS_CHANGED_REMOVE_ALIVE,
  LIVELINESS_CHANGED_ALIVE_TO_NOT_ALIVE,
  LIVELINESS_CHANGED_NOT_ALIVE_TO_ALIVE,
  LIVELINESS_CHANGED_TWITCH
};

typedef struct status_cb_data
{
  int raw_status_id;
  uint32_t extra;
  uint64_t handle;
  bool add;
} status_cb_data_t;

typedef void (*status_cb_t) (void *entity, const status_cb_data_t *data);

struct prd_wr_match {
  ddsrt_avl_node_t avlnode;
  ddsi_guid_t wr_guid;
};

struct rd_pwr_match {
  ddsrt_avl_node_t avlnode;
  ddsi_guid_t pwr_guid;
  unsigned pwr_alive: 1; /* tracks pwr's alive state */
  uint32_t pwr_alive_vclock; /* used to ensure progress */
#ifdef DDSI_INCLUDE_SSM
  nn_locator_t ssm_mc_loc;
  nn_locator_t ssm_src_loc;
#endif
};

struct wr_rd_match {
  ddsrt_avl_node_t avlnode;
  ddsi_guid_t rd_guid;
};

struct rd_wr_match {
  ddsrt_avl_node_t avlnode;
  ddsi_guid_t wr_guid;
};

struct wr_prd_match {
  ddsrt_avl_node_t avlnode;
  ddsi_guid_t prd_guid; /* guid of the proxy reader */
  unsigned assumed_in_sync: 1; /* set to 1 upon receipt of ack not nack'ing msgs */
  unsigned has_replied_to_hb: 1; /* we must keep sending HBs until all readers have this set */
  unsigned all_have_replied_to_hb: 1; /* true iff 'has_replied_to_hb' for all readers in subtree */
  unsigned is_reliable: 1; /* true iff reliable proxy reader */
  seqno_t min_seq; /* smallest ack'd seq nr in subtree */
  seqno_t max_seq; /* sort-of highest ack'd seq nr in subtree (see augment function) */
  seqno_t seq; /* highest acknowledged seq nr */
  seqno_t last_seq; /* highest seq send to this reader used when filter is applied */
  int32_t num_reliable_readers_where_seq_equals_max;
  ddsi_guid_t arbitrary_unacked_reader;
  nn_count_t next_acknack; /* next acceptable acknack sequence number */
  nn_count_t next_nackfrag; /* next acceptable nackfrag sequence number */
  nn_etime_t t_acknack_accepted; /* (local) time an acknack was last accepted */
  struct nn_lat_estim hb_to_ack_latency;
  nn_wctime_t hb_to_ack_latency_tlastlog;
  uint32_t non_responsive_count;
  uint32_t rexmit_requests;
};

enum pwr_rd_match_syncstate {
  PRMSS_SYNC, /* in sync with proxy writer, has caught up with historical data */
  PRMSS_TLCATCHUP, /* in sync with proxy writer, pwr + readers still catching up on historical data */
  PRMSS_OUT_OF_SYNC /* not in sync with proxy writer */
};

struct pwr_rd_match {
  ddsrt_avl_node_t avlnode;
  ddsi_guid_t rd_guid;
  nn_mtime_t tcreate;
  nn_count_t count; /* most recent acknack sequence number */
  nn_count_t next_heartbeat; /* next acceptable heartbeat (see also add_proxy_writer_to_reader) */
  nn_wctime_t hb_timestamp; /* time of most recent heartbeat that rescheduled the ack event */
  nn_etime_t t_heartbeat_accepted; /* (local) time a heartbeat was last accepted */
  nn_mtime_t t_last_nack; /* (local) time we last sent a NACK */  /* FIXME: probably elapsed time is better */
  seqno_t seq_last_nack; /* last seq for which we requested a retransmit */
  seqno_t last_seq; /* last known sequence number from this writer */
  struct xevent *acknack_xevent; /* entry in xevent queue for sending acknacks */
  enum pwr_rd_match_syncstate in_sync; /* whether in sync with the proxy writer */
  unsigned filtered:1;
  union {
    struct {
      seqno_t end_of_tl_seq; /* when seq >= end_of_tl_seq, it's in sync, =0 when not tl */
      struct nn_reorder *reorder; /* can be done (mostly) per proxy writer, but that is harder; only when state=OUT_OF_SYNC */
    } not_in_sync;
  } u;
};

struct nn_rsample_info;
struct nn_rdata;
struct ddsi_tkmap_instance;

struct entity_common {
  enum entity_kind kind;
  ddsi_guid_t guid;
  nn_wctime_t tupdate; /* timestamp of last update */
  char *name;
  uint64_t iid;
  struct ddsi_tkmap_instance *tk;
  ddsrt_mutex_t lock;
  bool onlylocal;
  struct q_globals *gv;

  /* QoS changes always lock the entity itself, and additionally
     (and within the scope of the entity lock) acquire qos_lock
     while manipulating the QoS.  So any thread that needs to read
     the QoS without acquiring the entity's lock can still do so
     (e.g., the materialisation of samples for built-in topics
     when connecting a reader to a writer for a built-in topic).

     qos_lock lock order across entities in is in increasing
     order of entity addresses cast to uintptr_t. */
  ddsrt_mutex_t qos_lock;
};

struct local_reader_ary {
  ddsrt_mutex_t rdary_lock;
  unsigned valid: 1; /* always true until (proxy-)writer is being deleted; !valid => !fastpath_ok */
  unsigned fastpath_ok: 1; /* if not ok, fall back to using GUIDs (gives access to the reader-writer match data for handling readers that bumped into resource limits, hence can flip-flop, unlike "valid") */
  uint32_t n_readers;
  struct reader **rdary; /* for efficient delivery, null-pointer terminated */
};

struct avail_entityid_set {
  struct inverse_uint32_set x;
};

struct participant
{
  struct entity_common e;
  dds_duration_t lease_duration; /* constant */
  uint32_t bes; /* built-in endpoint set */
  uint32_t prismtech_bes; /* prismtech-specific extension of built-in endpoints set */
  unsigned is_ddsi2_pp: 1; /* true for the "federation leader", the ddsi2 participant itself in OSPL; FIXME: probably should use this for broker mode as well ... */
  struct nn_plist *plist; /* settings/QoS for this participant */
  struct xevent *spdp_xevent; /* timed event for periodically publishing SPDP */
  struct xevent *pmd_update_xevent; /* timed event for periodically publishing ParticipantMessageData */
  nn_locator_t m_locator;
  ddsi_tran_conn_t m_conn;
  struct avail_entityid_set avail_entityids; /* available entity ids [e.lock] */
  ddsrt_mutex_t refc_lock;
  int32_t user_refc; /* number of non-built-in endpoints in this participant [refc_lock] */
  int32_t builtin_refc; /* number of built-in endpoints in this participant [refc_lock] */
  int builtins_deleted; /* whether deletion of built-in endpoints has been initiated [refc_lock] */
  ddsrt_fibheap_t ldur_auto_wr; /* Heap that contains lease duration for writers with automatic liveliness in this participant */
};

struct endpoint_common {
  struct participant *pp;
  ddsi_guid_t group_guid;
};

struct generic_endpoint { /* FIXME: currently only local endpoints; proxies use entity_common + proxy_endpoint common */
  struct entity_common e;
  struct endpoint_common c;
};

enum writer_state {
  WRST_OPERATIONAL, /* normal situation */
  WRST_INTERRUPT, /* will be deleted, unblock throttle_writer but do not do anything further */
  WRST_LINGERING, /* writer deletion has been requested but still has unack'd data */
  WRST_DELETING /* writer is actually being deleted (removed from hash table) */
};

typedef ddsrt_atomic_uint64_t seq_xmit_t;

struct ldur_fhnode {
  ddsrt_fibheap_node_t heapnode;
  dds_duration_t ldur;
};

struct writer
{
  struct entity_common e;
  struct endpoint_common c;
  status_cb_t status_cb;
  void * status_cb_entity;
  ddsrt_cond_t throttle_cond; /* used to trigger a transmit thread blocked in throttle_writer() */
  seqno_t seq; /* last sequence number (transmitted seqs are 1 ... seq) */
  seqno_t cs_seq; /* 1st seq in coherent set (or 0) */
  seq_xmit_t seq_xmit; /* last sequence number actually transmitted */
  seqno_t min_local_readers_reject_seq; /* mimum of local_readers->last_deliv_seq */
  nn_count_t hbcount; /* last hb seq number */
  nn_count_t hbfragcount; /* last hb frag seq number */
  int throttling; /* non-zero when some thread is waiting for the WHC to shrink */
  struct hbcontrol hbcontrol; /* controls heartbeat timing, piggybacking */
  struct dds_qos *xqos;
  enum writer_state state;
  unsigned reliable: 1; /* iff 1, writer is reliable <=> heartbeat_xevent != NULL */
  unsigned handle_as_transient_local: 1; /* controls whether data is retained in WHC */
  unsigned include_keyhash: 1; /* iff 1, this writer includes a keyhash; keyless topics => include_keyhash = 0 */
  unsigned retransmitting: 1; /* iff 1, this writer is currently retransmitting */
#ifdef DDSI_INCLUDE_SSM
  unsigned supports_ssm: 1;
  struct addrset *ssm_as;
#endif
  const struct ddsi_sertopic * topic; /* topic, but may be NULL for built-ins */
  struct addrset *as; /* set of addresses to publish to */
  struct addrset *as_group; /* alternate case, used for SPDP, when using Cloud with multiple bootstrap locators */
  struct xevent *heartbeat_xevent; /* timed event for "periodically" publishing heartbeats when unack'd data present, NULL <=> unreliable */
  struct ldur_fhnode *lease_duration; /* fibheap node to keep lease duration for this writer, NULL in case of automatic liveliness with inifite duration  */
  struct whc *whc; /* WHC tracking history, T-L durability service history + samples by sequence number for retransmit */
  uint32_t whc_low, whc_high; /* watermarks for WHC in bytes (counting only unack'd data) */
  nn_etime_t t_rexmit_end; /* time of last 1->0 transition of "retransmitting" */
  nn_etime_t t_whc_high_upd; /* time "whc_high" was last updated for controlled ramp-up of throughput */
  int32_t num_reliable_readers; /* number of matching reliable PROXY readers */
  ddsrt_avl_tree_t readers; /* all matching PROXY readers, see struct wr_prd_match */
  ddsrt_avl_tree_t local_readers; /* all matching LOCAL readers, see struct wr_rd_match */
#ifdef DDSI_INCLUDE_NETWORK_PARTITIONS
  uint32_t partition_id;
#endif
  uint32_t num_acks_received; /* cum received ACKNACKs with no request for retransmission */
  uint32_t num_nacks_received; /* cum received ACKNACKs that did request retransmission */
  uint32_t throttle_count; /* cum times transmitting was throttled (whc hitting high-level mark) */
  uint32_t throttle_tracing;
  uint32_t rexmit_count; /* cum samples retransmitted (counting events; 1 sample can be counted many times) */
  uint32_t rexmit_lost_count; /* cum samples lost but retransmit requested (also counting events) */
  struct xeventq *evq; /* timed event queue to be used by this writer */
  struct local_reader_ary rdary; /* LOCAL readers for fast-pathing; if not fast-pathed, fall back to scanning local_readers */
};

inline seqno_t writer_read_seq_xmit (const struct writer *wr) {
  return (seqno_t) ddsrt_atomic_ld64 (&wr->seq_xmit);
}

inline void writer_update_seq_xmit (struct writer *wr, seqno_t nv) {
  uint64_t ov;
  do {
    ov = ddsrt_atomic_ld64 (&wr->seq_xmit);
    if ((uint64_t) nv <= ov) break;
  } while (!ddsrt_atomic_cas64 (&wr->seq_xmit, ov, (uint64_t) nv));
}

struct reader
{
  struct entity_common e;
  struct endpoint_common c;
  status_cb_t status_cb;
  void * status_cb_entity;
  struct ddsi_rhc * rhc; /* reader history, tracks registrations and data */
  struct dds_qos *xqos;
  unsigned reliable: 1; /* 1 iff reader is reliable */
  unsigned handle_as_transient_local: 1; /* 1 iff reader wants historical data from proxy writers */
#ifdef DDSI_INCLUDE_SSM
  unsigned favours_ssm: 1; /* iff 1, this reader favours SSM */
#endif
  nn_count_t init_acknack_count; /* initial value for "count" (i.e. ACK seq num) for newly matched proxy writers */
#ifdef DDSI_INCLUDE_NETWORK_PARTITIONS
  struct addrset *as;
#endif
  const struct ddsi_sertopic * topic; /* topic is NULL for built-in readers */
  ddsrt_avl_tree_t writers; /* all matching PROXY writers, see struct rd_pwr_match */
  ddsrt_avl_tree_t local_writers; /* all matching LOCAL writers, see struct rd_wr_match */
  ddsi2direct_directread_cb_t ddsi2direct_cb;
  void *ddsi2direct_cbarg;
};

struct proxy_participant
{
  struct entity_common e;
  uint32_t refc; /* number of proxy endpoints (both user & built-in; not groups, they don't have a life of their own) */
  nn_vendorid_t vendor; /* vendor code from discovery */
  unsigned bes; /* built-in endpoint set */
  unsigned prismtech_bes; /* prismtech-specific extension of built-in endpoints set */
  ddsi_guid_t privileged_pp_guid; /* if this PP depends on another PP for its SEDP writing */
  struct nn_plist *plist; /* settings/QoS for this participant */
  ddsrt_atomic_voidp_t minl_auto; /* lease object for shortest automatic liveliness pwr's lease (includes this proxypp's lease) */
  ddsrt_fibheap_t leaseheap_auto; /* keeps leases for this proxypp and leases for pwrs (with liveliness automatic) */
  ddsrt_atomic_voidp_t minl_man; /* lease object for shortest manual-by-participant liveliness pwr's lease */
  ddsrt_fibheap_t leaseheap_man; /* keeps leases for this proxypp and leases for pwrs (with liveliness manual-by-participant) */
  struct lease *lease; /* lease for this proxypp */
  struct addrset *as_default; /* default address set to use for user data traffic */
  struct addrset *as_meta; /* default address set to use for discovery traffic */
  struct proxy_endpoint_common *endpoints; /* all proxy endpoints can be reached from here */
  ddsrt_avl_tree_t groups; /* table of all groups (publisher, subscriber), see struct proxy_group */
  seqno_t seq; /* sequence number of most recent SPDP message */
  unsigned kernel_sequence_numbers : 1; /* whether this proxy participant generates OSPL kernel sequence numbers */
  unsigned implicitly_created : 1; /* participants are implicitly created for Cloud/Fog discovered endpoints */
  unsigned is_ddsi2_pp: 1; /* if this is the federation-leader on the remote node */
  unsigned minimal_bes_mode: 1;
  unsigned lease_expired: 1;
  unsigned deleting: 1;
  unsigned proxypp_have_spdp: 1;
  unsigned proxypp_have_cm: 1;
  unsigned owns_lease: 1;
#ifdef DDSI_INCLUDE_SECURITY
  nn_security_info_t security_info;
#endif
};

/* Representing proxy subscriber & publishers as "groups": until DDSI2
   gets a reason to care about these other than for the generation of
   CM topics, there's little value in distinguishing between the two.
   In another way, they're secondly-class citizens, too: "real"
   entities are garbage collected and found using lock-free hash
   tables, but "groups" only live in the context of a proxy
   participant. */
struct proxy_group {
  ddsrt_avl_node_t avlnode;
  ddsi_guid_t guid;
  char *name;
  struct proxy_participant *proxypp; /* uncounted backref to proxy participant */
  struct dds_qos *xqos; /* publisher/subscriber QoS */
};

struct proxy_endpoint_common
{
  struct proxy_participant *proxypp; /* counted backref to proxy participant */
  struct proxy_endpoint_common *next_ep; /* next \ endpoint belonging to this proxy participant */
  struct proxy_endpoint_common *prev_ep; /* prev / -- this is in arbitrary ordering */
  struct dds_qos *xqos; /* proxy endpoint QoS lives here; FIXME: local ones should have it moved to common as well */
  struct addrset *as; /* address set to use for communicating with this endpoint */
  ddsi_guid_t group_guid; /* 0:0:0:0 if not available */
  nn_vendorid_t vendor; /* cached from proxypp->vendor */
  seqno_t seq; /* sequence number of most recent SEDP message */
#ifdef DDSI_INCLUDE_SECURITY
  nn_security_info_t security_info;
#endif
};

struct proxy_writer {
  struct entity_common e;
  struct proxy_endpoint_common c;
  ddsrt_avl_tree_t readers; /* matching LOCAL readers, see pwr_rd_match */
  int32_t n_reliable_readers; /* number of those that are reliable */
  int32_t n_readers_out_of_sync; /* number of those that require special handling (accepting historical data, waiting for historical data set to become complete) */
  seqno_t last_seq; /* highest known seq published by the writer, not last delivered */
  uint32_t last_fragnum; /* last known frag for last_seq, or ~0u if last_seq not partial */
  nn_count_t nackfragcount; /* last nackfrag seq number */
  ddsrt_atomic_uint32_t next_deliv_seq_lowword; /* lower 32-bits for next sequence number that will be delivered; for generating acks; 32-bit so atomic reads on all supported platforms */
  unsigned last_fragnum_reset: 1; /* iff set, heartbeat advertising last_seq as highest seq resets last_fragnum */
  unsigned deliver_synchronously: 1; /* iff 1, delivery happens straight from receive thread for non-historical data; else through delivery queue "dqueue" */
  unsigned have_seen_heartbeat: 1; /* iff 1, we have received at least on heartbeat from this proxy writer */
  unsigned local_matching_inprogress: 1; /* iff 1, we are still busy matching local readers; this is so we don't deliver incoming data to some but not all readers initially */
<<<<<<< HEAD
  unsigned filtered: 1; /* iff 1, builtin proxy writer uses content filter, which affects heartbeats and gaps. */
=======
  unsigned alive: 1; /* iff 1, the proxy writer is alive (lease for this proxy writer is not expired); field may be modified only when holding both pwr->e.lock and pwr->c.proxypp->e.lock */
>>>>>>> fc8d8445
#ifdef DDSI_INCLUDE_SSM
  unsigned supports_ssm: 1; /* iff 1, this proxy writer supports SSM */
#endif
  uint32_t alive_vclock; /* virtual clock counting transitions between alive/not-alive */
  struct nn_defrag *defrag; /* defragmenter for this proxy writer; FIXME: perhaps shouldn't be for historical data */
  struct nn_reorder *reorder; /* message reordering for this proxy writer, out-of-sync readers can have their own, see pwr_rd_match */
  struct nn_dqueue *dqueue; /* delivery queue for asynchronous delivery (historical data is always delivered asynchronously) */
  struct xeventq *evq; /* timed event queue to be used for ACK generation */
  struct local_reader_ary rdary; /* LOCAL readers for fast-pathing; if not fast-pathed, fall back to scanning local_readers */
  ddsi2direct_directread_cb_t ddsi2direct_cb;
  void *ddsi2direct_cbarg;
  struct lease *lease;
};


typedef int (*filter_fn_t)(struct writer *wr, struct proxy_reader *prd, struct ddsi_serdata *serdata);

struct proxy_reader {
  struct entity_common e;
  struct proxy_endpoint_common c;
  unsigned deleting: 1; /* set when being deleted */
  unsigned is_fict_trans_reader: 1; /* only true when it is certain that is a fictitious transient data reader (affects built-in topic generation) */
#ifdef DDSI_INCLUDE_SSM
  unsigned favours_ssm: 1; /* iff 1, this proxy reader favours SSM when available */
#endif
  ddsrt_avl_tree_t writers; /* matching LOCAL writers */
  filter_fn_t filter;
};

extern const ddsrt_avl_treedef_t wr_readers_treedef;
extern const ddsrt_avl_treedef_t wr_local_readers_treedef;
extern const ddsrt_avl_treedef_t rd_writers_treedef;
extern const ddsrt_avl_treedef_t rd_local_writers_treedef;
extern const ddsrt_avl_treedef_t pwr_readers_treedef;
extern const ddsrt_avl_treedef_t prd_writers_treedef;
extern const ddsrt_avl_treedef_t deleted_participants_treedef;

#define DPG_LOCAL 1
#define DPG_REMOTE 2
struct deleted_participants_admin;
struct deleted_participants_admin *deleted_participants_admin_new (const ddsrt_log_cfg_t *logcfg, int64_t delay);
void deleted_participants_admin_free (struct deleted_participants_admin *admin);
int is_deleted_participant_guid (struct deleted_participants_admin *admin, const struct ddsi_guid *guid, unsigned for_what);

bool is_null_guid (const ddsi_guid_t *guid);
ddsi_entityid_t to_entityid (unsigned u);
int is_builtin_entityid (ddsi_entityid_t id, nn_vendorid_t vendorid);
int is_builtin_endpoint (ddsi_entityid_t id, nn_vendorid_t vendorid);
bool is_local_orphan_endpoint (const struct entity_common *e);
int is_writer_entityid (ddsi_entityid_t id);
int is_reader_entityid (ddsi_entityid_t id);
int is_keyed_endpoint_entityid (ddsi_entityid_t id);
nn_vendorid_t get_entity_vendorid (const struct entity_common *e);

/* Interface for glue code between the OpenSplice kernel and the DDSI
   entities. These all return 0 iff successful. All GIDs supplied
   __MUST_BE_UNIQUE__. All hell may break loose if they aren't.

   All delete operations synchronously remove the entity being deleted
   from the various global hash tables on GUIDs. This ensures no new
   operations can be invoked by the glue code, discovery, protocol
   messages, &c.  The entity is then scheduled for garbage collection.

     There is one exception: a participant without built-in
     endpoints: that one synchronously reaches reference count zero
     and is then freed immediately.

     If new_writer() and/or new_reader() may be called in parallel to
     delete_participant(), trouble ensues. The current glue code
     performs all local discovery single-threaded, and can't ever get
     into that issue.

   A garbage collector thread is used to perform the actual freeing of
   an entity, but it never does so before all threads have made
   sufficient progress to guarantee they are not using that entity any
   longer, with the exception of use via internal pointers in the
   entity data structures.

   An example of the latter is that (proxy) endpoints have a pointer
   to the owning (proxy) participant, but the (proxy) participant is
   reference counted to make this safe.

   The case of a proxy writer is particularly complicated is it has to
   pass through a multiple-stage delay in the garbage collector before
   it may be freed: first there is the possibility of a parallel
   delete or protocol message, then there is still the possibility of
   data in a delivery queue.  This is dealt by requeueing garbage
   collection and sending bubbles through the delivery queue. */

/* Set this flag in new_participant to prevent the creation SPDP, SEDP
   and PMD readers for that participant.  It doesn't really need it,
   they all share the information anyway.  But you do need it once. */
#define RTPS_PF_NO_BUILTIN_READERS 1u
/* Set this flag to prevent the creation of SPDP, SEDP and PMD
   writers.  It will then rely on the "privileged participant", which
   must exist at the time of creation.  It creates a reference to that
   "privileged participant" to ensure it won't disappear too early. */
#define RTPS_PF_NO_BUILTIN_WRITERS 2u
/* Set this flag to mark the participant as the "privileged
   participant", there can only be one of these.  The privileged
   participant MUST have all builtin readers and writers. */
#define RTPS_PF_PRIVILEGED_PP 4u
  /* Set this flag to mark the participant as is_ddsi2_pp. */
#define RTPS_PF_IS_DDSI2_PP 8u
  /* Set this flag to mark the participant as an local entity only. */
#define RTPS_PF_ONLY_LOCAL 16u

/**
 * @brief Create a new participant with a given GUID in the domain.
 *
 * @param[in]  ppguid
 *               The GUID of the new participant.
 * @param[in]  flags
 *               Zero or more of:
 *               - RTPS_PF_NO_BUILTIN_READERS   do not create discovery readers in new ppant
 *               - RTPS_PF_NO_BUILTIN_WRITERS   do not create discvoery writers in new ppant
 *               - RTPS_PF_PRIVILEGED_PP        FIXME: figure out how to describe this ...
 *               - RTPS_PF_IS_DDSI2_PP          FIXME: OSPL holdover - there is no DDSI2E here
 *               - RTPS_PF_ONLY_LOCAL           FIXME: not used, it seems
 * @param[in]  plist
 *               Parameters/QoS for this participant
 *
 * @returns A dds_return_t indicating success or failure.
 *
 * @retval DDS_RETCODE_OK
 *               All parameters valid (or ignored), dest and *nextafterplist have been set
 *               accordingly.
 * @retval DDS_RETCODE_PRECONDITION_NOT_MET
 *               A participant with GUID *ppguid already exists.
 * @retval DDS_RETCODE_OUT_OF_RESOURCES
 *               The configured maximum number of participants has been reached.
 */
dds_return_t new_participant_guid (const ddsi_guid_t *ppguid, struct q_globals *gv, unsigned flags, const struct nn_plist *plist);

/**
 * @brief Create a new participant in the domain.  See also new_participant_guid.
 *
 * @param[out] ppguid
 *               On successful return: the GUID of the new participant;
 *               Undefined on error.
 * @param[in]  flags
 *               See new_participant_guid
 * @param[in]  plist
 *               See new_participant_guid
 *
 * @returns A dds_return_t indicating success or failure.
 *
 * @retval DDS_RETCODE_OK
 *               Success, there is now a local participant with the GUID stored in
 *               *ppguid
 * @retval DDS_RETCODE_OUT_OF_RESOURCES
 *               Failed to allocate a new GUID (note: currently this will always
 *               happen after 2**24-1 successful calls to new_participant ...).
 * @retval DDS_RETCODE_OUT_OF_RESOURCES
 *               The configured maximum number of participants has been reached.
*/
dds_return_t new_participant (struct ddsi_guid *ppguid, struct q_globals *gv, unsigned flags, const struct nn_plist *plist);

/**
 * @brief Initiate the deletion of the participant:
 * - dispose/unregister built-in topic
 * - list it as one of the recently deleted participants
 * - remote it from the GUID hash tables
 * - schedule the scare stuff to really delete it via the GC
 *
 * It is ok to call delete_participant without deleting all DDSI-level
 * readers/writers: those will simply be deleted.  (New ones can't be
 * created anymore because the participant can no longer be located via
 * the hash tables).
 *
 * @param[in]  ppguid
 *               GUID of the participant to be deleted.
 *
 * @returns A dds_return_t indicating success or failure.
 *
 * @retval DDS_RETCODE_OK
 *               Success, it is no longer visible and GC events have
 *               been scheduled for eventual deleting of all remaining
 *               readers and writers and freeing of memory
 * @retval DDS_RETCODE_BAD_PARAMETER
 *               ppguid lookup failed.
*/
dds_return_t delete_participant (struct q_globals *gv, const struct ddsi_guid *ppguid);
void update_participant_plist (struct participant *pp, const struct nn_plist *plist);
uint64_t get_entity_instance_id (const struct q_globals *gv, const struct ddsi_guid *guid);

/* Gets the interval for PMD messages, which is the minimal lease duration for writers
   with auto liveliness in this participant, or the participants lease duration if shorter */
DDS_EXPORT dds_duration_t pp_get_pmd_interval(struct participant *pp);

/* To obtain the builtin writer to be used for publishing SPDP, SEDP,
   PMD stuff for PP and its endpoints, given the entityid.  If PP has
   its own writer, use it; else use the privileged participant. */
DDS_EXPORT struct writer *get_builtin_writer (const struct participant *pp, unsigned entityid);

/* To create a new DDSI writer or reader belonging to participant with
   GUID "ppguid". May return NULL if participant unknown or
   writer/reader already known. */

dds_return_t new_writer (struct writer **wr_out, struct q_globals *gv, struct ddsi_guid *wrguid, const struct ddsi_guid *group_guid, const struct ddsi_guid *ppguid, const struct ddsi_sertopic *topic, const struct dds_qos *xqos, struct whc * whc, status_cb_t status_cb, void *status_cb_arg);

dds_return_t new_reader (struct reader **rd_out, struct q_globals *gv, struct ddsi_guid *rdguid, const struct ddsi_guid *group_guid, const struct ddsi_guid *ppguid, const struct ddsi_sertopic *topic, const struct dds_qos *xqos, struct ddsi_rhc * rhc, status_cb_t status_cb, void *status_cb_arg);

void update_reader_qos (struct reader *rd, const struct dds_qos *xqos);
void update_writer_qos (struct writer *wr, const struct dds_qos *xqos);

struct whc_node;
struct whc_state;
unsigned remove_acked_messages (struct writer *wr, struct whc_state *whcst, struct whc_node **deferred_free_list);
seqno_t writer_max_drop_seq (const struct writer *wr);
int writer_must_have_hb_scheduled (const struct writer *wr, const struct whc_state *whcst);
void writer_set_retransmitting (struct writer *wr);
void writer_clear_retransmitting (struct writer *wr);

dds_return_t unblock_throttled_writer (struct q_globals *gv, const struct ddsi_guid *guid);
dds_return_t delete_writer (struct q_globals *gv, const struct ddsi_guid *guid);
dds_return_t delete_writer_nolinger (struct q_globals *gv, const struct ddsi_guid *guid);
dds_return_t delete_writer_nolinger_locked (struct writer *wr);

dds_return_t delete_reader (struct q_globals *gv, const struct ddsi_guid *guid);

struct local_orphan_writer {
  struct writer wr;
};
struct local_orphan_writer *new_local_orphan_writer (struct q_globals *gv, ddsi_entityid_t entityid, struct ddsi_sertopic *topic, const struct dds_qos *xqos, struct whc *whc);
void delete_local_orphan_writer (struct local_orphan_writer *wr);

/* To create or delete a new proxy participant: "guid" MUST have the
   pre-defined participant entity id. Unlike delete_participant(),
   deleting a proxy participant will automatically delete all its
   readers & writers. Delete removes the participant from a hash table
   and schedules the actual deletion.

      -- XX what about proxy participants without built-in endpoints?
      XX --
*/

/* Set this custom flag when using nn_prismtech_writer_info_t iso nn_prismtech_writer_info_old_t */
#define CF_INC_KERNEL_SEQUENCE_NUMBERS         (1 << 0)
/* Set when this proxy participant is created implicitly and has to be deleted upon disappearance
   of its last endpoint.  FIXME: Currently there is a potential race with adding a new endpoint
   in parallel to deleting the last remaining one. The endpoint will then be created, added to the
   proxy participant and then both are deleted. With the current single-threaded discovery
   this can only happen when it is all triggered by lease expiry. */
#define CF_IMPLICITLY_CREATED_PROXYPP          (1 << 1)
/* Set when this proxy participant is a DDSI2 participant, to help Cloud figure out whom to send
   discovery data when used in conjunction with the networking bridge */
#define CF_PARTICIPANT_IS_DDSI2                (1 << 2)
/* Set when this proxy participant is not to be announced on the built-in topics yet */
#define CF_PROXYPP_NO_SPDP                     (1 << 3)

void new_proxy_participant (struct q_globals *gv, const struct ddsi_guid *guid, unsigned bes, unsigned prismtech_bes, const struct ddsi_guid *privileged_pp_guid, struct addrset *as_default, struct addrset *as_meta, const struct nn_plist *plist, dds_duration_t tlease_dur, nn_vendorid_t vendor, unsigned custom_flags, nn_wctime_t timestamp, seqno_t seq);
int delete_proxy_participant_by_guid (struct q_globals *gv, const struct ddsi_guid *guid, nn_wctime_t timestamp, int isimplicit);

enum update_proxy_participant_source {
  UPD_PROXYPP_SPDP,
  UPD_PROXYPP_CM
};

int update_proxy_participant_plist_locked (struct proxy_participant *proxypp, seqno_t seq, const struct nn_plist *datap, enum update_proxy_participant_source source, nn_wctime_t timestamp);
int update_proxy_participant_plist (struct proxy_participant *proxypp, seqno_t seq, const struct nn_plist *datap, enum update_proxy_participant_source source, nn_wctime_t timestamp);
void proxy_participant_reassign_lease (struct proxy_participant *proxypp, struct lease *newlease);

void purge_proxy_participants (struct q_globals *gv, const nn_locator_t *loc, bool delete_from_as_disc);


/* To create a new proxy writer or reader; the proxy participant is
   determined from the GUID and must exist. */
  int new_proxy_writer (struct q_globals *gv, const struct ddsi_guid *ppguid, const struct ddsi_guid *guid, struct addrset *as, const struct nn_plist *plist, struct nn_dqueue *dqueue, struct xeventq *evq, nn_wctime_t timestamp, seqno_t seq);
int new_proxy_reader (struct q_globals *gv, const struct ddsi_guid *ppguid, const struct ddsi_guid *guid, struct addrset *as, const struct nn_plist *plist, nn_wctime_t timestamp, seqno_t seq
#ifdef DDSI_INCLUDE_SSM
                      , int favours_ssm
#endif
                      );

/* To delete a proxy writer or reader; these synchronously hide it
   from the outside world, preventing it from being matched to a
   reader or writer. Actual deletion is scheduled in the future, when
   no outstanding references may still exist (determined by checking
   thread progress, &c.). */
int delete_proxy_writer (struct q_globals *gv, const struct ddsi_guid *guid, nn_wctime_t timestamp, int isimplicit);
int delete_proxy_reader (struct q_globals *gv, const struct ddsi_guid *guid, nn_wctime_t timestamp, int isimplicit);

void update_proxy_reader (struct proxy_reader *prd, seqno_t seq, struct addrset *as, const struct dds_qos *xqos, nn_wctime_t timestamp);
void update_proxy_writer (struct proxy_writer *pwr, seqno_t seq, struct addrset *as, const struct dds_qos *xqos, nn_wctime_t timestamp);

void proxy_writer_set_alive_may_unlock (struct proxy_writer *pwr, bool notify);
int proxy_writer_set_notalive (struct proxy_writer *pwr, bool notify);
void proxy_writer_set_notalive_guid (struct q_globals *gv, const struct ddsi_guid *pwrguid, bool notify);

int new_proxy_group (const struct ddsi_guid *guid, const char *name, const struct dds_qos *xqos, nn_wctime_t timestamp);
void delete_proxy_group (struct ephash *guid_hash, const struct ddsi_guid *guid, nn_wctime_t timestamp, int isimplicit);

/* Call this to empty all address sets of all writers to stop all outgoing traffic, or to
   rebuild them all (which only makes sense after previously having emptied them all). */
void rebuild_or_clear_writer_addrsets(struct q_globals *gv, int rebuild);

void local_reader_ary_setfastpath_ok (struct local_reader_ary *x, bool fastpath_ok);

struct ddsi_writer_info;
DDS_EXPORT void ddsi_make_writer_info(struct ddsi_writer_info *wrinfo, const struct entity_common *e, const struct dds_qos *xqos);

#if defined (__cplusplus)
}
#endif

#endif /* Q_ENTITY_H */<|MERGE_RESOLUTION|>--- conflicted
+++ resolved
@@ -394,11 +394,8 @@
   unsigned deliver_synchronously: 1; /* iff 1, delivery happens straight from receive thread for non-historical data; else through delivery queue "dqueue" */
   unsigned have_seen_heartbeat: 1; /* iff 1, we have received at least on heartbeat from this proxy writer */
   unsigned local_matching_inprogress: 1; /* iff 1, we are still busy matching local readers; this is so we don't deliver incoming data to some but not all readers initially */
-<<<<<<< HEAD
+  unsigned alive: 1; /* iff 1, the proxy writer is alive (lease for this proxy writer is not expired); field may be modified only when holding both pwr->e.lock and pwr->c.proxypp->e.lock */
   unsigned filtered: 1; /* iff 1, builtin proxy writer uses content filter, which affects heartbeats and gaps. */
-=======
-  unsigned alive: 1; /* iff 1, the proxy writer is alive (lease for this proxy writer is not expired); field may be modified only when holding both pwr->e.lock and pwr->c.proxypp->e.lock */
->>>>>>> fc8d8445
 #ifdef DDSI_INCLUDE_SSM
   unsigned supports_ssm: 1; /* iff 1, this proxy writer supports SSM */
 #endif
