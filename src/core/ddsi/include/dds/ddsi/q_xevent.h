--- conflicted
+++ resolved
@@ -59,15 +59,9 @@
 
 DDS_EXPORT struct xevent *qxev_heartbeat (struct xeventq *evq, nn_mtime_t tsched, const nn_guid_t *wr_guid);
 DDS_EXPORT struct xevent *qxev_acknack (struct xeventq *evq, nn_mtime_t tsched, const nn_guid_t *pwr_guid, const nn_guid_t *rd_guid);
-<<<<<<< HEAD
-DDS_EXPORT struct xevent *qxev_spdp (nn_mtime_t tsched, const nn_guid_t *pp_guid, const nn_guid_t *proxypp_guid);
-DDS_EXPORT struct xevent *qxev_pmd_update (nn_mtime_t tsched, const nn_guid_t *pp_guid);
-DDS_EXPORT struct xevent *qxev_delete_writer (nn_mtime_t tsched, const nn_guid_t *guid);
-=======
 DDS_EXPORT struct xevent *qxev_spdp (struct xeventq *evq, nn_mtime_t tsched, const nn_guid_t *pp_guid, const nn_guid_t *proxypp_guid);
 DDS_EXPORT struct xevent *qxev_pmd_update (struct xeventq *evq, nn_mtime_t tsched, const nn_guid_t *pp_guid);
 DDS_EXPORT struct xevent *qxev_delete_writer (struct xeventq *evq, nn_mtime_t tsched, const nn_guid_t *guid);
->>>>>>> 1c8c2944
 
 /* cb will be called with now = T_NEVER if the event is still enqueued when when xeventq_free starts cleaning up */
 DDS_EXPORT struct xevent *qxev_callback (struct xeventq *evq, nn_mtime_t tsched, void (*cb) (struct xevent *xev, void *arg, nn_mtime_t now), void *arg);
